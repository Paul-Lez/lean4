--- conflicted
+++ resolved
@@ -126,31 +126,24 @@
           if [ "$NIGHTLY_SHA" = "$MERGE_BASE_SHA" ]; then
             echo "The merge base of this PR coincides with the nightly release"
 
-<<<<<<< HEAD
-            MATHLIB_REMOTE_BRANCHES="$(git ls-remote https://github.com/leanprover-community/mathlib4.git nightly-testing-"$MOST_RECENT_NIGHTLY")"
-
-            if [[ -n "$MATHLIB_REMOTE_BRANCHES" ]]; then
-              echo "... and Mathlib has a 'nightly-testing-$MOST_RECENT_NIGHTLY' branch."
-=======
-            REMOTE_TAGS="$(git ls-remote https://github.com/leanprover-community/mathlib4.git nightly-testing-"$MOST_RECENT_NIGHTLY")"
-
-            if [[ -n "$REMOTE_TAGS" ]]; then
+            MATHLIB_REMOTE_TAGS="$(git ls-remote https://github.com/leanprover-community/mathlib4.git nightly-testing-"$MOST_RECENT_NIGHTLY")"
+
+            if [[ -n "$MATHLIB_REMOTE_TAGS" ]]; then
               echo "... and Mathlib has a 'nightly-testing-$MOST_RECENT_NIGHTLY' tag."
->>>>>>> 73b87f25
               MESSAGE=""
             else
               echo "... but Mathlib does not yet have a 'nightly-testing-$MOST_RECENT_NIGHTLY' tag."
               MESSAGE="- ❗ Mathlib CI can not be attempted yet, as the \`nightly-testing-$MOST_RECENT_NIGHTLY\` tag does not exist there yet. We will retry when you push more commits. If you rebase your branch onto \`nightly-with-mathlib\`, Mathlib CI should run now."
             fi
 
-            STD_REMOTE_BRANCHES="$(git ls-remote https://github.com/leanprover/std4.git nightly-testing-"$MOST_RECENT_NIGHTLY")"
-
-            if [[ -n "$STD_REMOTE_BRANCHES" ]]; then
-              echo "... and Std has a 'nightly-testing-$MOST_RECENT_NIGHTLY' branch."
+            STD_REMOTE_TAGS="$(git ls-remote https://github.com/leanprover/std4.git nightly-testing-"$MOST_RECENT_NIGHTLY")"
+
+            if [[ -n "$STD_REMOTE_TAGS" ]]; then
+              echo "... and Std has a 'nightly-testing-$MOST_RECENT_NIGHTLY' tag."
               MESSAGE=""
             else
-              echo "... but Std does not yet have a 'nightly-testing-$MOST_RECENT_NIGHTLY' branch."
-              MESSAGE="- ❗ Std CI can not be attempted yet, as the \`nightly-testing-$MOST_RECENT_NIGHTLY\` branch does not exist there yet. We will retry when you push more commits. If you rebase your branch onto \`nightly-with-mathlib\`, Std CI should run now."
+              echo "... but Std does not yet have a 'nightly-testing-$MOST_RECENT_NIGHTLY' tag."
+              MESSAGE="- ❗ Std CI can not be attempted yet, as the \`nightly-testing-$MOST_RECENT_NIGHTLY\` tag does not exist there yet. We will retry when you push more commits. If you rebase your branch onto \`nightly-with-mathlib\`, Std CI should run now."
             fi
 
           else
@@ -307,20 +300,12 @@
 
       - name: Check if tag exists
         if: steps.workflow-info.outputs.pullRequestNumber != '' && steps.ready.outputs.mathlib_ready == 'true'
-<<<<<<< HEAD
-        id: check_mathlib_branch
-=======
-        id: check_tag
->>>>>>> 73b87f25
+        id: check_mathlib_tag
         run: |
           git config user.name "leanprover-community-mathlib4-bot"
           git config user.email "leanprover-community-mathlib4-bot@users.noreply.github.com"
 
-<<<<<<< HEAD
-          if git ls-remote --heads --tags origin | grep -q "refs/\(heads\|tags\)/nightly-testing-${MOST_RECENT_NIGHTLY}"; then
-=======
           if git ls-remote --heads --tags --exit-code origin "nightly-testing-${MOST_RECENT_NIGHTLY}" >/dev/null; then
->>>>>>> 73b87f25
             BASE="nightly-testing-${MOST_RECENT_NIGHTLY}"
           else
             echo "This shouldn't be possible: couldn't find a 'nightly-testing-${MOST_RECENT_NIGHTLY}' branch at Mathlib. Falling back to 'nightly-testing'."
@@ -341,13 +326,8 @@
             git commit -m "Update lean-toolchain for testing https://github.com/leanprover/lean4/pull/${{ steps.workflow-info.outputs.pullRequestNumber }}"
           else
             echo "Branch already exists, pushing an empty commit."
-<<<<<<< HEAD
             git switch lean-pr-testing-${{ steps.workflow-info.outputs.pullRequestNumber }}
-            # The Mathlib `nightly-testing` or `nightly-testing-YYYY-MM-DD` branch may have moved since this branch was created, so merge their changes.
-=======
-            git checkout lean-pr-testing-${{ steps.workflow-info.outputs.pullRequestNumber }}
-            # The Mathlib `nightly-testing` or `nightly-testing-YYYY-MM-DD` tag may have moved since this branch was created, so merge their changes.
->>>>>>> 73b87f25
+            # The Mathlib `nightly-testing` branch or `nightly-testing-YYYY-MM-DD` tag may have moved since this branch was created, so merge their changes.
             # (This should no longer be possible once `nightly-testing-YYYY-MM-DD` is a tag, but it is still safe to merge.)
             git merge "$BASE" --strategy-option ours --no-commit --allow-unrelated-histories
             git commit --allow-empty -m "Trigger CI for https://github.com/leanprover/lean4/pull/${{ steps.workflow-info.outputs.pullRequestNumber }}"
