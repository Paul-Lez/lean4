import Lean.Elab.Command

set_option guard_msgs.diff true

/-!
Mutual structural recursion.

In this file, we often attach a `termination_by structural` annotation to at least
one of the functions to force structural recursion. We don't want lean to resort to
well-founded recursion if structural recursion fails somehow.
-/

mutual
inductive A
  | self : A → A
  | other : B → A
  | empty
inductive B
  | self : B → B
  | other : A → B
  | empty
end

-- A simple mutually recursive function definition

mutual
def A.size : A → Nat
  | .self a => a.size + 1
  | .other b => b.size + 1
  | .empty => 0
termination_by structural x => x

def B.size : B → Nat
  | .self b => b.size + 1
  | .other a => a.size + 1
  | .empty => 0
end


-- And indeed all equationals hold definitionally

theorem A_size_eq1 (a : A) : (A.self a).size = a.size + 1 := rfl
theorem A_size_eq2 (b : B) : (A.other b).size = b.size + 1 := rfl
theorem A_size_eq3 : A.empty.size = 0  := rfl
theorem B_size_eq1 (b : B) : (B.self b).size = b.size + 1 := rfl
theorem B_size_eq2 (a : A) : (B.other a).size = a.size + 1 := rfl
theorem B_size_eq3 : B.empty.size = 0  := rfl

-- The expected equational theorems are produced

/-- info: A.size.eq_1 (a : A) : a.self.size = a.size + 1 -/
#guard_msgs in
#check A.size.eq_1

/-- info: A.size.eq_2 (b : B) : (A.other b).size = b.size + 1 -/
#guard_msgs in
#check A.size.eq_2

/-- info: A.size.eq_3 : A.empty.size = 0 -/
#guard_msgs in
#check A.size.eq_3

/-- info: B.size.eq_1 (b : B) : b.self.size = b.size + 1 -/
#guard_msgs in
#check B.size.eq_1

/-- info: B.size.eq_2 (a : A) : (B.other a).size = a.size + 1 -/
#guard_msgs in
#check B.size.eq_2

/-- info: B.size.eq_3 : B.empty.size = 0 -/
#guard_msgs in
#check B.size.eq_3

-- Smart unfolding works

/--
info: a : A
h : (B.other a).size = 1
⊢ a.size = 0
-/
#guard_msgs in
theorem ex1 (a : A) (h : (A.other (B.other a)).size = 2) : a.size = 0 := by
  injection h with h
  trace_state -- without smart unfolding the state would be a mess
  injection h with h

-- And it computes in type just fine

mutual
def A.subs : (a : A) → (Fin a.size → A ⊕ B)
  | .self a => Fin.lastCases (.inl a) (a.subs)
  | .other b => Fin.lastCases (.inr b) (b.subs)
  | .empty => Fin.elim0
termination_by structural x => x
def B.subs : (b : B) → (Fin b.size → A ⊕ B)
  | .self b => Fin.lastCases (.inr b) (b.subs)
  | .other a => Fin.lastCases (.inl a) (a.subs)
  | .empty => Fin.elim0
end


-- We can define mutually recursive theorems as well

mutual
def A.hasNoBEmpty : A → Prop
  | .self a => a.hasNoBEmpty
  | .other b => b.hasNoBEmpty
  | .empty => True
termination_by structural x => x
def B.hasNoBEmpty : B → Prop
  | .self b => b.hasNoBEmpty
  | .other a => a.hasNoBEmpty
  | .empty => False
end

-- Mixing Prop and Nat.
-- This works because both `Prop` and `Nat` are in the same universe (`Type`)

mutual
open Classical
noncomputable
def A.hasNoAEmpty : A → Prop
  | .self a => a.hasNoAEmpty
  | .other b => b.oddCount > 0
  | .empty => False
termination_by structural x => x
noncomputable
def B.oddCount : B → Nat
  | .self b => b.oddCount + 1
  | .other a => if a.hasNoAEmpty then 0 else 1
  | .empty => 0
end

-- Higher levels, but the same level `Type u`

mutual
open Classical
def A.type.{u} : A → Type u
  | .self a => Unit × a.type
  | .other b => Unit × b.type
  | .empty => PUnit
termination_by structural x => x
def B.type.{u} : B → Type u
  | .self b => PUnit × b.type
  | .other a => PUnit × a.type
  | .empty => PUnit
end


-- Mixed levels, should error

/--
error: invalid mutual definition, result types must be in the same universe level, resulting type for `A.strangeType` is
  Type : Type 1
and for `B.odderCount` is
  Nat : Type
-/
#guard_msgs in
mutual
open Classical
def A.strangeType : A → Type
  | .self a => Unit × a.strangeType
  | .other b => Fin b.odderCount
  | .empty => Unit
termination_by structural x => x
def B.odderCount : B → Nat
  | .self b => b.odderCount + 1
  | .other a => if Nonempty a.strangeType then 0 else 1
  | .empty => 0
end


namespace Index

/-! An example where the data type has parameters and indices -/

mutual
inductive A (m : Nat) : Nat → Type
  | self : A m n → A m (n+m)
  | other : B m n → A m (n+m)
  | empty : A m 0
inductive B (m : Nat) : Nat → Type
  | self : B m n → B m (n+m)
  | other : A m n → B m (n+m)
  | empty : B m 0
end

mutual
def A.size (m n : Nat) : A m n → Nat
  | .self a => a.size + m
  | .other b => b.size + m
  | .empty => 0
termination_by structural x => x
def B.size (m n : Nat): B m n → Nat
  | .self b => b.size + m
  | .other a => a.size + m
  | .empty => 0
end

mutual
theorem A.size_eq_index (m n : Nat) : (a : A m n) → a.size = n
  | .self a => by dsimp [A.size]; rw[ A.size_eq_index]
  | .other b => by dsimp [A.size]; rw [B.size_eq_index]
  | .empty => rfl
termination_by structural x => x
theorem B.size_eq_index (m n : Nat) : (b : B m n) → b.size = n
  | .self b => by dsimp [B.size]; rw [B.size_eq_index]
  | .other a => by dsimp [B.size]; rw [A.size_eq_index]
  | .empty => rfl
end

end Index


namespace EvenOdd

-- Mutual structural recursion over a non-mutual inductive type

-- (The functions don't actually implement even/odd, but that isn't the point here.)

mutual
  def Even : Nat → Prop
    | 0 => True
    | n+1 => ¬ Odd n
  termination_by structural x => x

  def Odd : Nat → Prop
    | 0 => False
    | n+1 => ¬ Even n
end

mutual
  def isEven : Nat → Bool
    | 0 => true
    | n+1 => ! isOdd n
  termination_by structural x => x

  def isOdd : Nat → Bool
    | 0 => false
    | n+1 => ! isEven n
end

theorem isEven_eq_2 (n : Nat) : isEven (n+1) = ! isOdd n := rfl

/-- info: EvenOdd.isEven.eq_1 : isEven 0 = true -/
#guard_msgs in
#check isEven.eq_1

theorem eq_true_of_not_eq_false {b : Bool} : (! b) = false → b = true := by simp
theorem eq_false_of_not_eq_true {b : Bool} : (! b) = true → b = false := by simp

/--
info: n : Nat
h : EvenOdd.isOdd (n + 1) = false
⊢ EvenOdd.isEven n = true
-/
#guard_msgs in
theorem ex1 (n : Nat) (h : isEven (n+2) = true) : isEven n = true := by
  replace h := eq_false_of_not_eq_true h
  trace_state -- without smart unfolding the state would be a mess
  replace h := eq_true_of_not_eq_false h
  exact h

end EvenOdd

namespace MutualIndNonMutualFun

mutual
inductive A
  | self : A → A
  | other : B → A
  | empty
inductive B
  | self : B → B
  | other : A → B
  | empty
end

-- Structural recursion ignoring some types of the mutual inductive

def A.self_size : A → Nat
  | .self a => a.self_size + 1
  | .other _ => 0
  | .empty => 0
termination_by structural x => x

def B.self_size : B → Nat
  | .self b => b.self_size + 1
  | .other _ => 0
  | .empty => 0
termination_by structural x => x

def A.self_size_with_param : Nat → A → Nat
  | n, .self a => a.self_size_with_param n + n
  | _, .other _ => 0
  | _, .empty => 0
termination_by structural _ x => x

-- Structural recursion with more than one function per types of the mutual inductive

mutual
def A.weird_size1 : A → Nat
  | .self a => a.weird_size2 + 1
  | .other _ => 0
  | .empty => 0
termination_by structural x => x
def A.weird_size2 : A → Nat
  | .self a => a.weird_size3 + 1
  | .other _ => 0
  | .empty => 0
def A.weird_size3 : A → Nat
  | .self a => a.weird_size1 + 1
  | .other _ => 0
  | .empty => 0
end

-- We have equality
theorem A.weird_size1_eq_1 (a : A) : (A.self a).weird_size1 = a.weird_size2 + 1 := rfl

-- And the right equational theorems
/--
info: MutualIndNonMutualFun.A.weird_size1.eq_1 (a : A) : a.self.weird_size1 = a.weird_size2 + 1
-/
#guard_msgs in
#check A.weird_size1.eq_1

end MutualIndNonMutualFun

namespace DifferentTypes

-- Check error message when argument types are not mutually recursive

inductive A
  | self : A → A
  | empty

/--
error: failed to infer structural recursion:
Skipping arguments of type A, as DifferentTypes.Nat.foo has no compatible argument.
Skipping arguments of type Nat, as DifferentTypes.A.with_nat has no compatible argument.
-/
#guard_msgs in
mutual
def A.with_nat : A → Nat
  | .self a => a.with_nat + Nat.foo 1
  | .empty => 0
termination_by structural x => x
def Nat.foo : Nat → Nat
  | n+1 => Nat.foo n
  | 0 => A.empty.with_nat
end

end DifferentTypes

namespace FixedIndex

/- Do we run into problems if one of the indices is part of the “fixed prefix”? -/

inductive T : Nat → Type
  | a : T 37
  | b : T n → T n

def T.size (n : Nat) (start : Nat) : T n → Nat
  | a => start
  | b t => 1 + T.size n start t
termination_by structural t => t

namespace Mutual
mutual
def T.size1 (n : Nat) (start : Nat) : T n → Nat
  | .a => 0
  | .b t => 1 + T.size2 n start t
termination_by structural t => t

def T.size2 (n : Nat) (start : Nat) : T n → Nat
  | .a => 0
  | .b t => 1 + T.size1 n start t
end

end Mutual

namespace Mutual2

mutual
inductive  A : Nat → Type
  | a : A n
  | b : B → A n → A n
inductive  B : Type
  | a : ((n : Nat) → A n) → B
end

-- In this test A and B have `n start` as fixed prefix, but only
-- in `A` the `n` is an index

set_option linter.constructorNameAsVariable false in
mutual
def A.size (n : Nat) (start : Nat) : A n → Nat
  | .a => 0
  | .b b a => 1 + B.size n start b + A.size n start a
termination_by structural t => t

def B.size (n : Nat) (start : Nat) : B → Nat
  | .a a => 1 + A.size n start (a n)
end

end Mutual2

namespace Mutual3

mutual
inductive  A (n : Nat) : Type
  | a : A n
  | b : B n → A n
inductive  B (n : Nat) : Type
  | a : A n → B n
end

/--
error: cannot use specified parameter for structural recursion:
  its type is an inductive datatype
    A n
  and the datatype parameter
    n
  depends on the function parameter
    n
  which does not come before the varying parameters and before the indices of the recursion parameter.
-/
#guard_msgs in
set_option linter.constructorNameAsVariable false in
mutual
def A.size (n : Nat) (m : Nat) : A n → Nat
  | .a => 0
  | .b b => 1 + B.size m n b
termination_by structural t => t

def B.size (n : Nat) (m : Nat) : B m → Nat
  | .a a => 1 + A.size m n a
end

end Mutual3

/--
error: cannot use specified parameter for structural recursion:
  its type FixedIndex.T is an inductive family and indices are not variables
    T 37
-/
#guard_msgs in
def T.size2 : T 37 → Nat
  | a => 0
  | b t => 1 + T.size2 t
termination_by structural t => t

end FixedIndex

namespace IndexIsParameter

-- Not actual mutual, but since I was at it

inductive T (n : Nat) : Nat → Type where
  | z : T n n
  | n : T n n → T n n

/--
error: cannot use specified parameter for structural recursion:
  its type is an inductive datatype
    T n n
  and the datatype parameter
    n
  depends on the function parameter
    n
  which does not come before the varying parameters and before the indices of the recursion parameter.
-/
#guard_msgs in
def T.a (n : Nat) : T n n → Nat
  | .z => 0
  | .n t => t.a + 1
termination_by structural t => t


end IndexIsParameter


namespace DifferentParameters

-- An attempt to make it fall over mutual recursion over the same type
-- but with different parameters.

inductive T (n : Nat) : Type where
  | z : T n
  | n : T n → T n

/--
error: failed to infer structural recursion:
Skipping arguments of type T 23, as DifferentParameters.T.b has no compatible argument.
Skipping arguments of type T 42, as DifferentParameters.T.a has no compatible argument.
-/
#guard_msgs in
mutual
def T.a : T 23 → Nat
  | .z => 0
  | .n t => t.a + 1 + T.b .z
termination_by structural t => t
def T.b : T 42 → Nat
  | .z => 0
  | .n t => t.b + 1 + T.a .z
end

end DifferentParameters

namespace ManyCombinations
-- A datatype with no size function, to avoid well-founded recursion

inductive Nattish
  | zero
  | cons : (Nat → Nattish) → Nattish

/--
error: fail to show termination for
  ManyCombinations.f
  ManyCombinations.g
with errors
failed to infer structural recursion:
Too many possible combinations of parameters of type Nattish (or please indicate the recursive argument explicitly using `termination_by structural`).


Could not find a decreasing measure.
The arguments relate at each recursive call as follows:
(<, ≤, =: relation proved, ? all proofs failed, _: no proof attempted)
<<<<<<< HEAD
Call from ManyCombinations.f to ManyCombinations.g at 557:15-29:
=======
Call from ManyCombinations.f to ManyCombinations.g at 552:15-29:
>>>>>>> 204d4839
   #1 #2 #3 #4
#5  ?  ?  ?  ?
#6  ?  =  ?  ?
#7  ?  ?  =  ?
#8  ?  ?  ?  =
<<<<<<< HEAD
Call from ManyCombinations.g to ManyCombinations.f at 560:15-29:
=======
Call from ManyCombinations.g to ManyCombinations.f at 555:15-29:
>>>>>>> 204d4839
   #5 #6 #7 #8
#1  _  _  _  _
#2  _  =  _  _
#3  _  _  =  _
#4  _  _  _  =


#1: sizeOf a
#2: sizeOf b
#3: sizeOf c
#4: sizeOf d
#5: sizeOf a
#6: sizeOf b
#7: sizeOf c
#8: sizeOf d

Please use `termination_by` to specify a decreasing measure.
-/
#guard_msgs in
mutual
def f (a b c d : Nattish) : Nat := match a with
  | .zero => 0
  | .cons n => g (n 23) b c d
def g (a b c d : Nattish) : Nat := match a with
  | .zero => 0
  | .cons n => f (n 42) b c d
end

-- specifying one `termination_by structural` helps

#guard_msgs in
mutual
def f' (a b c d : Nattish) : Nat := match a with
  | .zero => 0
  | .cons n => g' (n 23) b c d
termination_by structural a
def g' (a b c d : Nattish) : Nat := match a with
  | .zero => 0
  | .cons n => f' (n 42) b c d
end

end ManyCombinations

namespace FunIndTests

-- FunInd does not handle mutual structural recursion yet, so make sure we error
-- out nicely

/--
error: Failed to realize constant A.size.induct:
  Induction principles for mutually structurally recursive functions are not yet supported
---
error: Failed to realize constant A.size.induct:
  Induction principles for mutually structurally recursive functions are not yet supported
---
error: unknown identifier 'A.size.induct'
-/
#guard_msgs in
#check A.size.induct

/--
error: Failed to realize constant A.subs.induct:
  Induction principles for mutually structurally recursive functions are not yet supported
---
error: Failed to realize constant A.subs.induct:
  Induction principles for mutually structurally recursive functions are not yet supported
---
error: unknown identifier 'A.subs.induct'
-/
#guard_msgs in
#check A.subs.induct

/--
error: Failed to realize constant MutualIndNonMutualFun.A.self_size.induct:
  functional induction: cannot handle mutual or nested inductives
---
error: Failed to realize constant MutualIndNonMutualFun.A.self_size.induct:
  functional induction: cannot handle mutual or nested inductives
---
error: unknown identifier 'MutualIndNonMutualFun.A.self_size.induct'
-/
#guard_msgs in
#check MutualIndNonMutualFun.A.self_size.induct

/--
error: Failed to realize constant MutualIndNonMutualFun.A.self_size_with_param.induct:
  functional induction: cannot handle mutual or nested inductives
---
error: Failed to realize constant MutualIndNonMutualFun.A.self_size_with_param.induct:
  functional induction: cannot handle mutual or nested inductives
---
error: unknown identifier 'MutualIndNonMutualFun.A.self_size_with_param.induct'
-/
#guard_msgs in
#check MutualIndNonMutualFun.A.self_size_with_param.induct

/--
error: Failed to realize constant A.hasNoBEmpty.induct:
  Induction principles for mutually structurally recursive functions are not yet supported
---
error: Failed to realize constant A.hasNoBEmpty.induct:
  Induction principles for mutually structurally recursive functions are not yet supported
---
error: unknown identifier 'A.hasNoBEmpty.induct'
-/
#guard_msgs in
#check A.hasNoBEmpty.induct

/--
error: Failed to realize constant EvenOdd.isEven.induct:
  Induction principles for mutually structurally recursive functions are not yet supported
---
error: Failed to realize constant EvenOdd.isEven.induct:
  Induction principles for mutually structurally recursive functions are not yet supported
---
error: unknown identifier 'EvenOdd.isEven.induct'
-/
#guard_msgs in
#check EvenOdd.isEven.induct -- TODO: This error message can be improved

end FunIndTests<|MERGE_RESOLUTION|>--- conflicted
+++ resolved
@@ -527,21 +527,13 @@
 Could not find a decreasing measure.
 The arguments relate at each recursive call as follows:
 (<, ≤, =: relation proved, ? all proofs failed, _: no proof attempted)
-<<<<<<< HEAD
-Call from ManyCombinations.f to ManyCombinations.g at 557:15-29:
-=======
-Call from ManyCombinations.f to ManyCombinations.g at 552:15-29:
->>>>>>> 204d4839
+Call from ManyCombinations.f to ManyCombinations.g at 559:15-29:
    #1 #2 #3 #4
 #5  ?  ?  ?  ?
 #6  ?  =  ?  ?
 #7  ?  ?  =  ?
 #8  ?  ?  ?  =
-<<<<<<< HEAD
-Call from ManyCombinations.g to ManyCombinations.f at 560:15-29:
-=======
-Call from ManyCombinations.g to ManyCombinations.f at 555:15-29:
->>>>>>> 204d4839
+Call from ManyCombinations.g to ManyCombinations.f at 562:15-29:
    #5 #6 #7 #8
 #1  _  _  _  _
 #2  _  =  _  _
