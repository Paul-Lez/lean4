-- NB: well-founded recursion, so irreducible
def sorted_from_var [x: LE α] [DecidableRel x.le] (a: Array α) (i: Nat): Bool :=
  if h: i + 1 < a.size then
    have : i < a.size := Nat.lt_of_succ_lt h
    a[i] ≤ a[i+1] && sorted_from_var a (i + 1)
  else
    true
termination_by a.size - i

def check_sorted [x: LE α] [DecidableRel x.le] (a: Array α): Bool :=
  sorted_from_var a 0

<<<<<<< HEAD
example: check_sorted #[0, 3, 3, 5, 8, 10, 10, 10] := by
  native_decide
=======
/--
error: tactic 'rfl' failed, the left-hand side
  check_sorted #[0, 3, 3, 5, 8, 10, 10, 10]
is not definitionally equal to the right-hand side
  true
⊢ check_sorted #[0, 3, 3, 5, 8, 10, 10, 10] = true
-/
#guard_msgs in
example: check_sorted #[0, 3, 3, 5, 8, 10, 10, 10] = true := by
  rfl -- fails because `rfl` uses `.default` transparency, and `sorted_from_var` is marked as irreducible
>>>>>>> 6cbb8876

/--
error: tactic 'decide' failed for proposition
  check_sorted #[0, 3, 3, 5, 8, 10, 10, 10] = true
since its 'Decidable' instance
  instDecidableEqBool (check_sorted #[0, 3, 3, 5, 8, 10, 10, 10]) true
did not reduce to 'isTrue' or 'isFalse'.

After unfolding the instances 'instDecidableEqBool' and 'Bool.decEq', reduction got stuck at the 'Decidable' instance
  match check_sorted #[0, 3, 3, 5, 8, 10, 10, 10], true with
  | false, false => isTrue ⋯
  | false, true => isFalse ⋯
  | true, false => isFalse ⋯
  | true, true => isTrue ⋯
-/
#guard_msgs in
example: check_sorted #[0, 3, 3, 5, 8, 10, 10, 10] := by
  decide -- fails because `decide` uses `.default` transparency, and `sorted_from_var` is marked as irreducible

/-
No longer works

unseal sorted_from_var in
example: check_sorted #[0, 3, 3, 5, 8, 10, 10, 10] := by
  decide -- works

example: check_sorted #[0, 3, 3, 5, 8, 10, 10, 10] := by
  with_unfolding_all decide -- should work
-/<|MERGE_RESOLUTION|>--- conflicted
+++ resolved
@@ -10,10 +10,6 @@
 def check_sorted [x: LE α] [DecidableRel x.le] (a: Array α): Bool :=
   sorted_from_var a 0
 
-<<<<<<< HEAD
-example: check_sorted #[0, 3, 3, 5, 8, 10, 10, 10] := by
-  native_decide
-=======
 /--
 error: tactic 'rfl' failed, the left-hand side
   check_sorted #[0, 3, 3, 5, 8, 10, 10, 10]
@@ -24,7 +20,6 @@
 #guard_msgs in
 example: check_sorted #[0, 3, 3, 5, 8, 10, 10, 10] = true := by
   rfl -- fails because `rfl` uses `.default` transparency, and `sorted_from_var` is marked as irreducible
->>>>>>> 6cbb8876
 
 /--
 error: tactic 'decide' failed for proposition
