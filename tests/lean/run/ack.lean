--- conflicted
+++ resolved
@@ -6,47 +6,21 @@
 
 /--
 info: [reduction] unfolded declarations (max: 1725, num: 4):
-<<<<<<< HEAD
-    Nat.rec ↦ 1725
-  ⏎
-  Eq.rec ↦ 1427
-  ⏎
-  Acc.rec ↦ 1050
-  ⏎
-  PSigma.rec ↦ 513[reduction] unfolded reducible declarations (max: 1577, num: 3):
-    Nat.casesOn ↦ 1577
-  ⏎
-  Eq.ndrec ↦ 984
-  ⏎
-  PSigma.casesOn ↦ 513[kernel] unfolded declarations (max: 1193, num: 8):
-    Nat.casesOn ↦ 1193
-  ⏎
-  Eq.rec ↦ 1077
-  ⏎
-  Nat.rec ↦ 1065
-  ⏎
-  Eq.ndrec ↦ 973
-  ⏎
-  Acc.rec ↦ 754
-  ⏎
-  PSigma.casesOn ↦ 667
-  ⏎
-  WellFoundedRelation.rel ↦ 520
-   sizeOf ↦ 505use `set_option diagnostics.threshold <num>` to control threshold for reporting counters
-=======
   [reduction] Nat.rec ↦ 1725
-  [reduction] Eq.rec ↦ 1114
+  [reduction] Eq.rec ↦ 1427
   [reduction] Acc.rec ↦ 1050
   [reduction] PSigma.rec ↦ 513[reduction] unfolded reducible declarations (max: 1577, num: 3):
   [reduction] Nat.casesOn ↦ 1577
   [reduction] Eq.ndrec ↦ 984
-  [reduction] PSigma.casesOn ↦ 513[kernel] unfolded declarations (max: 1193, num: 5):
+  [reduction] PSigma.casesOn ↦ 513[kernel] unfolded declarations (max: 1193, num: 8):
   [kernel] Nat.casesOn ↦ 1193
+  [kernel] Eq.rec ↦ 1077
   [kernel] Nat.rec ↦ 1065
   [kernel] Eq.ndrec ↦ 973
-  [kernel] Eq.rec ↦ 973
-  [kernel] Acc.rec ↦ 754use `set_option diagnostics.threshold <num>` to control threshold for reporting counters
->>>>>>> 8c96d213
+  [kernel] Acc.rec ↦ 754
+  [kernel] PSigma.casesOn ↦ 667
+  [kernel] WellFoundedRelation.rel ↦ 520
+  [kernel] sizeOf ↦ 505use `set_option diagnostics.threshold <num>` to control threshold for reporting counters
 -/
 #guard_msgs in
 unseal ack in
@@ -59,9 +33,9 @@
 /--
 info: [kernel] unfolded declarations (max: 1193, num: 4):
   [kernel] Nat.casesOn ↦ 1193
+  [kernel] Eq.rec ↦ 1077
   [kernel] Nat.rec ↦ 1065
-  [kernel] Eq.ndrec ↦ 973
-  [kernel] Eq.rec ↦ 973use `set_option diagnostics.threshold <num>` to control threshold for reporting counters
+  [kernel] Eq.ndrec ↦ 973use `set_option diagnostics.threshold <num>` to control threshold for reporting counters
 -/
 #guard_msgs in
 set_option diagnostics true in
