terminationFailure.lean:7:2-7:3: error: fail to show termination for
  f.g
  f
with errors
structural recursion does not handle mutually recursive functions

Could not find a decreasing measure.
The arguments relate at each recursive call as follows:
(<, ≤, =: relation proved, ? all proofs failed, _: no proof attempted)
Call from f.g to f at 9:9-12:
  x1
x  =
Call from f to f.g at 3:4-7:
   x
x1 =

Please use `termination_by` to specify a decreasing measure.
f (x : Nat) : Nat
f.g : Nat → Nat
1
2
terminationFailure.lean:20:4-20:5: error: fail to show termination for
  h
with errors
<<<<<<< HEAD
Structural recursion cannot be used:
=======
structural recursion cannot be used:
>>>>>>> 64b10649

argument #1 cannot be used for structural recursion
  failed to eliminate recursive application
    h x

failed to prove termination, possible solutions:
  - Use `have`-expressions to prove the remaining goals
  - Use `termination_by` to specify a different well-founded relation
  - Use `decreasing_by` to specify your own tactic for discharging this kind of goal
x : Nat
⊢ False
h (x : Nat) : Foo
Foo.a<|MERGE_RESOLUTION|>--- conflicted
+++ resolved
@@ -22,11 +22,7 @@
 terminationFailure.lean:20:4-20:5: error: fail to show termination for
   h
 with errors
-<<<<<<< HEAD
-Structural recursion cannot be used:
-=======
 structural recursion cannot be used:
->>>>>>> 64b10649
 
 argument #1 cannot be used for structural recursion
   failed to eliminate recursive application
