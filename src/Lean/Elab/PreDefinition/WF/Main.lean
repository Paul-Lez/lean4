--- conflicted
+++ resolved
@@ -53,11 +53,7 @@
       trace[Elab.definition.wf] "wfRel: {wfRel}"
       let (value, envNew) ← withoutModifyingEnv' do
         addAsAxiom unaryPreDef
-<<<<<<< HEAD
-        let value ← mkFix unaryPreDef fixedArgs argsPacker wfRel (preDefs.map (·.termination.decreasingBy?))
-=======
         let value ← mkFix unaryPreDef prefixArgs argsPacker wfRel (preDefs.map (·.declName)) (preDefs.map (·.termination.decreasingBy?))
->>>>>>> e2ee6290
         eraseRecAppSyntaxExpr value
       /- `mkFix` invokes `decreasing_tactic` which may add auxiliary theorems to the environment. -/
       let value ← unfoldDeclsFrom envNew value
