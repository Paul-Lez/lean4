/-
Copyright (c) 2022 Microsoft Corporation. All rights reserved.
Released under Apache 2.0 license as described in the file LICENSE.
Authors: Leonardo de Moura
-/
prelude
import Lean.Meta.Tactic.Rewrite
import Lean.Meta.Tactic.Split
import Lean.Elab.PreDefinition.Basic
import Lean.Elab.PreDefinition.Eqns
import Lean.Elab.PreDefinition.WF.Ite
import Lean.Meta.ArgsPacker.Basic
import Lean.Elab.PreDefinition.WF.Unfold
import Init.Data.Array.Basic

namespace Lean.Elab.WF
open Meta
open Eqns

structure EqnInfo extends EqnInfoCore where
  declNames       : Array Name
  declNameNonRec  : Name
  fixedPrefixSize : Nat
  argsPacker      : ArgsPacker
  deriving Inhabited


builtin_initialize eqnInfoExt : MapDeclarationExtension EqnInfo ← mkMapDeclarationExtension

def registerEqnsInfo (preDefs : Array PreDefinition) (declNameNonRec : Name) (fixedPrefixSize : Nat)
    (argsPacker : ArgsPacker) : MetaM Unit := do
  preDefs.forM fun preDef => ensureEqnReservedNamesAvailable preDef.declName
  /-
  See issue #2327.
  Remark: we could do better for mutual declarations that mix theorems and definitions. However, this is a rare
  combination, and we would have add support for it in the equation generator. I did not check which assumptions are made there.
  -/
  unless preDefs.all fun p => p.kind.isTheorem do
    unless (← preDefs.allM fun p => isProp p.type) do
      let declNames := preDefs.map (·.declName)
      modifyEnv fun env =>
        preDefs.foldl (init := env) fun env preDef =>
          eqnInfoExt.insert env preDef.declName { preDef with
            declNames, declNameNonRec, fixedPrefixSize, argsPacker }

def getEqnsFor? (declName : Name) : MetaM (Option (Array Name)) := do
  if let some info := eqnInfoExt.find? (← getEnv) declName then
    mkEqns declName info.declNames (tryRefl := false)
  else
    return none

builtin_initialize
  registerGetEqnsFn getEqnsFor?

<<<<<<< HEAD

-- Remove the rest of this file after the next stage update,
-- as we generate these eagerly now.
def getUnfoldFor? (declName : Name) : MetaM (Option Name) := do
  let name := Name.str declName unfoldThmSuffix
  let env ← getEnv
  if env.contains name then return name
  let some info := eqnInfoExt.find? env declName | return none
  mkUnfoldEq info.toEqnInfoCore info.declNameNonRec .none
  return some name

builtin_initialize
  registerGetUnfoldEqnFn getUnfoldFor?


=======
>>>>>>> 2736e8fb
end Lean.Elab.WF<|MERGE_RESOLUTION|>--- conflicted
+++ resolved
@@ -52,22 +52,4 @@
 builtin_initialize
   registerGetEqnsFn getEqnsFor?
 
-<<<<<<< HEAD
-
--- Remove the rest of this file after the next stage update,
--- as we generate these eagerly now.
-def getUnfoldFor? (declName : Name) : MetaM (Option Name) := do
-  let name := Name.str declName unfoldThmSuffix
-  let env ← getEnv
-  if env.contains name then return name
-  let some info := eqnInfoExt.find? env declName | return none
-  mkUnfoldEq info.toEqnInfoCore info.declNameNonRec .none
-  return some name
-
-builtin_initialize
-  registerGetUnfoldEqnFn getUnfoldFor?
-
-
-=======
->>>>>>> 2736e8fb
 end Lean.Elab.WF