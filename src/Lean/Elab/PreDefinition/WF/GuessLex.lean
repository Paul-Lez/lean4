--- conflicted
+++ resolved
@@ -128,11 +128,7 @@
   natFn : Expr
 deriving Inhabited
 
-<<<<<<< HEAD
-/-- String desription of this termination argument -/
-=======
 /-- String desription of this measure -/
->>>>>>> f2a6137b
 def Measure.toString (measure : Measure) : MetaM String := do
   lambdaTelescope measure.fn fun xs e => do
     let e ← mkLambdaFVars xs[measure.arity:] e -- undo overshooting
@@ -171,13 +167,8 @@
   for x in xs, n in ns do lctx := lctx.setUserName x.fvarId! n
   withTheReader Meta.Context (fun ctx => { ctx with lctx }) k
 
-<<<<<<< HEAD
-/-- Create one termination argument for each (eligible) parameter of the given predefintion.  -/
-def simpleTerminationArgs (preDefs : Array PreDefinition) (fixedPrefixSize : Nat)
-=======
 /-- Create one measure for each (eligible) parameter of the given predefintion.  -/
 def simpleMeasures (preDefs : Array PreDefinition) (fixedPrefixSize : Nat)
->>>>>>> f2a6137b
     (userVarNamess : Array (Array Name)) : MetaM (Array (Array Measure)) := do
   let is_mutual : Bool := preDefs.size > 1
   preDefs.mapIdxM fun funIdx preDef => do
@@ -376,7 +367,7 @@
   | GE.ge α _ e₁ e₂ => if α.isConstOf ``Nat then some (e₂, e₁) else none
   | _ => none
 
-def complexTerminationArgs (preDefs : Array PreDefinition) (fixedPrefixSize : Nat)
+def complexMeasures (preDefs : Array PreDefinition) (fixedPrefixSize : Nat)
     (userVarNamess : Array (Array Name)) (recCalls : Array RecCallWithContext) :
     MetaM (Array (Array Measure)) := do
   preDefs.mapIdxM fun funIdx preDef => do
@@ -681,11 +672,7 @@
 
 /-- Explain what we found out about the recursive calls (non-mutual case) -/
 def explainNonMutualFailure (measures : Array Measure) (rcs : Array RecCallCache) : MetaM Format := do
-<<<<<<< HEAD
   let (header, footer) ← collectHeaders (measures.mapM measureHeader)
-=======
-  let header ← measures.mapM Measure.toString
->>>>>>> f2a6137b
   let mut table : Array (Array String) := #[#[""] ++ header]
   for i in [:rcs.size], rc in rcs do
     let mut row := #[s!"{i+1}) {← rc.rcc.posString}"]
@@ -701,7 +688,7 @@
 /-- Explain what we found out about the recursive calls (mutual case) -/
 def explainMutualFailure (declNames : Array Name) (measuress : Array (Array Measure))
     (rcs : Array RecCallCache) : MetaM Format := do
-  let (taHeaderss, footer) ← collectHeaders (measuress.mapM (·.mapM measureHeader))
+  let (headerss, footer) ← collectHeaders (measuress.mapM (·.mapM measureHeader))
 
   let mut r := Format.nil
 
@@ -711,12 +698,7 @@
     r := r ++ f!"Call from {declNames[caller]!} to {declNames[callee]!} " ++
       f!"at {← rc.rcc.posString}:\n"
 
-<<<<<<< HEAD
-    let mut table : Array (Array String) := #[#[""] ++ taHeaderss[caller]!]
-=======
-    let header ← measuress[caller]!.mapM Measure.toString
-    let mut table : Array (Array String) := #[#[""] ++ header]
->>>>>>> f2a6137b
+    let mut table : Array (Array String) := #[#[""] ++ headerss[caller]!]
     if caller = callee then
       -- For self-calls, only the diagonal is interesting, so put it into one row
       let mut row := #[""]
@@ -726,11 +708,7 @@
     else
       for argIdx in [:measuress[callee]!.size] do
         let mut row := #[]
-<<<<<<< HEAD
-        row := row.push taHeaderss[callee]![argIdx]!
-=======
-        row := row.push (← measuress[callee]![argIdx]!.toString)
->>>>>>> f2a6137b
+        row := row.push headerss[callee]![argIdx]!
         for paramIdx in [:measuress[caller]!.size] do
           row := row.push (← rc.prettyEntry paramIdx argIdx)
         table := table.push row
@@ -801,21 +779,15 @@
   let userVarNamess ← argsPacker.varNamess.mapM (naryVarNames ·)
   trace[Elab.definition.wf] "varNames is: {userVarNamess}"
 
-<<<<<<< HEAD
   -- Collect all recursive calls and extract their context
   let recCalls ← collectRecCalls unaryPreDef fixedPrefixSize argsPacker
   let recCalls := filterSubsumed recCalls
 
-  -- For every function, the termination arguments we want to use
+  -- For every function, the measures we want to use
   -- (One for each non-forbiddend arg)
-  let meassures₁ ← simpleTerminationArgs preDefs fixedPrefixSize userVarNamess
-  let meassures₂ ← complexTerminationArgs preDefs fixedPrefixSize userVarNamess recCalls
+  let meassures₁ ← simpleMeasures preDefs fixedPrefixSize userVarNamess
+  let meassures₂ ← complexMeasures preDefs fixedPrefixSize userVarNamess recCalls
   let measuress := Array.zipWith meassures₁ meassures₂ (· ++ ·)
-=======
-  -- For every function, the meaures we want to use
-  -- (One for each non-forbiddend arg)
-  let measuress ← simpleMeasures preDefs fixedPrefixSize userVarNamess
->>>>>>> f2a6137b
 
   -- The list of measures, including the measures that order functions.
   -- The function ordering measures come last
@@ -827,12 +799,6 @@
     reportTermArgs preDefs termArgs
     return termArgs
 
-<<<<<<< HEAD
-=======
-  -- Collect all recursive calls and extract their context
-  let recCalls ← collectRecCalls unaryPreDef fixedPrefixSize argsPacker
-  let recCalls := filterSubsumed recCalls
->>>>>>> f2a6137b
   let rcs ← recCalls.mapM (RecCallCache.mk (preDefs.map (·.termination.decreasingBy?)) measuress ·)
   let callMatrix := rcs.map (inspectCall ·)
 
