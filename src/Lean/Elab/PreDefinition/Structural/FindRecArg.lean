/-
Copyright (c) 2021 Microsoft Corporation. All rights reserved.
Released under Apache 2.0 license as described in the file LICENSE.
Authors: Leonardo de Moura
-/
prelude
import Lean.Elab.PreDefinition.Structural.Basic

namespace Lean.Elab.Structural
open Meta

private def getIndexMinPos (xs : Array Expr) (indices : Array Expr) : Nat := Id.run do
  let mut minPos := xs.size
  for index in indices do
    match xs.indexOf? index with
    | some pos => if pos.val < minPos then minPos := pos.val
    | _        => pure ()
  return minPos

-- Indices can only depend on other indices
private def hasBadIndexDep? (ys : Array Expr) (indices : Array Expr) : MetaM (Option (Expr × Expr)) := do
  for index in indices do
    let indexType ← inferType index
    for y in ys do
      if !indices.contains y && (← dependsOn indexType y.fvarId!) then
        return some (index, y)
  return none

-- Inductive datatype parameters cannot depend on ys
private def hasBadParamDep? (ys : Array Expr) (indParams : Array Expr) : MetaM (Option (Expr × Expr)) := do
  for p in indParams do
    let pType ← inferType p
    for y in ys do
      if ← dependsOn pType y.fvarId! then
        return some (p, y)
  return none

/--
Pass to `k` the `RecArgInfo` for the `i`th parameter in the parameter list `xs`. This performs
various sanity checks on the argument (is it even an inductive type etc).
Also wraps all errors in a common “argument cannot be used” header
-/
def withRecArgInfo (numFixed : Nat) (xs : Array Expr) (i : Nat) (k : RecArgInfo → M α) : M α := do
  mapError
    (f := fun msg => m!"argument #{i+1} cannot be used for structural recursion{indentD msg}") do
  if h : i < xs.size then
    if i < numFixed then
      throwError "it is unchanged in the recursive calls"
    let x := xs[i]
    let localDecl ← getFVarLocalDecl x
    if localDecl.isLet then
      throwError "it is a let-binding"
    let xType ← whnfD localDecl.type
    matchConstInduct xType.getAppFn (fun _ => throwError "its type is not an inductive") fun indInfo us => do
    if !(← hasConst (mkBRecOnName indInfo.name)) then
      throwError "its type does not have a recursor"
    else if indInfo.isReflexive && !(← hasConst (mkBInductionOnName indInfo.name)) && !(← isInductivePredicate indInfo.name) then
      throwError "its type is a reflexive inductive, but {mkBInductionOnName indInfo.name} does not exist and it is not an inductive predicate"
    else
      let indArgs    := xType.getAppArgs
      let indParams  := indArgs.extract 0 indInfo.numParams
      let indIndices := indArgs.extract indInfo.numParams indArgs.size
      if !indIndices.all Expr.isFVar then
        throwError "its type is an inductive family and indices are not variables{indentExpr xType}"
      else if !indIndices.allDiff then
        throwError " its type is an inductive family and indices are not pairwise distinct{indentExpr xType}"
      else
        let indexMinPos := getIndexMinPos xs indIndices
        let numFixed    := if indexMinPos < numFixed then indexMinPos else numFixed
        let fixedParams := xs.extract 0 numFixed
        let ys          := xs.extract numFixed xs.size
        match (← hasBadIndexDep? ys indIndices) with
        | some (index, y) =>
          throwError "its type is an inductive family{indentExpr xType}\nand index{indentExpr index}\ndepends on the non index{indentExpr y}"
        | none =>
          match (← hasBadParamDep? ys indParams) with
          | some (indParam, y) =>
            throwError "its type is an inductive datatype{indentExpr xType}\nand parameter{indentExpr indParam}\ndepends on{indentExpr y}"
          | none =>
            let indicesPos := indIndices.map fun index => match ys.indexOf? index with | some i => i.val | none => unreachable!
            k { fixedParams := fixedParams
                ys          := ys
                pos         := i - fixedParams.size
                indicesPos  := indicesPos
                indName     := indInfo.name
                indLevels   := us
                indParams   := indParams
                indIndices  := indIndices
                reflexive   := indInfo.isReflexive
                indPred     := ←isInductivePredicate indInfo.name }
    else
      throwError "the index #{i+1} exceeds {xs.size}, the number of parameters"

/--
Pass to `k` the `RecArgInfo` for the `i`th parameter in the parameter list `xs`. This performs
various sanity checks on the argument (is it even an inductive type etc).
Also wraps all errors in a common “argument cannot be used” header
-/
def withRecArgInfo (numFixed : Nat) (xs : Array Expr) (i : Nat) (k : RecArgInfo → M α) : M α := do
  mapError
    (f := fun msg => m!"argument #{i+1} cannot be used for structural recursion{indentD msg}") do
  if h : i < xs.size then
    if i < numFixed then
      throwError "it is unchanged in the recursive calls"
    let x := xs[i]
    let localDecl ← getFVarLocalDecl x
    if localDecl.isLet then
      throwError "it is a let-binding"
    let xType ← whnfD localDecl.type
    matchConstInduct xType.getAppFn (fun _ =>
      throwError "TODO") fun indInfo us => do
    if !(← hasConst (mkBRecOnName indInfo.name)) then
      throwError "its type does not have a recursor"
    else if indInfo.isReflexive && !(← hasConst (mkBInductionOnName indInfo.name)) && !(← isInductivePredicate indInfo.name) then
      throwError "its type is reflexive" -- TODO
    else
      let indArgs    := xType.getAppArgs
      let indParams  := indArgs.extract 0 indInfo.numParams
      let indIndices := indArgs.extract indInfo.numParams indArgs.size
      if !indIndices.all Expr.isFVar then
        throwError "its type is an inductive family and indices are not variables{indentExpr xType}"
      else if !indIndices.allDiff then
        throwError " its type is an inductive family and indices are not pairwise distinct{indentExpr xType}"
      else
        let indexMinPos := getIndexMinPos xs indIndices
        let numFixed    := if indexMinPos < numFixed then indexMinPos else numFixed
        let fixedParams := xs.extract 0 numFixed
        let ys          := xs.extract numFixed xs.size
        match (← hasBadIndexDep? ys indIndices) with
        | some (index, y) =>
          throwError "its type is an inductive family{indentExpr xType}\nand index{indentExpr index}\ndepends on the non index{indentExpr y}"
        | none =>
          match (← hasBadParamDep? ys indParams) with
          | some (indParam, y) =>
            throwError "its type is an inductive datatype{indentExpr xType}\nand parameter{indentExpr indParam}\ndepends on{indentExpr y}"
          | none =>
            let indicesPos := indIndices.map fun index => match ys.indexOf? index with | some i => i.val | none => unreachable!
            k { fixedParams := fixedParams
                ys          := ys
                pos         := i - fixedParams.size
                indicesPos  := indicesPos
                indName     := indInfo.name
                indLevels   := us
                indParams   := indParams
                indIndices  := indIndices
                reflexive   := indInfo.isReflexive
                indPred     := ←isInductivePredicate indInfo.name }
    else
      throwError "the index #{i+1} exceeds {xs.size}, the number of parameters"

/--
  Try to find an argument that is structurally smaller in every recursive application.
  We use this argument to justify termination using the auxiliary `brecOn` construction.

  We give preference for arguments that are *not* indices of inductive types of other arguments.
  See issue #837 for an example where we can show termination using the index of an inductive family, but
  we don't get the desired definitional equalities.
-/
partial def findRecArg (numFixed : Nat) (xs : Array Expr) (k : RecArgInfo → M α) : M α := do
  /- Collect arguments that are indices. See comment above. -/
  let indicesRef : IO.Ref (Array Nat) ← IO.mkRef {}
  for x in xs do
    let xType ← inferType x
    /- Traverse all sub-expressions in the type of `x` -/
    forEachExpr xType fun e =>
      /- If `e` is an inductive family, we store in `indicesRef` all variables in `xs` that occur in "index positions". -/
      matchConstInduct e.getAppFn (fun _ => pure ()) fun info _ => do
        if info.numIndices > 0 && info.numParams + info.numIndices == e.getAppNumArgs then
          for arg in e.getAppArgs[info.numParams:] do
            forEachExpr arg fun e => do
              if let .some idx := xs.getIdx? e then
                indicesRef.modify fun indices => indices.push idx
  let indices ← indicesRef.get
  let nonIndices := (Array.range xs.size).filter (fun i => !(indices.contains i))
  let mut errors : Array MessageData := Array.mkArray xs.size m!""
  let saveState ← get -- backtrack the state for each argument
  for i in id (nonIndices ++ indices) do
    let x := xs[i]!
    trace[Elab.definition.structural] "findRecArg x: {x}"
    try
      set saveState
      return (← withRecArgInfo numFixed xs i k)
    catch e => errors := errors.set! i e.toMessageData
  throwError
    errors.foldl
<<<<<<< HEAD
      (init := m!"Structural recursion cannot be used:")
=======
      (init := m!"structural recursion cannot be used:")
>>>>>>> 64b10649
      (f := (· ++ Format.line ++ Format.line ++ .))

end Lean.Elab.Structural<|MERGE_RESOLUTION|>--- conflicted
+++ resolved
@@ -92,63 +92,6 @@
       throwError "the index #{i+1} exceeds {xs.size}, the number of parameters"
 
 /--
-Pass to `k` the `RecArgInfo` for the `i`th parameter in the parameter list `xs`. This performs
-various sanity checks on the argument (is it even an inductive type etc).
-Also wraps all errors in a common “argument cannot be used” header
--/
-def withRecArgInfo (numFixed : Nat) (xs : Array Expr) (i : Nat) (k : RecArgInfo → M α) : M α := do
-  mapError
-    (f := fun msg => m!"argument #{i+1} cannot be used for structural recursion{indentD msg}") do
-  if h : i < xs.size then
-    if i < numFixed then
-      throwError "it is unchanged in the recursive calls"
-    let x := xs[i]
-    let localDecl ← getFVarLocalDecl x
-    if localDecl.isLet then
-      throwError "it is a let-binding"
-    let xType ← whnfD localDecl.type
-    matchConstInduct xType.getAppFn (fun _ =>
-      throwError "TODO") fun indInfo us => do
-    if !(← hasConst (mkBRecOnName indInfo.name)) then
-      throwError "its type does not have a recursor"
-    else if indInfo.isReflexive && !(← hasConst (mkBInductionOnName indInfo.name)) && !(← isInductivePredicate indInfo.name) then
-      throwError "its type is reflexive" -- TODO
-    else
-      let indArgs    := xType.getAppArgs
-      let indParams  := indArgs.extract 0 indInfo.numParams
-      let indIndices := indArgs.extract indInfo.numParams indArgs.size
-      if !indIndices.all Expr.isFVar then
-        throwError "its type is an inductive family and indices are not variables{indentExpr xType}"
-      else if !indIndices.allDiff then
-        throwError " its type is an inductive family and indices are not pairwise distinct{indentExpr xType}"
-      else
-        let indexMinPos := getIndexMinPos xs indIndices
-        let numFixed    := if indexMinPos < numFixed then indexMinPos else numFixed
-        let fixedParams := xs.extract 0 numFixed
-        let ys          := xs.extract numFixed xs.size
-        match (← hasBadIndexDep? ys indIndices) with
-        | some (index, y) =>
-          throwError "its type is an inductive family{indentExpr xType}\nand index{indentExpr index}\ndepends on the non index{indentExpr y}"
-        | none =>
-          match (← hasBadParamDep? ys indParams) with
-          | some (indParam, y) =>
-            throwError "its type is an inductive datatype{indentExpr xType}\nand parameter{indentExpr indParam}\ndepends on{indentExpr y}"
-          | none =>
-            let indicesPos := indIndices.map fun index => match ys.indexOf? index with | some i => i.val | none => unreachable!
-            k { fixedParams := fixedParams
-                ys          := ys
-                pos         := i - fixedParams.size
-                indicesPos  := indicesPos
-                indName     := indInfo.name
-                indLevels   := us
-                indParams   := indParams
-                indIndices  := indIndices
-                reflexive   := indInfo.isReflexive
-                indPred     := ←isInductivePredicate indInfo.name }
-    else
-      throwError "the index #{i+1} exceeds {xs.size}, the number of parameters"
-
-/--
   Try to find an argument that is structurally smaller in every recursive application.
   We use this argument to justify termination using the auxiliary `brecOn` construction.
 
@@ -183,11 +126,7 @@
     catch e => errors := errors.set! i e.toMessageData
   throwError
     errors.foldl
-<<<<<<< HEAD
-      (init := m!"Structural recursion cannot be used:")
-=======
       (init := m!"structural recursion cannot be used:")
->>>>>>> 64b10649
       (f := (· ++ Format.line ++ Format.line ++ .))
 
 end Lean.Elab.Structural