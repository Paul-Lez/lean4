--- conflicted
+++ resolved
@@ -45,10 +45,6 @@
         /- We must only save messages and info tree changes. Recall that `simp` uses temporary metavariables (`withNewMCtxDepth`).
            So, we must not save references to them at `Term.State`.
         -/
-<<<<<<< HEAD
-        -- TODO: Is this ok? Used to be  `withoutModifyingStateWithInfoAndMessages`
-=======
->>>>>>> 20d191bc
         Term.withoutModifyingElabMetaStateWithInfo do
           Term.withSynthesize (postpone := .no) do
             Term.runTactic (report := false) mvar.mvarId! tacticCode .term
