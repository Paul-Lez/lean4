/-
Copyright (c) 2019 Microsoft Corporation. All rights reserved.
Released under Apache 2.0 license as described in the file LICENSE.
Authors: Leonardo de Moura
-/
prelude
import Lean.Structure
import Lean.Util.Recognizers
import Lean.Util.SafeExponentiation
import Lean.Meta.GetUnfoldableConst
import Lean.Meta.FunInfo
import Lean.Meta.Offset
import Lean.Meta.CtorRecognizer
import Lean.Meta.Match.MatcherInfo
import Lean.Meta.Match.MatchPatternAttr
import Lean.Meta.Transform

namespace Lean.Meta

-- ===========================
/-! # Smart unfolding support -/
-- ===========================

/--
Forward declaration. It is defined in the module `src/Lean/Elab/PreDefinition/Structural/Eqns.lean`.
It is possible to avoid this hack if we move `Structural.EqnInfo` and `Structural.eqnInfoExt`
to this module.
-/
@[extern "lean_get_structural_rec_arg_pos"]
opaque getStructuralRecArgPos? (declName : Name) : CoreM (Option Nat)

def smartUnfoldingSuffix := "_sunfold"

@[inline] def mkSmartUnfoldingNameFor (declName : Name) : Name :=
  Name.mkStr declName smartUnfoldingSuffix

def hasSmartUnfoldingDecl (env : Environment) (declName : Name) : Bool :=
  env.contains (mkSmartUnfoldingNameFor declName)

register_builtin_option smartUnfolding : Bool := {
  defValue := true
  descr := "when computing weak head normal form, use auxiliary definition created for functions defined by structural recursion"
}

/-- Add auxiliary annotation to indicate the `match`-expression `e` must be reduced when performing smart unfolding. -/
def markSmartUnfoldingMatch (e : Expr) : Expr :=
  mkAnnotation `sunfoldMatch e

def smartUnfoldingMatch? (e : Expr) : Option Expr :=
  annotation? `sunfoldMatch e

/-- Add auxiliary annotation to indicate expression `e` (a `match` alternative rhs) was successfully reduced by smart unfolding. -/
def markSmartUnfoldingMatchAlt (e : Expr) : Expr :=
  mkAnnotation `sunfoldMatchAlt e

def smartUnfoldingMatchAlt? (e : Expr) : Option Expr :=
  annotation? `sunfoldMatchAlt e

-- ===========================
/-! # Helper methods -/
-- ===========================

def isAuxDef (constName : Name) : MetaM Bool := do
  let env ← getEnv
  return isAuxRecursor env constName || isNoConfusion env constName

/--
Retrieves `ConstInfo` for `declName`.
Remark: if `ignoreTransparency = false`, then `getUnfoldableConst?` is used.
For example, if `ignoreTransparency = false` and `transparencyMode = .reducible` and `declName` is not reducible,
then the result is `none`.
-/
private def getConstInfo? (declName : Name) (ignoreTransparency : Bool) : MetaM (Option ConstantInfo) := do
  if ignoreTransparency then
    return (← getEnv).find? declName
  else
    getUnfoldableConst? declName

/--
Similar to `getConstInfo?` but using `getUnfoldableConstNoEx?`.
-/
private def getConstInfoNoEx? (declName : Name) (ignoreTransparency : Bool) : MetaM (Option ConstantInfo) := do
  if ignoreTransparency then
    return (← getEnv).find? declName
  else
    getUnfoldableConstNoEx? declName

/--
If `e` is of the form `Expr.const declName us`, executes `k info us` if
- `declName` is in the `Environment` and (is unfoldable or `ignoreTransparency = true`)
- `info` is the `ConstantInfo` associated with `declName`.

Otherwise executes `failK`.
-/
@[inline] private def matchConstAux {α} (e : Expr) (failK : Unit → MetaM α) (k : ConstantInfo → List Level → MetaM α) (ignoreTransparency := false) : MetaM α := do
  let .const declName lvls := e
    | failK ()
  let some cinfo ← getConstInfo? declName ignoreTransparency
    | failK ()
  k cinfo lvls

-- ===========================
/-! # Helper functions for reducing recursors -/
-- ===========================

private def getFirstCtor (d : Name) : MetaM (Option Name) := do
  let some (ConstantInfo.inductInfo { ctors := ctor::_, ..}) := (← getEnv).find? d |
    return none
  return some ctor

private def mkNullaryCtor (type : Expr) (nparams : Nat) : MetaM (Option Expr) := do
  let .const d lvls := type.getAppFn
    | return none
  let (some ctor) ← getFirstCtor d | pure none
  return mkAppN (mkConst ctor lvls) (type.getAppArgs.shrink nparams)

private def getRecRuleFor (recVal : RecursorVal) (major : Expr) : Option RecursorRule :=
  match major.getAppFn with
  | .const fn _ => recVal.rules.find? fun r => r.ctor == fn
  | _           => none

private def toCtorWhenK (recVal : RecursorVal) (major : Expr) : MetaM Expr := do
  let majorType ← inferType major
  let majorType ← instantiateMVars (← whnf majorType)
  let majorTypeI := majorType.getAppFn
  if !majorTypeI.isConstOf recVal.getMajorInduct then
    return major
  else if majorType.hasExprMVar && majorType.getAppArgs[recVal.numParams:].any Expr.hasExprMVar then
    return major
  else do
    let (some newCtorApp) ← mkNullaryCtor majorType recVal.numParams | pure major
    let newType ← inferType newCtorApp
    /- TODO: check whether changing reducibility to default hurts performance here.
       We do that to make sure auxiliary `Eq.rec` introduced by the `match`-compiler
       are reduced even when `TransparencyMode.reducible` (like in `simp`).

       We use `withNewMCtxDepth` to make sure metavariables at `majorType` are not assigned.
       For example, given `major : Eq ?x y`, we don't want to apply K by assigning `?x := y`.
    -/
    if (← withAtLeastTransparency TransparencyMode.default <| withNewMCtxDepth <| isDefEq majorType newType) then
      return newCtorApp
    else
      return major

/--
  Create the `i`th projection `major`. It tries to use the auto-generated projection functions if available. Otherwise falls back
  to `Expr.proj`.
-/
def mkProjFn (ctorVal : ConstructorVal) (us : List Level) (params : Array Expr) (i : Nat) (major : Expr) : CoreM Expr := do
  match getStructureInfo? (← getEnv) ctorVal.induct with
  | none => return mkProj ctorVal.induct i major
  | some info => match info.getProjFn? i with
    | none => return mkProj ctorVal.induct i major
    | some projFn => return mkApp (mkAppN (mkConst projFn us) params) major

/--
  If `major` is not a constructor application, and its type is a structure `C ...`, then return `C.mk major.1 ... major.n`

  \pre `inductName` is `C`.

  If `Meta.Config.etaStruct` is `false` or the condition above does not hold, this method just returns `major`. -/
private def toCtorWhenStructure (inductName : Name) (major : Expr) : MetaM Expr := do
  unless (← useEtaStruct inductName) do
    return major
  let env ← getEnv
  if !isStructureLike env inductName then
    return major
  else if let some _ ← isConstructorApp? major then
    return major
  else
    let majorType ← inferType major
    let majorType ← instantiateMVars (← whnf majorType)
    let majorTypeI := majorType.getAppFn
    if !majorTypeI.isConstOf inductName then
      return major
    match majorType.getAppFn with
    | Expr.const d us =>
      if (← whnfD (← inferType majorType)) == mkSort levelZero then
        return major -- We do not perform eta for propositions, see implementation in the kernel
      else
        let some ctorName ← getFirstCtor d | pure major
        let ctorInfo ← getConstInfoCtor ctorName
        let params := majorType.getAppArgs.shrink ctorInfo.numParams
        let mut result := mkAppN (mkConst ctorName us) params
        for i in [:ctorInfo.numFields] do
          result := mkApp result (← mkProjFn ctorInfo us params i major)
        return result
    | _ => return major


-- Helper predicate that returns `true` for inductive predicates used to define functions by well-founded recursion.
private def isWFRec (declName : Name) : Bool :=
  declName == ``Acc.rec || declName == ``WellFounded.rec

/--
Helper method for `reduceRec`.
We use it to ensure we don't expose `Nat.add` when reducing `Nat.rec`.
We we use the following trick, if `e` can be expressed as an offset `(a, k)` with `k > 0`,
we create a new expression `Nat.succ e'` where `e'` is `a` for `k = 1`, or `a + (k-1)` for `k > 1`.
See issue #3022
-/
private def cleanupNatOffsetMajor (e : Expr) : MetaM Expr := do
  let some (e, k) ← isOffset? e | return e
  if k = 0 then
    return e
  else if k = 1 then
    return mkNatSucc e
  else
    return mkNatSucc (mkNatAdd e (toExpr (k - 1)))

/-- Auxiliary function for reducing recursor applications. -/
private def reduceRec (recVal : RecursorVal) (recLvls : List Level) (recArgs : Array Expr) (failK : Expr → MetaM α) (successK : Expr → MetaM α) : MetaM α :=
  let majorIdx := recVal.getMajorIdx
  if h : majorIdx < recArgs.size then do
    let major := recArgs[majorIdx]
    let mut major ← if isWFRec recVal.name && (← getTransparency) == .default then
      -- If recursor is `Acc.rec` or `WellFounded.rec` and transparency is default,
      -- then we bump transparency to .all to make sure we can unfold defs defined by WellFounded recursion.
      -- We use this trick because we abstract nested proofs occurring in definitions.
      -- Alternative design: do not abstract nested proofs used to justify well-founded recursion.
      withTransparency .all <| whnf major
    else
      whnf major
    if recVal.k then
      major ← toCtorWhenK recVal major
    major := major.toCtorIfLit
    major ← cleanupNatOffsetMajor major
    major ← toCtorWhenStructure recVal.getMajorInduct major
    let failK := failK (mkAppN (.const recVal.name recLvls) (recArgs.set ⟨majorIdx, h⟩ major))
    match getRecRuleFor recVal major with
    | some rule =>
      let majorArgs := major.getAppArgs
      if recLvls.length != recVal.levelParams.length then
        failK
      else
        let rhs := rule.rhs.instantiateLevelParams recVal.levelParams recLvls
        -- Apply parameters, motives and minor premises from recursor application.
        let rhs := mkAppRange rhs 0 (recVal.numParams+recVal.numMotives+recVal.numMinors) recArgs
        /- The number of parameters in the constructor is not necessarily
           equal to the number of parameters in the recursor when we have
           nested inductive types. -/
        let nparams := majorArgs.size - rule.nfields
        let rhs := mkAppRange rhs nparams majorArgs.size majorArgs
        let rhs := mkAppRange rhs (majorIdx + 1) recArgs.size recArgs
        successK rhs
    | none => failK
  else
    failK (mkAppN (.const recVal.name recLvls) recArgs)

-- ===========================
/-! # Helper functions for reducing Quot.lift and Quot.ind -/
-- ===========================

/-- Auxiliary function for reducing `Quot.lift` and `Quot.ind` applications. -/
private def reduceQuotRec (recVal  : QuotVal) (recArgs : Array Expr) (failK : Unit → MetaM α) (successK : Expr → MetaM α) : MetaM α :=
  let process (majorPos argPos : Nat) : MetaM α :=
    if h : majorPos < recArgs.size then do
      let major := recArgs[majorPos]
      let major ← whnf major
      match major with
      | Expr.app (Expr.app (Expr.app (Expr.const majorFn _) _) _) majorArg => do
        let some (ConstantInfo.quotInfo { kind := QuotKind.ctor, .. }) := (← getEnv).find? majorFn | failK ()
        let f := recArgs[argPos]!
        let r := mkApp f majorArg
        let recArity := majorPos + 1
        successK <| mkAppRange r recArity recArgs.size recArgs
      | _ => failK ()
    else
      failK ()
  match recVal.kind with
  | QuotKind.lift => process 5 3
  | QuotKind.ind  => process 4 3
  | _             => failK ()

-- ===========================
/-! # Helper function for extracting "stuck term" -/
-- ===========================

mutual
  private partial def isRecStuck? (recVal : RecursorVal) (recArgs : Array Expr) : MetaM (Option MVarId) :=
    if recVal.k then
      -- TODO: improve this case
      return none
    else do
      let majorIdx := recVal.getMajorIdx
      if h : majorIdx < recArgs.size then do
        let major := recArgs[majorIdx]
        let major ← whnf major
        getStuckMVar? major
      else
        return none

  private partial def isQuotRecStuck? (recVal : QuotVal) (recArgs : Array Expr) : MetaM (Option MVarId) :=
    let process? (majorPos : Nat) : MetaM (Option MVarId) :=
      if h : majorPos < recArgs.size then do
        let major := recArgs[majorPos]
        let major ← whnf major
        getStuckMVar? major
      else
        return none
    match recVal.kind with
    | QuotKind.lift => process? 5
    | QuotKind.ind  => process? 4
    | _             => return none

  /-- Return `some (Expr.mvar mvarId)` if metavariable `mvarId` is blocking reduction. -/
  partial def getStuckMVar? (e : Expr) : MetaM (Option MVarId) := do
    match e with
    | .mdata _ e  => getStuckMVar? e
    | .proj _ _ e => getStuckMVar? (← whnf e)
    | .mvar .. =>
      let e ← instantiateMVars e
      match e with
      | .mvar mvarId => return some mvarId
      | _ => getStuckMVar? e
    | .app f .. =>
      let f := f.getAppFn
      match f with
      | .mvar .. =>
        let e ← instantiateMVars e
        match e.getAppFn with
        | .mvar mvarId => return some mvarId
        | _ => getStuckMVar? e
      | .const fName _ =>
        match (← getEnv).find? fName with
        | some <| .recInfo recVal  => isRecStuck? recVal e.getAppArgs
        | some <| .quotInfo recVal => isQuotRecStuck? recVal e.getAppArgs
        | _  =>
          unless e.hasExprMVar do return none
          -- Projection function support
          let some projInfo ← getProjectionFnInfo? fName | return none
          -- This branch is relevant if `e` is a type class projection that is stuck because the instance has not been synthesized yet.
          unless projInfo.fromClass do return none
          let args := e.getAppArgs
          -- First check whether `e`s instance is stuck.
          if let some major := args[projInfo.numParams]? then
            if let some mvarId ← getStuckMVar? major then
              return mvarId
          /-
          Then, recurse on the explicit arguments
          We want to detect the stuck instance in terms such as
          `HAdd.hAdd Nat Nat Nat (instHAdd Nat instAddNat) n (OfNat.ofNat Nat 2 ?m)`
          See issue https://github.com/leanprover/lean4/issues/1408 for an example where this is needed.
          -/
          let info ← getFunInfo f
          for pinfo in info.paramInfo, arg in args do
            if pinfo.isExplicit then
              if let some mvarId ← getStuckMVar? arg then
                return some mvarId
          return none
      | .proj _ _ e => getStuckMVar? (← whnf e)
      | _ => return none
    | _ => return none
end

-- ===========================
/-! # Weak Head Normal Form auxiliary combinators -/
-- ===========================

/-- Auxiliary combinator for handling easy WHNF cases. It takes a function for handling the "hard" cases as an argument -/
@[specialize] partial def whnfEasyCases (e : Expr) (k : Expr → MetaM Expr) : MetaM Expr := do
  match e with
  | .forallE ..    => return e
  | .lam ..        => return e
  | .sort ..       => return e
  | .lit ..        => return e
  | .bvar ..       => panic! "loose bvar in expression"
  | .letE ..       => k e
  | .const ..      => k e
  | .app ..        => k e
  | .proj ..       => k e
  | .mdata _ e     => whnfEasyCases e k
  | .fvar fvarId   =>
    let decl ← fvarId.getDecl
    match decl with
    | .cdecl .. => return e
    | .ldecl (value := v) .. =>
      -- Let-declarations marked as implementation detail should always be unfolded
      -- We initially added this feature for `simp`, and added it here for consistency.
      let cfg ← getConfig
      if !decl.isImplementationDetail && !cfg.zetaDelta then
        if !(← read).zetaDeltaSet.contains fvarId then
          return e
      if (← read).trackZetaDelta then
        modify fun s => { s with zetaDeltaFVarIds := s.zetaDeltaFVarIds.insert fvarId }
      whnfEasyCases v k
  | .mvar mvarId   =>
    match (← getExprMVarAssignment? mvarId) with
    | some v => whnfEasyCases v k
    | none   => return e

@[specialize] private def deltaDefinition (c : ConstantInfo) (lvls : List Level)
    (failK : Unit → MetaM α) (successK : Expr → MetaM α) : MetaM α := do
  if c.levelParams.length != lvls.length then
    failK ()
  else
    successK (← instantiateValueLevelParams c lvls)

@[specialize] private def deltaBetaDefinition (c : ConstantInfo) (lvls : List Level) (revArgs : Array Expr)
    (failK : Unit → MetaM α) (successK : Expr → MetaM α) (preserveMData := false) : MetaM α := do
  if c.levelParams.length != lvls.length then
    failK ()
  else
    let val ← instantiateValueLevelParams c lvls
    let val := val.betaRev revArgs (preserveMData := preserveMData)
    successK val

inductive ReduceMatcherResult where
  | reduced (val : Expr)
  | stuck   (val : Expr)
  | notMatcher
  | partialApp

/-!
The "match" compiler uses dependent if-then-else `dite` and other auxiliary declarations to compile match-expressions such as
```
match v with
| 'a' => 1
| 'b' => 2
| _   => 3
```
because it is more efficient than using `casesOn` recursors.
The method `reduceMatcher?` fails if these auxiliary definitions cannot be unfolded in the current
transparency setting. This is problematic because tactics such as `simp` use `TransparencyMode.reducible`, and
most users assume that expressions such as
```
match 0 with
| 0 => 1
| 100 => 2
| _ => 3
```
should reduce in any transparency mode.

Thus, if the transparency mode is `.reducible` or `.instances`, we first
eagerly unfold `dite` constants used in the auxiliary match-declaration, and then
use a custom `canUnfoldAtMatcher` predicate for `whnfMatcher`.

Remark: we used to include `dite` (and `ite`) as auxiliary declarations to unfold at
`canUnfoldAtMatcher`, but this is problematic because the `dite`/`ite` may occur in the
discriminant. See issue #5388.

This solution is not very modular because modifications at the `match` compiler require changes here.
We claim this is defensible because it is reducing the auxiliary declaration defined by the `match` compiler.

Remark: if the eager unfolding is problematic, we may cache the result.
We may also consider not using `dite` in the `match`-compiler and use `Decidable.casesOn`, but it will require changes
in how we generate equation lemmas.

Alternative solution: tactics that use `TransparencyMode.reducible` should rely on the equations we generated for match-expressions.
This solution is also not perfect because the match-expression above will not reduce during type checking when we are not using
`TransparencyMode.default` or `TransparencyMode.all`.
-/

/--
Eagerly unfold `dite` constants in `e`. This is an auxiliary function used to reduce match expressions.
See comment above.
-/
private def unfoldNestedDIte (e : Expr) : CoreM Expr := do
  if e.find? (fun e => e.isAppOf ``dite) matches some _ then
    Core.transform e fun e => do
      if let .const ``dite us := e then
        let constInfo ← getConstInfo ``dite
        let e ← instantiateValueLevelParams constInfo us
        return .done e
      else
        return .continue
  else
    return e

/--
Auxiliary predicate for `whnfMatcher`.
See comment above.
-/
def canUnfoldAtMatcher (cfg : Config) (info : ConstantInfo) : CoreM Bool := do
  match cfg.transparency with
  | .all     => return true
  | .default => return !(← isIrreducible info.name)
  | _ =>
    if (← isReducible info.name) || isGlobalInstance (← getEnv) info.name then
      return true
    else if hasMatchPatternAttribute (← getEnv) info.name then
      return true
    else
      return info.name == ``decEq
       || info.name == ``Nat.decEq
       || info.name == ``Char.ofNat   || info.name == ``Char.ofNatAux
       || info.name == ``String.decEq || info.name == ``List.hasDecEq
       || info.name == ``Fin.ofNat
       || info.name == ``Fin.ofNat' -- It is used to define `BitVec` literals
       || info.name == ``UInt8.ofNat  || info.name == ``UInt8.decEq
       || info.name == ``UInt16.ofNat || info.name == ``UInt16.decEq
       || info.name == ``UInt32.ofNat || info.name == ``UInt32.decEq
       || info.name == ``UInt64.ofNat || info.name == ``UInt64.decEq
       /- Remark: we need to unfold the following two definitions because they are used for `Fin`, and
          lazy unfolding at `isDefEq` does not unfold projections.  -/
       || info.name == ``HMod.hMod || info.name == ``Mod.mod

private def whnfMatcher (e : Expr) : MetaM Expr := do
  /- When reducing `match` expressions, if the reducibility setting is at `TransparencyMode.reducible`,
     we increase it to `TransparencyMode.instances`. We use the `TransparencyMode.reducible` in many places (e.g., `simp`),
     and this setting prevents us from reducing `match` expressions where the discriminants are terms such as `OfNat.ofNat α n inst`.
     For example, `simp [Int.div]` will not unfold the application `Int.div 2 1` occurring in the target.

     TODO: consider other solutions; investigate whether the solution above produces counterintuitive behavior.  -/
  if (← getTransparency) matches .instances | .reducible then
    -- Also unfold some default-reducible constants; see `canUnfoldAtMatcher`
    withTransparency .instances <| withCanUnfoldPred canUnfoldAtMatcher do
      whnf e
  else
    -- Do NOT use `canUnfoldAtMatcher` here as it does not affect all/default reducibility and inhibits caching (#2564).
    -- In the future, we want to work on better reduction strategies that do not require caching.
    whnf e

def reduceMatcher? (e : Expr) : MetaM ReduceMatcherResult := do
  let .const declName declLevels := e.getAppFn
    | return .notMatcher
  let some info ← getMatcherInfo? declName
    | return .notMatcher
  let args := e.getAppArgs
  let prefixSz := info.numParams + 1 + info.numDiscrs
  if args.size < prefixSz + info.numAlts then
    return ReduceMatcherResult.partialApp
  let constInfo ← getConstInfo declName
  let mut f ← instantiateValueLevelParams constInfo declLevels
  if (← getTransparency) matches .instances | .reducible then
    f ← unfoldNestedDIte f
  let auxApp := mkAppN f args[0:prefixSz]
  let auxAppType ← inferType auxApp
  forallBoundedTelescope auxAppType info.numAlts fun hs _ => do
    let auxApp ← whnfMatcher (mkAppN auxApp hs)
    let auxAppFn := auxApp.getAppFn
    let mut i := prefixSz
    for h in hs do
      if auxAppFn == h then
        let result := mkAppN args[i]! auxApp.getAppArgs
        let result := mkAppN result args[prefixSz + info.numAlts:args.size]
        return ReduceMatcherResult.reduced result.headBeta
      i := i + 1
    return ReduceMatcherResult.stuck auxApp

def projectCore? (e : Expr) (i : Nat) : MetaM (Option Expr) := do
  let e := e.toCtorIfLit
  matchConstCtor e.getAppFn (fun _ => pure none) fun ctorVal _ =>
    let numArgs := e.getAppNumArgs
    let idx := ctorVal.numParams + i
    if idx < numArgs then
      return some (e.getArg! idx)
    else
      return none

def project? (e : Expr) (i : Nat) : MetaM (Option Expr) := do
  projectCore? (← whnf e) i

/-- Reduce kernel projection `Expr.proj ..` expression. -/
def reduceProj? (e : Expr) : MetaM (Option Expr) := do
  match e with
  | .proj _ i c => project? c i
  | _           => return none

/--
  Auxiliary method for reducing terms of the form `?m t_1 ... t_n` where `?m` is delayed assigned.
  Recall that we can only expand a delayed assignment when all holes/metavariables in the assigned value have been "filled".
-/
private def whnfDelayedAssigned? (f' : Expr) (e : Expr) : MetaM (Option Expr) := do
  if f'.isMVar then
    match (← getDelayedMVarAssignment? f'.mvarId!) with
    | none => return none
    | some { fvars, mvarIdPending } =>
      let args := e.getAppArgs
      if fvars.size > args.size then
        -- Insufficient number of argument to expand delayed assignment
        return none
      else
        let newVal ← instantiateMVars (mkMVar mvarIdPending)
        if newVal.hasExprMVar then
           -- Delayed assignment still contains metavariables
           return none
        else
           let newVal := newVal.abstract fvars
           let result := newVal.instantiateRevRange 0 fvars.size args
           return mkAppRange result fvars.size args.size args
  else
    return none

/--
Apply beta-reduction, zeta-reduction (i.e., unfold let local-decls), iota-reduction,
expand let-expressions, expand assigned meta-variables.
-/
partial def whnfCore (e : Expr) : MetaM Expr :=
  go e
where
  go (e : Expr) : MetaM Expr :=
    whnfEasyCases e fun e => do
      trace[Meta.whnf] e
      match e with
      | .const ..  => pure e
      | .letE _ _ v b _ => if (← getConfig).zeta then go <| b.instantiate1 v else return e
      | .app f ..       =>
        let cfg ← getConfig
        if cfg.zeta then
          if let some (args, _, _, v, b) := e.letFunAppArgs? then
            -- When zeta reducing enabled, always reduce `letFun` no matter the current reducibility level
            return (← go <| mkAppN (b.instantiate1 v) args)
        let f := f.getAppFn
        let f' ← go f
        /-
        If `f'` is a lambda, then we perform beta-reduction here IF
        1- `cfg.beta` is enabled, OR
        2- `f` was not a lambda expression. That is, `f` was reduced, and the beta-reduction step is part
           of this step. This is similar to allowing beta-reduction while unfolding expressions even if `cfg.beta := false`.

        We added case 2 because a failure at `norm_cast`. See test `6123_mod_cast.lean`.
        Another possible fix to this test is to set `beta := true` at the `Simp.Config` value at
        `NormCast.lean`.
        -/
        if f'.isLambda && (cfg.beta || !f.isLambda) then
          let revArgs := e.getAppRevArgs
          go <| f'.betaRev revArgs
        else if let some eNew ← whnfDelayedAssigned? f' e then
          go eNew
        else
          let e := if f == f' then e else e.updateFn f'
          unless cfg.iota do return e
          match (← reduceMatcher? e) with
          | .reduced eNew => go eNew
          | .partialApp   => pure e
          | .stuck _      => pure e
          | .notMatcher   =>
<<<<<<< HEAD
            matchConstAux f' (fun _ => return e) fun cinfo lvls =>
              match cinfo with
              | .recInfo rec    => reduceRec rec lvls e.getAppArgs pure (fun e => do recordUnfold cinfo.name; go e)
              | .quotInfo rec   => reduceQuotRec rec e.getAppArgs (fun _ => return e) (fun e => do recordUnfold cinfo.name; go e)
              | c@(.defnInfo _) => do
                if (← isAuxDef c.name) then
                  recordUnfold c.name
                  deltaBetaDefinition c lvls e.getAppRevArgs (fun _ => return e) go
                else
                  return e
              | _ => return e
      | .proj n i c =>
        let k (c : Expr) := do
          match (← projectCore? c i) with
          | some e => go e
          | none => return .proj n i c
        match config.proj with
=======
            let .const cname lvls := f' | return e
            let some cinfo := (← getEnv).find? cname | return e
            match cinfo with
            | .recInfo rec    => reduceRec rec lvls e.getAppArgs (fun _ => return e) (fun e => do recordUnfold cinfo.name; go e)
            | .quotInfo rec   => reduceQuotRec rec e.getAppArgs (fun _ => return e) (fun e => do recordUnfold cinfo.name; go e)
            | c@(.defnInfo _) => do
              if (← isAuxDef c.name) then
                recordUnfold c.name
                deltaBetaDefinition c lvls e.getAppRevArgs (fun _ => return e) go
              else
                return e
            | _ => return e
      | .proj _ i c =>
        let k (c : Expr) := do
          match (← projectCore? c i) with
          | some e => go e
          | none => return e
        match (← getConfig).proj with
>>>>>>> 20571a93
        | .no => return e
        | .yes => k (← go c)
        | .yesWithDelta => k (← whnf c)
        -- Remark: If the current transparency setting is `reducible`, we should not increase it to `instances`
        | .yesWithDeltaI => k (← whnfAtMostI c)
      | _ => unreachable!

/--
  Recall that `_sunfold` auxiliary definitions contains the markers: `markSmartUnfoldingMatch` (*) and `markSmartUnfoldingMatchAlt` (**).
  For example, consider the following definition
  ```
  def r (i j : Nat) : Nat :=
    i +
      match j with
      | Nat.zero => 1
      | Nat.succ j =>
        i + match j with
            | Nat.zero => 2
            | Nat.succ j => r i j
  ```
  produces the following `_sunfold` auxiliary definition with the markers
  ```
  def r._sunfold (i j : Nat) : Nat :=
    i +
      (*) match j with
      | Nat.zero => (**) 1
      | Nat.succ j =>
        i + (*) match j with
            | Nat.zero => (**) 2
            | Nat.succ j => (**) r i j
  ```

  `match` expressions marked with `markSmartUnfoldingMatch` (*) must be reduced, otherwise the resulting term is not definitionally
   equal to the given expression. The recursion may be interrupted as soon as the annotation `markSmartUnfoldingAlt` (**) is reached.

  For example, the term `r i j.succ.succ` reduces to the definitionally equal term `i + i * r i j`
-/
partial def smartUnfoldingReduce? (e : Expr) : MetaM (Option Expr) :=
  go e |>.run
where
  go (e : Expr) : OptionT MetaM Expr := do
    match e with
    | .letE n t v b _ => withLetDecl n t (← go v) fun x => do mkLetFVars #[x] (← go (b.instantiate1 x))
    | .lam .. => lambdaTelescope e fun xs b => do mkLambdaFVars xs (← go b)
    | .app f a .. => return mkApp (← go f) (← go a)
    | .proj _ _ s => return e.updateProj! (← go s)
    | .mdata _ b  =>
      if let some m := smartUnfoldingMatch? e then
        goMatch m
      else
        return e.updateMData! (← go b)
    | _ => return e

  goMatch (e : Expr) : OptionT MetaM Expr := do
    match (← reduceMatcher? e) with
    | ReduceMatcherResult.reduced e =>
      if let some alt := smartUnfoldingMatchAlt? e then
        return alt
      else
        go e
    | ReduceMatcherResult.stuck e' =>
      let mvarId ← getStuckMVar? e'
      /- Try to "unstuck" by resolving pending TC problems -/
      if (← Meta.synthPending mvarId) then
        goMatch e
      else
        failure
    | _ => failure

mutual

  /--
    Auxiliary method for unfolding a class projection.
  -/
  partial def unfoldProjInst? (e : Expr) : MetaM (Option Expr) := do
    match e.getAppFn with
    | .const declName .. =>
      match (← getProjectionFnInfo? declName) with
      | some { fromClass := true, .. } =>
        match (← withDefault <| unfoldDefinition? e) with
        | none   => return none
        | some e =>
          match (← withReducibleAndInstances <| reduceProj? e.getAppFn) with
          | none   => return none
          | some r => recordUnfold declName; return mkAppN r e.getAppArgs |>.headBeta
      | _ => return none
    | _ => return none

  /--
    Auxiliary method for unfolding a class projection when transparency is set to `TransparencyMode.instances`.
    Recall that class instance projections are not marked with `[reducible]` because we want them to be
    in "reducible canonical form".
  -/
  partial def unfoldProjInstWhenInstances? (e : Expr) : MetaM (Option Expr) := do
    if (← getTransparency) != TransparencyMode.instances then
      return none
    else
      unfoldProjInst? e

  /--
  Unfold definition using "smart unfolding" if possible.
  If `ignoreTransparency = true`, then the definition is unfolded even if the transparency setting does not allow it.
  -/
  partial def unfoldDefinition? (e : Expr) (ignoreTransparency := false) : MetaM (Option Expr) :=
    match e with
    | .app f _ =>
      matchConstAux (ignoreTransparency := ignoreTransparency) f.getAppFn (fun _ => unfoldProjInstWhenInstances? e) fun fInfo fLvls => do
        if fInfo.levelParams.length != fLvls.length then
          return none
        else
          let unfoldDefault (_ : Unit) : MetaM (Option Expr) := do
            if fInfo.hasValue then
              recordUnfold fInfo.name
              deltaBetaDefinition fInfo fLvls e.getAppRevArgs (fun _ => pure none) (fun e => pure (some e))
            else
              return none
          if smartUnfolding.get (← getOptions) then
            match ((← getEnv).find? (mkSmartUnfoldingNameFor fInfo.name)) with
            | some fAuxInfo@(.defnInfo _) =>
              -- We use `preserveMData := true` to make sure the smart unfolding annotation are not erased in an over-application.
              deltaBetaDefinition fAuxInfo fLvls e.getAppRevArgs (preserveMData := true) (fun _ => pure none) fun e₁ => do
                let some r ← smartUnfoldingReduce? e₁ | return none
                /-
                  If `smartUnfoldingReduce?` succeeds, we should still check whether the argument the
                  structural recursion is recursing on reduces to a constructor.
                  This extra check is necessary in definitions (see issue #1081) such as
                  ```
                  inductive Vector (α : Type u) : Nat → Type u where
                    | nil  : Vector α 0
                    | cons : α → Vector α n → Vector α (n+1)

                  def Vector.insert (a: α) (i : Fin (n+1)) (xs : Vector α n) : Vector α (n+1) :=
                    match i, xs with
                    | ⟨0,   _⟩,        xs => cons a xs
                    | ⟨i+1, h⟩, cons x xs => cons x (xs.insert a ⟨i, Nat.lt_of_succ_lt_succ h⟩)
                  ```
                  The structural recursion is being performed using the vector `xs`. That is, we used `Vector.brecOn` to define
                  `Vector.insert`. Thus, an application `xs.insert a ⟨0, h⟩` is **not** definitionally equal to
                  `Vector.cons a xs` because `xs` is not a constructor application (the `Vector.brecOn` application is blocked).

                  Remark 1: performing structural recursion on `Fin (n+1)` is not an option here because it is a `Subtype` and
                  and the repacking in recursive applications confuses the structural recursion module.

                  Remark 2: the match expression reduces reduces to `cons a xs` when the discriminants are `⟨0, h⟩` and `xs`.

                  Remark 3: this check is unnecessary in most cases, but we don't need dependent elimination to trigger the issue
                  fixed by this extra check. Here is another example that triggers the issue fixed by this check.
                  ```
                  def f : Nat → Nat → Nat
                    | 0,   y   => y
                    | x+1, y+1 => f (x-2) y
                    | x+1, 0   => 0

                  theorem ex : f 0 y = y := rfl
                  ```

                  Remark 4: the `return some r` in the following `let` is not a typo. Binport generated .olean files do not
                  store the position of recursive arguments for definitions using structural recursion.
                  Thus, we should keep `return some r` until Mathlib has been ported to Lean 3.
                  Note that the `Vector` example above does not even work in Lean 3.
                -/
                let some recArgPos ← getStructuralRecArgPos? fInfo.name
                  | recordUnfold fInfo.name; return some r
                let numArgs := e.getAppNumArgs
                if recArgPos >= numArgs then return none
                let recArg := e.getArg! recArgPos numArgs
                if !(← isConstructorApp (← whnfMatcher recArg)) then return none
                recordUnfold fInfo.name
                return some r
            | _ =>
              if (← getMatcherInfo? fInfo.name).isSome then
                -- Recall that `whnfCore` tries to reduce "matcher" applications.
                return none
              else
                unfoldDefault ()
          else
            unfoldDefault ()
    | .const declName lvls => do
      let some cinfo ← getConstInfoNoEx? declName ignoreTransparency | pure none
      -- check smart unfolding only after `getUnfoldableConstNoEx?` because smart unfoldings have a
      -- significant chance of not existing and `Environment.contains` misses are more costly
      if smartUnfolding.get (← getOptions) && (← getEnv).contains (mkSmartUnfoldingNameFor declName) then
        return none
      else
        unless cinfo.hasValue do return none
        deltaDefinition cinfo lvls
          (fun _ => pure none)
          (fun e => do recordUnfold declName; pure (some e))
    | _ => return none
end

def unfoldDefinition (e : Expr) : MetaM Expr := do
  let some e ← unfoldDefinition? e | throwError "failed to unfold definition{indentExpr e}"
  return e

@[specialize] partial def whnfHeadPred (e : Expr) (pred : Expr → MetaM Bool) : MetaM Expr :=
  whnfEasyCases e fun e => do
    let e ← whnfCore e
    if (← pred e) then
        match (← unfoldDefinition? e) with
        | some e => whnfHeadPred e pred
        | none   => return e
    else
      return e

def whnfUntil (e : Expr) (declName : Name) : MetaM (Option Expr) := do
  let e ← whnfHeadPred e (fun e => return !e.isAppOf declName)
  if e.isAppOf declName then
    return e
  else
    return none

/-- Try to reduce matcher/recursor/quot applications. We say they are all "morally" recursor applications. -/
def reduceRecMatcher? (e : Expr) : MetaM (Option Expr) := do
  if !e.isApp then
    return none
  else match (← reduceMatcher? e) with
    | .reduced e => return e
    | _ =>
      let .const cname lvls := e.getAppFn | return none
      let some cinfo := (← getEnv).find? cname | return none
      match cinfo with
      | .recInfo «rec»  => reduceRec «rec» lvls e.getAppArgs (fun _ => pure none) (fun e => do recordUnfold cinfo.name; pure (some e))
      | .quotInfo «rec» => reduceQuotRec «rec» e.getAppArgs (fun _ => pure none) (fun e => do recordUnfold cinfo.name; pure (some e))
      | c@(.defnInfo _) =>
        if (← isAuxDef c.name) then
          deltaBetaDefinition c lvls e.getAppRevArgs (fun _ => pure none) (fun e => do recordUnfold c.name; pure (some e))
        else
          return none
      | _ => return none

unsafe def reduceBoolNativeUnsafe (constName : Name) : MetaM Bool := evalConstCheck Bool `Bool constName
unsafe def reduceNatNativeUnsafe (constName : Name) : MetaM Nat := evalConstCheck Nat `Nat constName
@[implemented_by reduceBoolNativeUnsafe] opaque reduceBoolNative (constName : Name) : MetaM Bool
@[implemented_by reduceNatNativeUnsafe] opaque reduceNatNative (constName : Name) : MetaM Nat

def reduceNative? (e : Expr) : MetaM (Option Expr) :=
  match e with
  | Expr.app (Expr.const fName _) (Expr.const argName _) =>
    if fName == ``Lean.reduceBool then do
      return toExpr (← reduceBoolNative argName)
    else if fName == ``Lean.reduceNat then do
      return toExpr (← reduceNatNative argName)
    else
      return none
  | _ =>
    return none

@[inline] def withNatValue (a : Expr) (k : Nat → MetaM (Option α)) : MetaM (Option α) := do
  if !a.hasExprMVar && a.hasFVar then
    return none
  let a ← instantiateMVars a
  if a.hasExprMVar || a.hasFVar then
    return none
  let a ← whnf a
  match a with
  | .const ``Nat.zero _ => k 0
  | .lit (.natVal v)    => k v
  | _                   => return none

def reduceUnaryNatOp (f : Nat → Nat) (a : Expr) : MetaM (Option Expr) :=
  withNatValue a fun a =>
  return mkRawNatLit <| f a

def reduceBinNatOp (f : Nat → Nat → Nat) (a b : Expr) : MetaM (Option Expr) :=
  withNatValue a fun a =>
  withNatValue b fun b => do
  trace[Meta.isDefEq.whnf.reduceBinOp] "{a} op {b}"
  return mkRawNatLit <| f a b

def reducePow (a b : Expr) : MetaM (Option Expr) :=
  withNatValue a fun a =>
  withNatValue b fun b => OptionT.run do
  guard (← checkExponent b)
  trace[Meta.isDefEq.whnf.reduceBinOp] "{a} ^ {b}"
  return mkRawNatLit <| a ^ b

def reduceBinNatPred (f : Nat → Nat → Bool) (a b : Expr) : MetaM (Option Expr) := do
  withNatValue a fun a =>
  withNatValue b fun b =>
  return toExpr <| f a b

def reduceNat? (e : Expr) : MetaM (Option Expr) :=
  match e with
  | .app (.const fn _) a =>
    if fn == ``Nat.succ then
      reduceUnaryNatOp Nat.succ a
    else
      return none
  | .app (.app (.const fn _) a1) a2 =>
    match fn with
    | ``Nat.add => reduceBinNatOp Nat.add a1 a2
    | ``Nat.sub => reduceBinNatOp Nat.sub a1 a2
    | ``Nat.mul => reduceBinNatOp Nat.mul a1 a2
    | ``Nat.div => reduceBinNatOp Nat.div a1 a2
    | ``Nat.mod => reduceBinNatOp Nat.mod a1 a2
    | ``Nat.pow => reducePow a1 a2
    | ``Nat.gcd => reduceBinNatOp Nat.gcd a1 a2
    | ``Nat.beq => reduceBinNatPred Nat.beq a1 a2
    | ``Nat.ble => reduceBinNatPred Nat.ble a1 a2
    | ``Nat.land => reduceBinNatOp Nat.land a1 a2
    | ``Nat.lor  => reduceBinNatOp Nat.lor a1 a2
    | ``Nat.xor  => reduceBinNatOp Nat.xor a1 a2
    | ``Nat.shiftLeft  => reduceBinNatOp Nat.shiftLeft a1 a2
    | ``Nat.shiftRight => reduceBinNatOp Nat.shiftRight a1 a2
    | _ => return none
  | _ =>
    return none


@[inline] private def useWHNFCache (e : Expr) : MetaM Bool := do
  -- We cache only closed terms without expr metavars.
  -- Potential refinement: cache if `e` is not stuck at a metavariable
  if e.hasFVar || e.hasExprMVar || (← read).canUnfold?.isSome then
    return false
  else
    return true

@[inline] private def cached? (useCache : Bool) (e : Expr) : MetaM (Option Expr) := do
  if useCache then
    return (← get).cache.whnf.find? (← mkExprConfigCacheKey e)
  else
    return none

private def cache (useCache : Bool) (e r : Expr) : MetaM Expr := do
  if useCache then
    let key ← mkExprConfigCacheKey e
    modify fun s => { s with cache.whnf := s.cache.whnf.insert key r }
  return r

@[export lean_whnf]
partial def whnfImp (e : Expr) : MetaM Expr :=
  withIncRecDepth <| whnfEasyCases e fun e => do
    let useCache ← useWHNFCache e
    match (← cached? useCache e) with
    | some e' => pure e'
    | none    =>
      withTraceNode `Meta.whnf (fun _ => return m!"Non-easy whnf: {e}") do
        checkSystem "whnf"
        let e' ← whnfCore e
        match (← reduceNat? e') with
        | some v => cache useCache e v
        | none   =>
          match (← reduceNative? e') with
          | some v => cache useCache e v
          | none   =>
            match (← unfoldDefinition? e') with
            | some e'' => cache useCache e (← whnfImp e'')
            | none => cache useCache e e'

/-- If `e` is a projection function that satisfies `p`, then reduce it -/
def reduceProjOf? (e : Expr) (p : Name → Bool) : MetaM (Option Expr) := do
  if !e.isApp then
    pure none
  else match e.getAppFn with
    | .const name .. => do
      let env ← getEnv
      match env.getProjectionStructureName? name with
      | some structName =>
        if p structName then
          Meta.unfoldDefinition? e
        else
          pure none
      | none => pure none
    | _ => pure none

builtin_initialize
  registerTraceClass `Meta.whnf
  registerTraceClass `Meta.isDefEq.whnf.reduceBinOp

end Lean.Meta<|MERGE_RESOLUTION|>--- conflicted
+++ resolved
@@ -226,7 +226,7 @@
     major := major.toCtorIfLit
     major ← cleanupNatOffsetMajor major
     major ← toCtorWhenStructure recVal.getMajorInduct major
-    let failK := failK (mkAppN (.const recVal.name recLvls) (recArgs.set ⟨majorIdx, h⟩ major))
+    let failK := failK (mkAppN (.const recVal.name recLvls) (recArgs.set majorIdx major))
     match getRecRuleFor recVal major with
     | some rule =>
       let majorArgs := major.getAppArgs
@@ -626,29 +626,10 @@
           | .partialApp   => pure e
           | .stuck _      => pure e
           | .notMatcher   =>
-<<<<<<< HEAD
-            matchConstAux f' (fun _ => return e) fun cinfo lvls =>
-              match cinfo with
-              | .recInfo rec    => reduceRec rec lvls e.getAppArgs pure (fun e => do recordUnfold cinfo.name; go e)
-              | .quotInfo rec   => reduceQuotRec rec e.getAppArgs (fun _ => return e) (fun e => do recordUnfold cinfo.name; go e)
-              | c@(.defnInfo _) => do
-                if (← isAuxDef c.name) then
-                  recordUnfold c.name
-                  deltaBetaDefinition c lvls e.getAppRevArgs (fun _ => return e) go
-                else
-                  return e
-              | _ => return e
-      | .proj n i c =>
-        let k (c : Expr) := do
-          match (← projectCore? c i) with
-          | some e => go e
-          | none => return .proj n i c
-        match config.proj with
-=======
             let .const cname lvls := f' | return e
             let some cinfo := (← getEnv).find? cname | return e
             match cinfo with
-            | .recInfo rec    => reduceRec rec lvls e.getAppArgs (fun _ => return e) (fun e => do recordUnfold cinfo.name; go e)
+            | .recInfo rec    => reduceRec rec lvls e.getAppArgs pure (fun e => do recordUnfold cinfo.name; go e)
             | .quotInfo rec   => reduceQuotRec rec e.getAppArgs (fun _ => return e) (fun e => do recordUnfold cinfo.name; go e)
             | c@(.defnInfo _) => do
               if (← isAuxDef c.name) then
@@ -657,13 +638,12 @@
               else
                 return e
             | _ => return e
-      | .proj _ i c =>
+      | .proj n i c =>
         let k (c : Expr) := do
           match (← projectCore? c i) with
           | some e => go e
-          | none => return e
+          | none => return .proj n i c
         match (← getConfig).proj with
->>>>>>> 20571a93
         | .no => return e
         | .yes => k (← go c)
         | .yesWithDelta => k (← whnf c)
