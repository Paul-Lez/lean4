/-
Copyright (c) 2019 Microsoft Corporation. All rights reserved.
Released under Apache 2.0 license as described in the file LICENSE.
Authors: Leonardo de Moura
-/
prelude
import Lean.Structure
import Lean.Util.Recognizers
import Lean.Meta.GetUnfoldableConst
import Lean.Meta.FunInfo
import Lean.Meta.Offset
import Lean.Meta.CtorRecognizer
import Lean.Meta.Match.MatcherInfo
import Lean.Meta.Match.MatchPatternAttr

namespace Lean.Meta

-- ===========================
/-! # Smart unfolding support -/
-- ===========================

/--
Forward declaration. It is defined in the module `src/Lean/Elab/PreDefinition/Structural/Eqns.lean`.
It is possible to avoid this hack if we move `Structural.EqnInfo` and `Structural.eqnInfoExt`
to this module.
-/
@[extern "lean_get_structural_rec_arg_pos"]
opaque getStructuralRecArgPos? (declName : Name) : CoreM (Option Nat)

def smartUnfoldingSuffix := "_sunfold"

@[inline] def mkSmartUnfoldingNameFor (declName : Name) : Name :=
  Name.mkStr declName smartUnfoldingSuffix

def hasSmartUnfoldingDecl (env : Environment) (declName : Name) : Bool :=
  env.contains (mkSmartUnfoldingNameFor declName)

register_builtin_option smartUnfolding : Bool := {
  defValue := true
  descr := "when computing weak head normal form, use auxiliary definition created for functions defined by structural recursion"
}

/-- Add auxiliary annotation to indicate the `match`-expression `e` must be reduced when performing smart unfolding. -/
def markSmartUnfoldingMatch (e : Expr) : Expr :=
  mkAnnotation `sunfoldMatch e

def smartUnfoldingMatch? (e : Expr) : Option Expr :=
  annotation? `sunfoldMatch e

/-- Add auxiliary annotation to indicate expression `e` (a `match` alternative rhs) was successfully reduced by smart unfolding. -/
def markSmartUnfoldingMatchAlt (e : Expr) : Expr :=
  mkAnnotation `sunfoldMatchAlt e

def smartUnfoldingMatchAlt? (e : Expr) : Option Expr :=
  annotation? `sunfoldMatchAlt e

-- ===========================
/-! # Helper methods -/
-- ===========================

def isAuxDef (constName : Name) : MetaM Bool := do
  let env ← getEnv
  return isAuxRecursor env constName || isNoConfusion env constName

@[inline] private def matchConstAux {α} (e : Expr) (failK : Unit → MetaM α) (k : ConstantInfo → List Level → MetaM α) : MetaM α := do
  let .const name lvls := e
    | failK ()
  let (some cinfo) ← getUnfoldableConst? name
    | failK ()
  k cinfo lvls

-- ===========================
/-! # Helper functions for reducing recursors -/
-- ===========================

private def getFirstCtor (d : Name) : MetaM (Option Name) := do
  let some (ConstantInfo.inductInfo { ctors := ctor::_, ..}) ← getUnfoldableConstNoEx? d |
    return none
  return some ctor

private def mkNullaryCtor (type : Expr) (nparams : Nat) : MetaM (Option Expr) := do
  let .const d lvls := type.getAppFn
    | return none
  let (some ctor) ← getFirstCtor d | pure none
  return mkAppN (mkConst ctor lvls) (type.getAppArgs.shrink nparams)

private def getRecRuleFor (recVal : RecursorVal) (major : Expr) : Option RecursorRule :=
  match major.getAppFn with
  | .const fn _ => recVal.rules.find? fun r => r.ctor == fn
  | _           => none

private def toCtorWhenK (recVal : RecursorVal) (major : Expr) : MetaM Expr := do
  let majorType ← inferType major
  let majorType ← instantiateMVars (← whnf majorType)
  let majorTypeI := majorType.getAppFn
  if !majorTypeI.isConstOf recVal.getInduct then
    return major
  else if majorType.hasExprMVar && majorType.getAppArgs[recVal.numParams:].any Expr.hasExprMVar then
    return major
  else do
    let (some newCtorApp) ← mkNullaryCtor majorType recVal.numParams | pure major
    let newType ← inferType newCtorApp
    /- TODO: check whether changing reducibility to default hurts performance here.
       We do that to make sure auxiliary `Eq.rec` introduced by the `match`-compiler
       are reduced even when `TransparencyMode.reducible` (like in `simp`).

       We use `withNewMCtxDepth` to make sure metavariables at `majorType` are not assigned.
       For example, given `major : Eq ?x y`, we don't want to apply K by assigning `?x := y`.
    -/
    if (← withAtLeastTransparency TransparencyMode.default <| withNewMCtxDepth <| isDefEq majorType newType) then
      return newCtorApp
    else
      return major

/--
  Create the `i`th projection `major`. It tries to use the auto-generated projection functions if available. Otherwise falls back
  to `Expr.proj`.
-/
def mkProjFn (ctorVal : ConstructorVal) (us : List Level) (params : Array Expr) (i : Nat) (major : Expr) : CoreM Expr := do
  match getStructureInfo? (← getEnv) ctorVal.induct with
  | none => return mkProj ctorVal.induct i major
  | some info => match info.getProjFn? i with
    | none => return mkProj ctorVal.induct i major
    | some projFn => return mkApp (mkAppN (mkConst projFn us) params) major

/--
  If `major` is not a constructor application, and its type is a structure `C ...`, then return `C.mk major.1 ... major.n`

  \pre `inductName` is `C`.

  If `Meta.Config.etaStruct` is `false` or the condition above does not hold, this method just returns `major`. -/
private def toCtorWhenStructure (inductName : Name) (major : Expr) : MetaM Expr := do
  unless (← useEtaStruct inductName) do
    return major
  let env ← getEnv
  if !isStructureLike env inductName then
    return major
  else if let some _ ← isConstructorApp? major then
    return major
  else
    let majorType ← inferType major
    let majorType ← instantiateMVars (← whnf majorType)
    let majorTypeI := majorType.getAppFn
    if !majorTypeI.isConstOf inductName then
      return major
    match majorType.getAppFn with
    | Expr.const d us =>
      if (← whnfD (← inferType majorType)) == mkSort levelZero then
        return major -- We do not perform eta for propositions, see implementation in the kernel
      else
        let some ctorName ← getFirstCtor d | pure major
        let ctorInfo ← getConstInfoCtor ctorName
        let params := majorType.getAppArgs.shrink ctorInfo.numParams
        let mut result := mkAppN (mkConst ctorName us) params
        for i in [:ctorInfo.numFields] do
          result := mkApp result (← mkProjFn ctorInfo us params i major)
        return result
    | _ => return major


-- Helper predicate that returns `true` for inductive predicates used to define functions by well-founded recursion.
private def isWFRec (declName : Name) : Bool :=
  declName == ``Acc.rec || declName == ``WellFounded.rec

/--
Helper method for `reduceRec`.
We use it to ensure we don't expose `Nat.add` when reducing `Nat.rec`.
We we use the following trick, if `e` can be expressed as an offest `(a, k)` with `k > 0`,
we create a new expression `Nat.succ e'` where `e'` is `a` for `k = 1`, or `a + (k-1)` for `k > 1`.
See issue #3022
-/
private def cleanupNatOffsetMajor (e : Expr) : MetaM Expr := do
  let some (e, k) ← isOffset? e | return e
  if k = 0 then
    return e
  else if k = 1 then
    return mkNatSucc e
  else
    return mkNatSucc (mkNatAdd e (toExpr (k - 1)))

/-- Auxiliary function for reducing recursor applications. -/
private def reduceRec (recVal : RecursorVal) (recLvls : List Level) (recArgs : Array Expr) (failK : Unit → MetaM α) (successK : Expr → MetaM α) : MetaM α :=
  let majorIdx := recVal.getMajorIdx
  if h : majorIdx < recArgs.size then do
    let major := recArgs.get ⟨majorIdx, h⟩
    let mut major ← if isWFRec recVal.name && (← getTransparency) == .default then
      -- If recursor is `Acc.rec` or `WellFounded.rec` and transparency is default,
      -- then we bump transparency to .all to make sure we can unfold defs defined by WellFounded recursion.
      -- We use this trick because we abstract nested proofs occurring in definitions.
      -- Alternative design: do not abstract nested proofs used to justify well-founded recursion.
      withTransparency .all <| whnf major
    else
      whnf major
    if recVal.k then
      major ← toCtorWhenK recVal major
    major := major.toCtorIfLit
    major ← cleanupNatOffsetMajor major
    major ← toCtorWhenStructure recVal.getInduct major
    match getRecRuleFor recVal major with
    | some rule =>
      let majorArgs := major.getAppArgs
      if recLvls.length != recVal.levelParams.length then
        failK ()
      else
        let rhs := rule.rhs.instantiateLevelParams recVal.levelParams recLvls
        -- Apply parameters, motives and minor premises from recursor application.
        let rhs := mkAppRange rhs 0 (recVal.numParams+recVal.numMotives+recVal.numMinors) recArgs
        /- The number of parameters in the constructor is not necessarily
           equal to the number of parameters in the recursor when we have
           nested inductive types. -/
        let nparams := majorArgs.size - rule.nfields
        let rhs := mkAppRange rhs nparams majorArgs.size majorArgs
        let rhs := mkAppRange rhs (majorIdx + 1) recArgs.size recArgs
        successK rhs
    | none => failK ()
  else
    failK ()

-- ===========================
/-! # Helper functions for reducing Quot.lift and Quot.ind -/
-- ===========================

/-- Auxiliary function for reducing `Quot.lift` and `Quot.ind` applications. -/
private def reduceQuotRec (recVal  : QuotVal) (recArgs : Array Expr) (failK : Unit → MetaM α) (successK : Expr → MetaM α) : MetaM α :=
  let process (majorPos argPos : Nat) : MetaM α :=
    if h : majorPos < recArgs.size then do
      let major := recArgs.get ⟨majorPos, h⟩
      let major ← whnf major
      match major with
      | Expr.app (Expr.app (Expr.app (Expr.const majorFn _) _) _) majorArg => do
        let some (ConstantInfo.quotInfo { kind := QuotKind.ctor, .. }) ← getUnfoldableConstNoEx? majorFn | failK ()
        let f := recArgs[argPos]!
        let r := mkApp f majorArg
        let recArity := majorPos + 1
        successK <| mkAppRange r recArity recArgs.size recArgs
      | _ => failK ()
    else
      failK ()
  match recVal.kind with
  | QuotKind.lift => process 5 3
  | QuotKind.ind  => process 4 3
  | _             => failK ()

-- ===========================
/-! # Helper function for extracting "stuck term" -/
-- ===========================

mutual
  private partial def isRecStuck? (recVal : RecursorVal) (recArgs : Array Expr) : MetaM (Option MVarId) :=
    if recVal.k then
      -- TODO: improve this case
      return none
    else do
      let majorIdx := recVal.getMajorIdx
      if h : majorIdx < recArgs.size then do
        let major := recArgs.get ⟨majorIdx, h⟩
        let major ← whnf major
        getStuckMVar? major
      else
        return none

  private partial def isQuotRecStuck? (recVal : QuotVal) (recArgs : Array Expr) : MetaM (Option MVarId) :=
    let process? (majorPos : Nat) : MetaM (Option MVarId) :=
      if h : majorPos < recArgs.size then do
        let major := recArgs.get ⟨majorPos, h⟩
        let major ← whnf major
        getStuckMVar? major
      else
        return none
    match recVal.kind with
    | QuotKind.lift => process? 5
    | QuotKind.ind  => process? 4
    | _             => return none

  /-- Return `some (Expr.mvar mvarId)` if metavariable `mvarId` is blocking reduction. -/
  partial def getStuckMVar? (e : Expr) : MetaM (Option MVarId) := do
    match e with
    | .mdata _ e  => getStuckMVar? e
    | .proj _ _ e => getStuckMVar? (← whnf e)
    | .mvar .. =>
      let e ← instantiateMVars e
      match e with
      | .mvar mvarId => return some mvarId
      | _ => getStuckMVar? e
    | .app f .. =>
      let f := f.getAppFn
      match f with
      | .mvar .. =>
        let e ← instantiateMVars e
        match e.getAppFn with
        | .mvar mvarId => return some mvarId
        | _ => getStuckMVar? e
      | .const fName _ =>
        match (← getUnfoldableConstNoEx? fName) with
        | some <| .recInfo recVal  => isRecStuck? recVal e.getAppArgs
        | some <| .quotInfo recVal => isQuotRecStuck? recVal e.getAppArgs
        | _  =>
          unless e.hasExprMVar do return none
          -- Projection function support
          let some projInfo ← getProjectionFnInfo? fName | return none
          -- This branch is relevant if `e` is a type class projection that is stuck because the instance has not been synthesized yet.
          unless projInfo.fromClass do return none
          let args := e.getAppArgs
          -- First check whether `e`s instance is stuck.
          if let some major := args.get? projInfo.numParams then
            if let some mvarId ← getStuckMVar? major then
              return mvarId
          /-
          Then, recurse on the explicit arguments
          We want to detect the stuck instance in terms such as
          `HAdd.hAdd Nat Nat Nat (instHAdd Nat instAddNat) n (OfNat.ofNat Nat 2 ?m)`
          See issue https://github.com/leanprover/lean4/issues/1408 for an example where this is needed.
          -/
          let info ← getFunInfo f
          for pinfo in info.paramInfo, arg in args do
            if pinfo.isExplicit then
              if let some mvarId ← getStuckMVar? arg then
                return some mvarId
          return none
      | .proj _ _ e => getStuckMVar? (← whnf e)
      | _ => return none
    | _ => return none
end

-- ===========================
/-! # Weak Head Normal Form auxiliary combinators -/
-- ===========================

/--
Configuration for projection reduction. See `whnfCore`.
-/
inductive ProjReductionKind where
  /-- Projections `s.i` are not reduced at `whnfCore`. -/
  | no
  /--
  Projections `s.i` are reduced at `whnfCore`, and `whnfCore` is used at `s` during the process.
  Recall that `whnfCore` does not perform `delta` reduction (i.e., it will not unfold constant declarations).
  -/
  | yes
  /--
  Projections `s.i` are reduced at `whnfCore`, and `whnf` is used at `s` during the process.
  Recall that `whnfCore` does not perform `delta` reduction (i.e., it will not unfold constant declarations), but `whnf` does.
  -/
  | yesWithDelta
  /--
<<<<<<< HEAD
  Projections `s.i` are reduced at `whnfCore`, and `whnfI` is used at `s` during the process.
  Recall that `whnfI` is like `whnf` but uses transparency `instances`.
=======
  Projections `s.i` are reduced at `whnfCore`, and `whnfAtMostI` is used at `s` during the process.
  Recall that `whnfAtMostII` is like `whnf` but uses transparency at most `instances`.
>>>>>>> c0027d39
  This option is stronger than `yes`, but weaker than `yesWithDelta`.
  We use this option to ensure we reduce projections to prevent expensive defeq checks when unifying TC operations.
  When unifying e.g. `(@Field.toNeg α inst1).1 =?= (@Field.toNeg α inst2).1`,
  we only want to unify negation (and not all other field operations as well).
  Unifying the field instances slowed down unification: https://github.com/leanprover/lean4/issues/1986
  -/
  | yesWithDeltaI
  deriving DecidableEq, Inhabited, Repr

/--
Configuration options for `whnfEasyCases` and `whnfCore`.
-/
structure WhnfCoreConfig where
  /-- If `true`, reduce recursor/matcher applications, e.g., `Nat.rec true (fun _ _ => false) Nat.zero` reduces to `true` -/
  iota : Bool := true
  /-- If `true`, reduce terms such as `(fun x => t[x]) a` into `t[a]` -/
  beta : Bool := true
  /-- Control projection reduction at `whnfCore`. -/
  proj : ProjReductionKind := .yesWithDelta
  /--
  Zeta reduction: `let x := v; e[x]` reduces to `e[v]`.
  We say a let-declaration `let x := v; e` is non dependent if it is equivalent to `(fun x => e) v`.
  Recall that
  ```
  fun x : BitVec 5 => let n := 5; fun y : BitVec n => x = y
  ```
  is type correct, but
  ```
  fun x : BitVec 5 => (fun n => fun y : BitVec n => x = y) 5
  ```
  is not.
  -/
  zeta : Bool := true
  /--
  Zeta-delta reduction: given a local context containing entry `x : t := e`, free variable `x` reduces to `e`.
  -/
  zetaDelta : Bool := true

/-- Auxiliary combinator for handling easy WHNF cases. It takes a function for handling the "hard" cases as an argument -/
@[specialize] partial def whnfEasyCases (e : Expr) (k : Expr → MetaM Expr) (config : WhnfCoreConfig := {}) : MetaM Expr := do
  match e with
  | .forallE ..    => return e
  | .lam ..        => return e
  | .sort ..       => return e
  | .lit ..        => return e
  | .bvar ..       => panic! "loose bvar in expression"
  | .letE ..       => k e
  | .const ..      => k e
  | .app ..        => k e
  | .proj ..       => k e
  | .mdata _ e     => whnfEasyCases e k config
  | .fvar fvarId   =>
    let decl ← fvarId.getDecl
    match decl with
    | .cdecl .. => return e
    | .ldecl (value := v) .. =>
      -- Let-declarations marked as implementation detail should always be unfolded
      -- We initially added this feature for `simp`, and added it here for consistency.
      unless config.zetaDelta || decl.isImplementationDetail do return e
      if (← getConfig).trackZetaDelta then
        modify fun s => { s with zetaDeltaFVarIds := s.zetaDeltaFVarIds.insert fvarId }
      whnfEasyCases v k config
  | .mvar mvarId   =>
    match (← getExprMVarAssignment? mvarId) with
    | some v => whnfEasyCases v k config
    | none   => return e

@[specialize] private def deltaDefinition (c : ConstantInfo) (lvls : List Level)
    (failK : Unit → MetaM α) (successK : Expr → MetaM α) : MetaM α := do
  if c.levelParams.length != lvls.length then
    failK ()
  else
    successK (← instantiateValueLevelParams c lvls)

@[specialize] private def deltaBetaDefinition (c : ConstantInfo) (lvls : List Level) (revArgs : Array Expr)
    (failK : Unit → MetaM α) (successK : Expr → MetaM α) (preserveMData := false) : MetaM α := do
  if c.levelParams.length != lvls.length then
    failK ()
  else
    let val ← instantiateValueLevelParams c lvls
    let val := val.betaRev revArgs (preserveMData := preserveMData)
    successK val

inductive ReduceMatcherResult where
  | reduced (val : Expr)
  | stuck   (val : Expr)
  | notMatcher
  | partialApp

/--
  The "match" compiler uses `if-then-else` expressions and other auxiliary declarations to compile match-expressions such as
  ```
  match v with
  | 'a' => 1
  | 'b' => 2
  | _   => 3
  ```
  because it is more efficient than using `casesOn` recursors.
  The method `reduceMatcher?` fails if these auxiliary definitions (e.g., `ite`) cannot be unfolded in the current
  transparency setting. This is problematic because tactics such as `simp` use `TransparencyMode.reducible`, and
  most users assume that expressions such as
  ```
  match 0 with
  | 0 => 1
  | 100 => 2
  | _ => 3
  ```
  should reduce in any transparency mode.
  Thus, we define a custom `canUnfoldAtMatcher` predicate for `whnfMatcher`.

  This solution is not very modular because modifications at the `match` compiler require changes here.
  We claim this is defensible because it is reducing the auxiliary declaration defined by the `match` compiler.

  Alternative solution: tactics that use `TransparencyMode.reducible` should rely on the equations we generated for match-expressions.
  This solution is also not perfect because the match-expression above will not reduce during type checking when we are not using
  `TransparencyMode.default` or `TransparencyMode.all`.
-/
def canUnfoldAtMatcher (cfg : Config) (info : ConstantInfo) : CoreM Bool := do
  match cfg.transparency with
  | .all     => return true
  | .default => return !(← isIrreducible info.name)
  | _ =>
    if (← isReducible info.name) || isGlobalInstance (← getEnv) info.name then
      return true
    else if hasMatchPatternAttribute (← getEnv) info.name then
      return true
    else
      return info.name == ``ite
       || info.name == ``dite
       || info.name == ``decEq
       || info.name == ``Nat.decEq
       || info.name == ``Char.ofNat   || info.name == ``Char.ofNatAux
       || info.name == ``String.decEq || info.name == ``List.hasDecEq
       || info.name == ``Fin.ofNat
       || info.name == ``Fin.ofNat' -- It is used to define `BitVec` literals
       || info.name == ``UInt8.ofNat  || info.name == ``UInt8.decEq
       || info.name == ``UInt16.ofNat || info.name == ``UInt16.decEq
       || info.name == ``UInt32.ofNat || info.name == ``UInt32.decEq
       || info.name == ``UInt64.ofNat || info.name == ``UInt64.decEq
       /- Remark: we need to unfold the following two definitions because they are used for `Fin`, and
          lazy unfolding at `isDefEq` does not unfold projections.  -/
       || info.name == ``HMod.hMod || info.name == ``Mod.mod

private def whnfMatcher (e : Expr) : MetaM Expr := do
  /- When reducing `match` expressions, if the reducibility setting is at `TransparencyMode.reducible`,
     we increase it to `TransparencyMode.instances`. We use the `TransparencyMode.reducible` in many places (e.g., `simp`),
     and this setting prevents us from reducing `match` expressions where the discriminants are terms such as `OfNat.ofNat α n inst`.
     For example, `simp [Int.div]` will not unfold the application `Int.div 2 1` occurring in the target.

     TODO: consider other solutions; investigate whether the solution above produces counterintuitive behavior.  -/
  if (← getTransparency) matches .instances | .reducible then
    -- Also unfold some default-reducible constants; see `canUnfoldAtMatcher`
    withTransparency .instances <| withReader (fun ctx => { ctx with canUnfold? := canUnfoldAtMatcher }) do
      whnf e
  else
    -- Do NOT use `canUnfoldAtMatcher` here as it does not affect all/default reducibility and inhibits caching (#2564).
    -- In the future, we want to work on better reduction strategies that do not require caching.
    whnf e

def reduceMatcher? (e : Expr) : MetaM ReduceMatcherResult := do
  let .const declName declLevels := e.getAppFn
    | return .notMatcher
  let some info ← getMatcherInfo? declName
    | return .notMatcher
  let args := e.getAppArgs
  let prefixSz := info.numParams + 1 + info.numDiscrs
  if args.size < prefixSz + info.numAlts then
    return ReduceMatcherResult.partialApp
  let constInfo ← getConstInfo declName
  let f ← instantiateValueLevelParams constInfo declLevels
  let auxApp := mkAppN f args[0:prefixSz]
  let auxAppType ← inferType auxApp
  forallBoundedTelescope auxAppType info.numAlts fun hs _ => do
    let auxApp ← whnfMatcher (mkAppN auxApp hs)
    let auxAppFn := auxApp.getAppFn
    let mut i := prefixSz
    for h in hs do
      if auxAppFn == h then
        let result := mkAppN args[i]! auxApp.getAppArgs
        let result := mkAppN result args[prefixSz + info.numAlts:args.size]
        return ReduceMatcherResult.reduced result.headBeta
      i := i + 1
    return ReduceMatcherResult.stuck auxApp

private def projectCore? (e : Expr) (i : Nat) : MetaM (Option Expr) := do
  let e := e.toCtorIfLit
  matchConstCtor e.getAppFn (fun _ => pure none) fun ctorVal _ =>
    let numArgs := e.getAppNumArgs
    let idx := ctorVal.numParams + i
    if idx < numArgs then
      return some (e.getArg! idx)
    else
      return none

def project? (e : Expr) (i : Nat) : MetaM (Option Expr) := do
  projectCore? (← whnf e) i

/-- Reduce kernel projection `Expr.proj ..` expression. -/
def reduceProj? (e : Expr) : MetaM (Option Expr) := do
  match e with
  | .proj _ i c => project? c i
  | _           => return none

/--
  Auxiliary method for reducing terms of the form `?m t_1 ... t_n` where `?m` is delayed assigned.
  Recall that we can only expand a delayed assignment when all holes/metavariables in the assigned value have been "filled".
-/
private def whnfDelayedAssigned? (f' : Expr) (e : Expr) : MetaM (Option Expr) := do
  if f'.isMVar then
    match (← getDelayedMVarAssignment? f'.mvarId!) with
    | none => return none
    | some { fvars, mvarIdPending } =>
      let args := e.getAppArgs
      if fvars.size > args.size then
        -- Insufficient number of argument to expand delayed assignment
        return none
      else
        let newVal ← instantiateMVars (mkMVar mvarIdPending)
        if newVal.hasExprMVar then
           -- Delayed assignment still contains metavariables
           return none
        else
           let newVal := newVal.abstract fvars
           let result := newVal.instantiateRevRange 0 fvars.size args
           return mkAppRange result fvars.size args.size args
  else
    return none

/--
Apply beta-reduction, zeta-reduction (i.e., unfold let local-decls), iota-reduction,
expand let-expressions, expand assigned meta-variables.
-/
partial def whnfCore (e : Expr) (config : WhnfCoreConfig := {}): MetaM Expr :=
  go e
where
  go (e : Expr) : MetaM Expr :=
    whnfEasyCases e (config := config) fun e => do
      trace[Meta.whnf] e
      match e with
      | .const ..  => pure e
      | .letE _ _ v b _ => if config.zeta then go <| b.instantiate1 v else return e
      | .app f ..       =>
        if config.zeta then
          if let some (args, _, _, v, b) := e.letFunAppArgs? then
            -- When zeta reducing enabled, always reduce `letFun` no matter the current reducibility level
            return (← go <| mkAppN (b.instantiate1 v) args)
        let f := f.getAppFn
        let f' ← go f
        if config.beta && f'.isLambda then
          let revArgs := e.getAppRevArgs
          go <| f'.betaRev revArgs
        else if let some eNew ← whnfDelayedAssigned? f' e then
          go eNew
        else
          let e := if f == f' then e else e.updateFn f'
          unless config.iota do return e
          match (← reduceMatcher? e) with
          | .reduced eNew => go eNew
          | .partialApp   => pure e
          | .stuck _      => pure e
          | .notMatcher   =>
            matchConstAux f' (fun _ => return e) fun cinfo lvls =>
              match cinfo with
              | .recInfo rec    => reduceRec rec lvls e.getAppArgs (fun _ => return e) go
              | .quotInfo rec   => reduceQuotRec rec e.getAppArgs (fun _ => return e) go
              | c@(.defnInfo _) => do
                if (← isAuxDef c.name) then
                  deltaBetaDefinition c lvls e.getAppRevArgs (fun _ => return e) go
                else
                  return e
              | _ => return e
      | .proj _ i c =>
        let k (c : Expr) := do
          match (← projectCore? c i) with
          | some e => go e
          | none => return e
        match config.proj with
        | .no => return e
        | .yes => k (← go c)
        | .yesWithDelta => k (← whnf c)
<<<<<<< HEAD
        | .yesWithDeltaI => k (← whnfI c)
=======
        -- Remark: If the current transparency setting is `reducible`, we should not increase it to `instances`
        | .yesWithDeltaI => k (← whnfAtMostI c)
>>>>>>> c0027d39
      | _ => unreachable!

/--
  Recall that `_sunfold` auxiliary definitions contains the markers: `markSmartUnfoldingMatch` (*) and `markSmartUnfoldingMatchAlt` (**).
  For example, consider the following definition
  ```
  def r (i j : Nat) : Nat :=
    i +
      match j with
      | Nat.zero => 1
      | Nat.succ j =>
        i + match j with
            | Nat.zero => 2
            | Nat.succ j => r i j
  ```
  produces the following `_sunfold` auxiliary definition with the markers
  ```
  def r._sunfold (i j : Nat) : Nat :=
    i +
      (*) match j with
      | Nat.zero => (**) 1
      | Nat.succ j =>
        i + (*) match j with
            | Nat.zero => (**) 2
            | Nat.succ j => (**) r i j
  ```

  `match` expressions marked with `markSmartUnfoldingMatch` (*) must be reduced, otherwise the resulting term is not definitionally
   equal to the given expression. The recursion may be interrupted as soon as the annotation `markSmartUnfoldingAlt` (**) is reached.

  For example, the term `r i j.succ.succ` reduces to the definitionally equal term `i + i * r i j`
-/
partial def smartUnfoldingReduce? (e : Expr) : MetaM (Option Expr) :=
  go e |>.run
where
  go (e : Expr) : OptionT MetaM Expr := do
    match e with
    | .letE n t v b _ => withLetDecl n t (← go v) fun x => do mkLetFVars #[x] (← go (b.instantiate1 x))
    | .lam .. => lambdaTelescope e fun xs b => do mkLambdaFVars xs (← go b)
    | .app f a .. => return mkApp (← go f) (← go a)
    | .proj _ _ s => return e.updateProj! (← go s)
    | .mdata _ b  =>
      if let some m := smartUnfoldingMatch? e then
        goMatch m
      else
        return e.updateMData! (← go b)
    | _ => return e

  goMatch (e : Expr) : OptionT MetaM Expr := do
    match (← reduceMatcher? e) with
    | ReduceMatcherResult.reduced e =>
      if let some alt := smartUnfoldingMatchAlt? e then
        return alt
      else
        go e
    | ReduceMatcherResult.stuck e' =>
      let mvarId ← getStuckMVar? e'
      /- Try to "unstuck" by resolving pending TC problems -/
      if (← Meta.synthPending mvarId) then
        goMatch e
      else
        failure
    | _ => failure

mutual

  /--
    Auxiliary method for unfolding a class projection.
  -/
  partial def unfoldProjInst? (e : Expr) : MetaM (Option Expr) := do
    match e.getAppFn with
    | .const declName .. =>
      match (← getProjectionFnInfo? declName) with
      | some { fromClass := true, .. } =>
        match (← withDefault <| unfoldDefinition? e) with
        | none   => return none
        | some e =>
          match (← withReducibleAndInstances <| reduceProj? e.getAppFn) with
          | none   => return none
          | some r => return mkAppN r e.getAppArgs |>.headBeta
      | _ => return none
    | _ => return none

  /--
    Auxiliary method for unfolding a class projection. when transparency is set to `TransparencyMode.instances`.
    Recall that class instance projections are not marked with `[reducible]` because we want them to be
    in "reducible canonical form".
  -/
  partial def unfoldProjInstWhenIntances? (e : Expr) : MetaM (Option Expr) := do
    if (← getTransparency) != TransparencyMode.instances then
      return none
    else
      unfoldProjInst? e

  /-- Unfold definition using "smart unfolding" if possible. -/
  partial def unfoldDefinition? (e : Expr) : MetaM (Option Expr) :=
    match e with
    | .app f _ =>
      matchConstAux f.getAppFn (fun _ => unfoldProjInstWhenIntances? e) fun fInfo fLvls => do
        if fInfo.levelParams.length != fLvls.length then
          return none
        else
          let unfoldDefault (_ : Unit) : MetaM (Option Expr) :=
            if fInfo.hasValue then
              deltaBetaDefinition fInfo fLvls e.getAppRevArgs (fun _ => pure none) (fun e => pure (some e))
            else
              return none
          if smartUnfolding.get (← getOptions) then
            match ((← getEnv).find? (mkSmartUnfoldingNameFor fInfo.name)) with
            | some fAuxInfo@(.defnInfo _) =>
              -- We use `preserveMData := true` to make sure the smart unfolding annotation are not erased in an over-application.
              deltaBetaDefinition fAuxInfo fLvls e.getAppRevArgs (preserveMData := true) (fun _ => pure none) fun e₁ => do
                let some r ← smartUnfoldingReduce? e₁ | return none
                /-
                  If `smartUnfoldingReduce?` succeeds, we should still check whether the argument the
                  structural recursion is recursing on reduces to a constructor.
                  This extra check is necessary in definitions (see issue #1081) such as
                  ```
                  inductive Vector (α : Type u) : Nat → Type u where
                    | nil  : Vector α 0
                    | cons : α → Vector α n → Vector α (n+1)

                  def Vector.insert (a: α) (i : Fin (n+1)) (xs : Vector α n) : Vector α (n+1) :=
                    match i, xs with
                    | ⟨0,   _⟩,        xs => cons a xs
                    | ⟨i+1, h⟩, cons x xs => cons x (xs.insert a ⟨i, Nat.lt_of_succ_lt_succ h⟩)
                  ```
                  The structural recursion is being performed using the vector `xs`. That is, we used `Vector.brecOn` to define
                  `Vector.insert`. Thus, an application `xs.insert a ⟨0, h⟩` is **not** definitionally equal to
                  `Vector.cons a xs` because `xs` is not a constructor application (the `Vector.brecOn` application is blocked).

                  Remark 1: performing structural recursion on `Fin (n+1)` is not an option here because it is a `Subtype` and
                  and the repacking in recursive applications confuses the structural recursion module.

                  Remark 2: the match expression reduces reduces to `cons a xs` when the discriminants are `⟨0, h⟩` and `xs`.

                  Remark 3: this check is unnecessary in most cases, but we don't need dependent elimination to trigger the issue                        fixed by this extra check. Here is another example that triggers the issue fixed by this check.
                  ```
                  def f : Nat → Nat → Nat
                    | 0,   y   => y
                    | x+1, y+1 => f (x-2) y
                    | x+1, 0   => 0

                  theorem ex : f 0 y = y := rfl
                  ```

                  Remark 4: the `return some r` in the following `let` is not a typo. Binport generated .olean files do not
                  store the position of recursive arguments for definitions using structural recursion.
                  Thus, we should keep `return some r` until Mathlib has been ported to Lean 3.
                  Note that the `Vector` example above does not even work in Lean 3.
                -/
                let some recArgPos ← getStructuralRecArgPos? fInfo.name | return some r
                let numArgs := e.getAppNumArgs
                if recArgPos >= numArgs then return none
                let recArg := e.getArg! recArgPos numArgs
                if !(← isConstructorApp (← whnfMatcher recArg)) then return none
                return some r
            | _ =>
              if (← getMatcherInfo? fInfo.name).isSome then
                -- Recall that `whnfCore` tries to reduce "matcher" applications.
                return none
              else
                unfoldDefault ()
          else
            unfoldDefault ()
    | .const declName lvls => do
      if smartUnfolding.get (← getOptions) && (← getEnv).contains (mkSmartUnfoldingNameFor declName) then
        return none
      else
        let some cinfo ← getUnfoldableConstNoEx? declName | pure none
        unless cinfo.hasValue do return none
        deltaDefinition cinfo lvls
          (fun _ => pure none)
          (fun e => pure (some e))
    | _ => return none
end

def unfoldDefinition (e : Expr) : MetaM Expr := do
  let some e ← unfoldDefinition? e | throwError "failed to unfold definition{indentExpr e}"
  return e

@[specialize] partial def whnfHeadPred (e : Expr) (pred : Expr → MetaM Bool) : MetaM Expr :=
  whnfEasyCases e fun e => do
    let e ← whnfCore e
    if (← pred e) then
        match (← unfoldDefinition? e) with
        | some e => whnfHeadPred e pred
        | none   => return e
    else
      return e

def whnfUntil (e : Expr) (declName : Name) : MetaM (Option Expr) := do
  let e ← whnfHeadPred e (fun e => return !e.isAppOf declName)
  if e.isAppOf declName then
    return e
  else
    return none

/-- Try to reduce matcher/recursor/quot applications. We say they are all "morally" recursor applications. -/
def reduceRecMatcher? (e : Expr) : MetaM (Option Expr) := do
  if !e.isApp then
    return none
  else match (← reduceMatcher? e) with
    | .reduced e => return e
    | _ => matchConstAux e.getAppFn (fun _ => pure none) fun cinfo lvls => do
      match cinfo with
      | .recInfo «rec»  => reduceRec «rec» lvls e.getAppArgs (fun _ => pure none) (fun e => pure (some e))
      | .quotInfo «rec» => reduceQuotRec «rec» e.getAppArgs (fun _ => pure none) (fun e => pure (some e))
      | c@(.defnInfo _) =>
        if (← isAuxDef c.name) then
          deltaBetaDefinition c lvls e.getAppRevArgs (fun _ => pure none) (fun e => pure (some e))
        else
          return none
      | _ => return none

unsafe def reduceBoolNativeUnsafe (constName : Name) : MetaM Bool := evalConstCheck Bool `Bool constName
unsafe def reduceNatNativeUnsafe (constName : Name) : MetaM Nat := evalConstCheck Nat `Nat constName
@[implemented_by reduceBoolNativeUnsafe] opaque reduceBoolNative (constName : Name) : MetaM Bool
@[implemented_by reduceNatNativeUnsafe] opaque reduceNatNative (constName : Name) : MetaM Nat

def reduceNative? (e : Expr) : MetaM (Option Expr) :=
  match e with
  | Expr.app (Expr.const fName _) (Expr.const argName _) =>
    if fName == ``Lean.reduceBool then do
      return toExpr (← reduceBoolNative argName)
    else if fName == ``Lean.reduceNat then do
      return toExpr (← reduceNatNative argName)
    else
      return none
  | _ =>
    return none

@[inline] def withNatValue (a : Expr) (k : Nat → MetaM (Option α)) : MetaM (Option α) := do
  if !a.hasExprMVar && a.hasFVar then
    return none
  let a ← instantiateMVars a
  if a.hasExprMVar || a.hasFVar then
    return none
  let a ← whnf a
  match a with
  | .const ``Nat.zero _ => k 0
  | .lit (.natVal v)    => k v
  | _                   => return none

def reduceUnaryNatOp (f : Nat → Nat) (a : Expr) : MetaM (Option Expr) :=
  withNatValue a fun a =>
  return mkRawNatLit <| f a

def reduceBinNatOp (f : Nat → Nat → Nat) (a b : Expr) : MetaM (Option Expr) :=
  withNatValue a fun a =>
  withNatValue b fun b => do
  trace[Meta.isDefEq.whnf.reduceBinOp] "{a} op {b}"
  return mkRawNatLit <| f a b

def reduceBinNatPred (f : Nat → Nat → Bool) (a b : Expr) : MetaM (Option Expr) := do
  withNatValue a fun a =>
  withNatValue b fun b =>
  return toExpr <| f a b

def reduceNat? (e : Expr) : MetaM (Option Expr) :=
  match e with
  | .app (.const fn _) a =>
    if fn == ``Nat.succ then
      reduceUnaryNatOp Nat.succ a
    else
      return none
  | .app (.app (.const fn _) a1) a2 =>
    match fn with
    | ``Nat.add => reduceBinNatOp Nat.add a1 a2
    | ``Nat.sub => reduceBinNatOp Nat.sub a1 a2
    | ``Nat.mul => reduceBinNatOp Nat.mul a1 a2
    | ``Nat.div => reduceBinNatOp Nat.div a1 a2
    | ``Nat.mod => reduceBinNatOp Nat.mod a1 a2
    | ``Nat.pow => reduceBinNatOp Nat.pow a1 a2
    | ``Nat.gcd => reduceBinNatOp Nat.gcd a1 a2
    | ``Nat.beq => reduceBinNatPred Nat.beq a1 a2
    | ``Nat.ble => reduceBinNatPred Nat.ble a1 a2
    | ``Nat.land => reduceBinNatOp Nat.land a1 a2
    | ``Nat.lor  => reduceBinNatOp Nat.lor a1 a2
    | ``Nat.xor  => reduceBinNatOp Nat.xor a1 a2
    | ``Nat.shiftLeft  => reduceBinNatOp Nat.shiftLeft a1 a2
    | ``Nat.shiftRight => reduceBinNatOp Nat.shiftRight a1 a2
    | _ => return none
  | _ =>
    return none


@[inline] private def useWHNFCache (e : Expr) : MetaM Bool := do
  -- We cache only closed terms without expr metavars.
  -- Potential refinement: cache if `e` is not stuck at a metavariable
  if e.hasFVar || e.hasExprMVar || (← read).canUnfold?.isSome then
    return false
  else
    match (← getConfig).transparency with
    | .default => return true
    | .all     => return true
    | _        => return false

@[inline] private def cached? (useCache : Bool) (e : Expr) : MetaM (Option Expr) := do
  if useCache then
    match (← getConfig).transparency with
    | .default => return (← get).cache.whnfDefault.find? e
    | .all     => return (← get).cache.whnfAll.find? e
    | _        => unreachable!
  else
    return none

private def cache (useCache : Bool) (e r : Expr) : MetaM Expr := do
  if useCache then
    match (← getConfig).transparency with
    | .default => modify fun s => { s with cache.whnfDefault := s.cache.whnfDefault.insert e r }
    | .all     => modify fun s => { s with cache.whnfAll     := s.cache.whnfAll.insert e r }
    | _        => unreachable!
  return r

@[export lean_whnf]
partial def whnfImp (e : Expr) : MetaM Expr :=
  withIncRecDepth <| whnfEasyCases e fun e => do
    let useCache ← useWHNFCache e
    match (← cached? useCache e) with
    | some e' => pure e'
    | none    =>
      withTraceNode `Meta.whnf (fun _ => return m!"Non-easy whnf: {e}") do
        checkSystem "whnf"
        let e' ← whnfCore e
        match (← reduceNat? e') with
        | some v => cache useCache e v
        | none   =>
          match (← reduceNative? e') with
          | some v => cache useCache e v
          | none   =>
            match (← unfoldDefinition? e') with
            | some e'' => cache useCache e (← whnfImp e'')
            | none => cache useCache e e'

/-- If `e` is a projection function that satisfies `p`, then reduce it -/
def reduceProjOf? (e : Expr) (p : Name → Bool) : MetaM (Option Expr) := do
  if !e.isApp then
    pure none
  else match e.getAppFn with
    | .const name .. => do
      let env ← getEnv
      match env.getProjectionStructureName? name with
      | some structName =>
        if p structName then
          Meta.unfoldDefinition? e
        else
          pure none
      | none => pure none
    | _ => pure none

builtin_initialize
  registerTraceClass `Meta.whnf
  registerTraceClass `Meta.isDefEq.whnf.reduceBinOp

end Lean.Meta<|MERGE_RESOLUTION|>--- conflicted
+++ resolved
@@ -343,13 +343,8 @@
   -/
   | yesWithDelta
   /--
-<<<<<<< HEAD
   Projections `s.i` are reduced at `whnfCore`, and `whnfI` is used at `s` during the process.
   Recall that `whnfI` is like `whnf` but uses transparency `instances`.
-=======
-  Projections `s.i` are reduced at `whnfCore`, and `whnfAtMostI` is used at `s` during the process.
-  Recall that `whnfAtMostII` is like `whnf` but uses transparency at most `instances`.
->>>>>>> c0027d39
   This option is stronger than `yes`, but weaker than `yesWithDelta`.
   We use this option to ensure we reduce projections to prevent expensive defeq checks when unifying TC operations.
   When unifying e.g. `(@Field.toNeg α inst1).1 =?= (@Field.toNeg α inst2).1`,
@@ -630,12 +625,7 @@
         | .no => return e
         | .yes => k (← go c)
         | .yesWithDelta => k (← whnf c)
-<<<<<<< HEAD
         | .yesWithDeltaI => k (← whnfI c)
-=======
-        -- Remark: If the current transparency setting is `reducible`, we should not increase it to `instances`
-        | .yesWithDeltaI => k (← whnfAtMostI c)
->>>>>>> c0027d39
       | _ => unreachable!
 
 /--
