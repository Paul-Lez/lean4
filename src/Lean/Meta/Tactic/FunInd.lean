/-
Copyright (c) 2024 Lean FRO, LLC. All rights reserved.
Released under Apache 2.0 license as described in the file LICENSE.
Authors: Joachim Breitner
-/

prelude
import Lean.Meta.Basic
import Lean.Meta.Match.MatcherApp.Transform
import Lean.Meta.Check
import Lean.Meta.Tactic.Cleanup
import Lean.Meta.Tactic.Subst
import Lean.Meta.Injective -- for elimOptParam
import Lean.Meta.ArgsPacker
import Lean.Elab.PreDefinition.WF.Eqns
import Lean.Elab.PreDefinition.Structural.Eqns
import Lean.Elab.PreDefinition.Structural.FunPacker
import Lean.Elab.PreDefinition.Structural.IndGroupInfo
import Lean.Elab.PreDefinition.Structural.FindRecArg
import Lean.Elab.Command
import Lean.Meta.Tactic.ElimInfo

/-!
This module contains code to derive, from the definition of a recursive function (structural or
well-founded, possibly mutual), a **functional induction principle** tailored to proofs about that
function(s).

For example from:
```
def ackermann : Nat → Nat → Nat
  | 0, m => m + 1
  | n+1, 0 => ackermann n 1
  | n+1, m+1 => ackermann n (ackermann (n + 1) m)
```
we get
```
ackermann.induct (motive : Nat → Nat → Prop) (case1 : ∀ (m : Nat), motive 0 m)
  (case2 : ∀ (n : Nat), motive n 1 → motive (Nat.succ n) 0)
  (case3 : ∀ (n m : Nat), motive (n + 1) m → motive n (ackermann (n + 1) m) → motive (Nat.succ n) (Nat.succ m))
  (x x : Nat) : motive x x
```

## Specification

The functional induction principle takes the same fixed parameters as the function, and
the motive takes the same non-fixed parameters as the original function.

For each branch of the original function, there is a case in the induction principle.
Here "branch" roughly corresponds to tail-call positions: branches of top-level
`if`-`then`-`else` and of `match` expressions.

For every recursive call in that branch, an induction hypothesis asserting the
motive for the arguments of the recursive call is provided.
If the recursive call is under binders and it, or its proof of termination,
depend on the the bound values, then these become assumptions of the inductive
hypothesis.

Additionally, the local context of the branch (e.g. the condition of an
if-then-else; a let-binding, a have-binding) is provided as assumptions in the
corresponding induction case, if they are likely to be useful (as determined
by `MVarId.cleanup`).

Mutual recursion is supported and results in multiple motives.


## Implementation overview (well-founded recursion)

For a non-mutual, unary function `foo` (or else for the `_unary` function), we

1. expect its definition to be of the form
   ```
   def foo := fun x₁ … xₙ (y : a) => WellFounded.fix (fun y' oldIH => body) y
   ```
   where `xᵢ…` are the fixed parameter prefix and `y` is the varying parameter of
   the function.

2. From this structure we derive the type of the motive, and start assembling the induction
   principle:
   ```
   def foo.induct := fun x₁ … xₙ (motive : (y : a) → Prop) =>
    fix (fun y' newIH => T[body])
   ```

3. The first phase, transformation `T1[body]` (implemented in `buildInductionBody`)
   mirrors the branching structure of `foo`, i.e. replicates `dite` and some matcher applications,
   while adjusting their motive. It also unfolds calls to `oldIH` and collects induction hypotheses
   in conditions (see below).

   In particular, when translating a `match` it is prepared to recognize the idiom
   as introduced by `mkFix` via `Lean.Meta.MatcherApp.addArg?`, which refines the type of `oldIH`
   throughout the match. The transformation will replace `oldIH` with `newIH` here.
   ```
        T[(match (motive := fun oldIH => …) y with | … => fun oldIH' => body) oldIH]
    ==> (match (motive := fun newIH => …) y with | … => fun newIH' => T[body]) newIH
   ```

   In addition, the information gathered from the match is preserved, so that when performing the
   proof by induction, the user can reliably enter the right case. To achieve this

   * the matcher is replaced by its splitter, which brings extra assumptions into scope when
     patterns are overlapping (using `matcherApp.transform (useSplitter := true)`)
   * simple discriminants that are mentioned in the goal (i.e plain parameters) are instantiated
     in the goal.
   * for discriminants that are not instantiated that way, equalities connecting the discriminant
     to the instantiation are added (just as if the user wrote `match h : x with …`)

4. When a tail position (no more branching) is found, function `buildInductionCase` assembles the
   type of the case: a fresh `MVar` asserts the current goal, unwanted values from the local context
   are cleared, and the current `body` is searched for recursive calls using `foldAndCollect`,
   which are then asserted as inductive hyptheses in the `MVar`.

5. The function `foldAndCollect` walks the term and performs two operations:

   * collects the induction hypotheses for the current case (with proofs).
   * recovering the recursive calls

   So when it encounters a saturated application of `oldIH arg proof`, it
   * returns `f arg` and
   * remembers the expression `newIH arg proof : motive x` as an inductive hypothesis.

   Since `arg` and `proof` can contain further recursive calls, they are folded there as well.
   This assumes that the termination proof `proof` works nevertheless.

   Again, `foldAndCollect` may encounter the `Lean.Meta.Matcherapp.addArg?` idiom, and again it
   threads `newIH` through, replacing the extra argument. The resulting type of this induction
   hypothesis is now itself a `match` statement (cf. `Lean.Meta.MatcherApp.inferMatchType`)

   The termination proof of `foo` may have abstracted over some proofs; these proofs must be
   transferred, so auxillary lemmas are unfolded if needed.

7. After this construction, the MVars introduced by `buildInductionCase` are turned into parameters.

The resulting term then becomes `foo.induct` at its inferred type.

## Implementation overview (mutual/non-unary well-founded recursion)

If `foo` is not unary and/or part of a mutual reduction, then the induction theorem for `foo._unary`
(i.e. the unary non-mutual recursion function produced by the equation compiler)
of the form
```
foo._unary.induct : {motive : (a ⊗' b) ⊕' c → Prop} →
  (case1 : ∀ …, motive (PSum.inl (x,y)) →  …) → … →
  (x : (a ⊗' b) ⊕' c) → motive x
```
will first in `unpackMutualInduction` be turned into a joint induction theorem of the form
```
foo.mutual_induct : {motive1 : a → b → Prop} {motive2 : c → Prop} →
  (case1 : ∀ …, motive1 x y  →  …) → … →
  ((x : a) → (y : b) → motive1 x y) ∧ ((z : c) → motive2 z)
```
where all the `PSum`/`PSigma` encoding has been resolved. This theorem is attached to the
name of the first function in the mutual group, like the `._unary` definition.

Finally, in `deriveUnpackedInduction`, for each of the funtions in the mutual group, a simple
projection yields the final `foo.induct` theorem:
```
foo.induct : {motive1 : a → b → Prop} {motive2 : c → Prop} →
  (case1 : ∀ …, motive1 x y  →  …) → … →
  (x : a) → (y : b) → motive1 x y
```

## Implementation overview (structural recursion)

When handling structural recursion, the overall approach is the same, with the following
differences:

* Instead of `WellFounded.fix` we look for a `.brecOn` application, using `isBRecOnRecursor`

  Despite its name, this function does *not* recognize the `.brecOn` of inductive *predicates*,
  which we also do not support at this point.

  Since (for now) we only support `Prop` in the induction principle, we rewrite to `.binductionOn`.

* The elaboration of structurally recursive function can handle extra arguments. We keep the
  `motive` parameters in the original order.
-/

set_option autoImplicit false

namespace Lean.Tactic.FunInd

open Lean Elab Meta

/-- Opens the body of a lambda, _without_ putting the free variable into the local context.
This is used when replacing parameters with different expressions.
This way it will not be picked up by metavariables.
-/
def removeLamda {n} [MonadLiftT MetaM n] [MonadError n] [MonadNameGenerator n] [Monad n] {α} (e : Expr) (k : FVarId → Expr → n α) : n α := do
  let .lam _n _d b _bi := ← whnfD e | throwError "removeLamda: expected lambda, got {e}"
  let x ← mkFreshFVarId
  let b := b.instantiate1 (.fvar x)
  k x b

/-- `PProd.fst` or `And.left` -/
def mkFst (e : Expr) : MetaM Expr := do
  let t ← whnf (← inferType e)
  match_expr t with
  | PProd t₁ t₂ => return mkApp3 (.const ``PProd.fst t.getAppFn.constLevels!) t₁ t₂ e
  | And t₁ t₂ => return mkApp3 (.const ``And.left []) t₁ t₂ e
  | _ => throwError "Cannot project out of{indentExpr e}\nof type{indentExpr t}"

/-- `PProd.snd` or `And.right` -/
def mkSnd (e : Expr) : MetaM Expr := do
  let t ← whnf (← inferType e)
  match_expr t with
  | PProd t₁ t₂ => return mkApp3 (.const ``PProd.snd t.getAppFn.constLevels!) t₁ t₂ e
  | And t₁ t₂ => return mkApp3 (.const ``And.right []) t₁ t₂ e
  | _ => throwError "Cannot project out of{indentExpr e}\nof type{indentExpr t}"

/--
Structural recursion only:
Recognizes `oldIH.fst.snd a₁ a₂` and returns `newIH.fst.snd`.
Possibly switching from `PProd.fst` to `And.left` if needed
 -/
partial def isPProdProj (oldIH newIH : FVarId) (e : Expr) : MetaM (Option Expr) := do
  if e.isAppOfArity ``PProd.fst 3 then
    if let some e' ← isPProdProj oldIH newIH e.appArg! then
      return some (← mkFst e')
    else
      return none
  else if e.isAppOfArity ``PProd.snd 3 then
    if let some e' ← isPProdProj oldIH newIH e.appArg! then
      return some (← mkSnd e')
    else
      return none
  else if e.isFVarOf oldIH then
    return some (mkFVar newIH)
  else
    return none

/--
Structural recursion only:
Recognizes `oldIH.fst.snd a₁ a₂` and returns `newIH.fst.snd` and `#[a₁, a₂]`.
-/
def isPProdProjWithArgs (oldIH newIH : FVarId) (e : Expr) : MetaM (Option (Expr × Array Expr)) := do
  if e.isAppOf ``PProd.fst || e.isAppOf ``PProd.snd then
    let arity := e.getAppNumArgs
    unless 3 ≤ arity do return none
    let args := e.getAppArgsN (arity - 3)
    if let some e' ← isPProdProj oldIH newIH (e.stripArgsN (arity - 3)) then
      return some (e', args)
  return none

/--
A monad to help collecting inductive hypothesis.

In `foldAndCollect` it's a writer monad (with variants of the `local` combinator),
and in `buildInductionBody` it is more of a reader monad, with inductive hypotheses
being passed down (hence the `ask` and `branch` combinator).
-/
abbrev M := StateT (Array Expr) MetaM

<<<<<<< HEAD
namespace M
=======
  if is_wf then
    if e.getAppNumArgs = 2 && e.getAppFn.isFVarOf oldIH then
      let #[arg, _proof] := e.getAppArgs | unreachable!
      let arg' ← foldCalls is_wf fn oldIH newIH arg
      return .app fn arg'
  else
    if let some (e', args) ← isPProdProjWithArgs oldIH newIH e then
      let t ← whnf (← inferType e')
      let e' ← forallTelescopeReducing t fun xs t' => do
        let t' := t'.headBeta
        unless t'.getAppFn.eta.isFVar do -- we expect an application of the `motive` FVar here
          throwError m!"Unexpected type{indentExpr t}\nof {e'}: Reduced to application of {t'.getAppFn}"
        mkLambdaFVars xs (fn.beta t'.getAppArgs)
      let args' ← args.mapM (foldCalls is_wf fn oldIH newIH)
      let e' := e'.beta args'
      unless ← isTypeCorrect e' do
        throwError m!"foldCalls: type incorrect after replacing recursive call:{indentExpr e'}"
      return e'
>>>>>>> 68eee7e1

variable {α : Type}

def run (act : M α) : MetaM (α × Array Expr) := StateT.run act #[]
def eval (act : M α) : MetaM α := do return (← run act).1
def exec (act : M α) : MetaM (Array Expr) := do return (← run act).2

def tell (x : Expr) : M Unit := fun xs => pure ((), xs.push x)

def localM (f : Array Expr → MetaM (Array Expr)) (act : M α) : M α := fun xs => do
  let n := xs.size
  let (b, xs') ← act xs
  pure (b, xs'[:n] ++ (← f xs'[n:]))

def localMapM (f : Expr → MetaM Expr) (act : M α) : M α :=
  localM (·.mapM f) act

def ask : M (Array Expr) := get

def branch (act : M α) : M α :=
  localM (fun _ => pure #[]) act

end M

/--
The `foldAndCollect` function performs two operations together:

 * it fold recursive calls: applications (and projectsions) of `oldIH` in `e` correspond to
   recursive calls, so this function rewrites that back to recursive calls
 * it collects induction hypotheses: after replacing `oldIH` with `newIH`, applications thereof
   are valuable as induction hypotheses for the cases.

For well-founded recursion (unary, non-mutual by construction) the terms are rather simple: they
are `oldIH arg proof`, and can be rewritten to `f arg` resp. `newIH arg proof`. But for
structural recursion this can be a more complicted mix of function applications (due to reflexive
data types or extra function arguments) and `PProd` projections (due to the below construction and
mutual function packing), and the main function argument isn't even present.

To avoid having to think about this, we apply a nice trick:

We compositionally replace `oldIH` with `newIH`. This likely changes the result type, so when
re-assembling we have to be supple (mainly around `PProd.fst`/`PProd.snd`). As we re-assemble
the term we check if it has type `motive xs..`. If it has, then know we have just found and
rewritten a recursive call, and this type nicely provides us the arguments `xs`. So at this point
we store the rewritten expression as a new induction hypothesis (using `M.tell`) and rewrite to
`f xs..`, which now again has the same type as the original term, and the furthe re-assembly should
work. Half this logic is in the `isRecCall` parameter.

If this process fails we’ll get weird type errors (caught later on). We'll see if we need to
imporve the errors, for example by passing down a flag whether we expect the same type (and no
occurrences of `newIH`), or whether we are in “supple mode”, and catch it earlier if the rewriting
fails.
-/
partial def foldAndCollect (oldIH newIH : FVarId) (isRecCall : Expr → Option Expr) (e : Expr) : M Expr := do
  unless e.containsFVar oldIH do
<<<<<<< HEAD
    return e
  trace[FunInd] "foldAndCollect ({mkFVar oldIH} → {mkFVar newIH}):{indentExpr e}"

  let e' ← id do
    if let some (n, t, v, b) := e.letFun? then
      let t' ← foldAndCollect oldIH newIH isRecCall t
      let v' ← foldAndCollect oldIH newIH isRecCall v
      return ← withLetDecl n t' v' fun x => do
        M.localMapM (mkLetFVars (usedLetOnly := true) #[x] ·) do
          let b' ← foldAndCollect oldIH newIH isRecCall (b.instantiate1 x)
          mkLetFun x v' b'

    if let some matcherApp ← matchMatcherApp? e (alsoCasesOn := true) then
      if matcherApp.remaining.size == 1 && matcherApp.remaining[0]!.isFVarOf oldIH then
        -- We do different things to the matcher when folding recursive calls and when
        -- collecting inductive hypotheses. Therfore we do it separately,
        -- droppin got `MetaM` in between, and using `M.eval`/`M.exec` as appropriate
        -- We could try to do it in one pass by breaking up the `matcherApp.transform`
        -- abstraction.

        -- To collect the IHs, we collect them in each branch, and combine
        -- them to a type-leve match
        let ihMatcherApp' ← liftM <| matcherApp.transform
          (onParams := fun e => M.eval <| foldAndCollect oldIH newIH isRecCall e)
          (onMotive := fun xs _body => do
            -- Remove the old IH that was added in mkFix
            let eType ← newIH.getType
            let eTypeAbst ← matcherApp.discrs.size.foldRevM (init := eType) fun i eTypeAbst => do
              let motiveArg := xs[i]!
              let discr     := matcherApp.discrs[i]!
              let eTypeAbst ← kabstract eTypeAbst discr
              return eTypeAbst.instantiate1 motiveArg

            -- Will later be overriden with a type that’s itself a match
            -- statement and the infered alt types
            let dummyGoal := mkConst ``True []
            mkArrow eTypeAbst dummyGoal)
          (onAlt := fun altType alt => do
            removeLamda alt fun oldIH' alt => do
              forallBoundedTelescope altType (some 1) fun newIH' _goal' => do
                let #[newIH'] := newIH' | unreachable!
                let altIHs ← M.exec <| foldAndCollect oldIH' newIH'.fvarId! isRecCall alt
                let altIH ← mkAndIntroN altIHs
                mkLambdaFVars #[newIH'] altIH)
          (onRemaining := fun _ => pure #[mkFVar newIH])
        let ihMatcherApp'' ← ihMatcherApp'.inferMatchType
        M.tell ihMatcherApp''.toExpr

        -- Folding the calls is straight forward
        let matcherApp' ← liftM <| matcherApp.transform
          (onParams := fun e => M.eval <| foldAndCollect oldIH newIH isRecCall e)
          (onMotive := fun _motiveArgs motiveBody => do
            let some (_extra, body) := motiveBody.arrow? | throwError "motive not an arrow"
            M.eval (foldAndCollect oldIH newIH isRecCall body))
          (onAlt := fun _altType alt => do
            removeLamda alt fun oldIH alt => do
              M.eval (foldAndCollect oldIH newIH isRecCall alt))
          (onRemaining := fun _ => pure #[])
        return matcherApp'.toExpr

    -- These projections can be type changing, so re-infer their type arguments
    match_expr e with
    | PProd.fst _ _ e => mkFst (← foldAndCollect oldIH newIH isRecCall e)
    | PProd.snd _ _ e => mkSnd (← foldAndCollect oldIH newIH isRecCall e)
    | _ =>

    if e.getAppArgs.any (·.isFVarOf oldIH) then
      -- Sometimes Fix.lean abstracts over oldIH in a proof definition.
      -- So beta-reduce that definition. We need to look through theorems here!
      let e' ← withTransparency .all do whnf e
      if e == e' then
        throwError "foldAndCollect: cannot reduce application of {e.getAppFn} in:{indentExpr e} "
      return ← foldAndCollect oldIH newIH isRecCall e'

    match e with
    | .app e1 e2 =>
      pure <|.app (← foldAndCollect oldIH newIH isRecCall e1) (← foldAndCollect oldIH newIH isRecCall e2)

    | .lam n t body bi =>
      let t' ← foldAndCollect oldIH newIH isRecCall t
      withLocalDecl n bi t' fun x => do
        M.localMapM (mkLambdaFVars (usedOnly := true) #[x] ·) do
          let body' ← foldAndCollect oldIH newIH isRecCall (body.instantiate1 x)
          mkLambdaFVars #[x] body'

    | .forallE n t body bi =>
      let t' ← foldAndCollect oldIH newIH isRecCall t
      withLocalDecl n bi t' fun x => do
        M.localMapM (mkLambdaFVars (usedOnly := true) #[x] ·) do
          let body' ← foldAndCollect oldIH newIH isRecCall (body.instantiate1 x)
          mkForallFVars #[x] body'

    | .letE n t v b _ =>
      let t' ← foldAndCollect oldIH newIH isRecCall t
      let v' ← foldAndCollect oldIH newIH isRecCall v
      withLetDecl n t' v' fun x => do
        M.localMapM (mkLetFVars (usedLetOnly := true) #[x] ·) do
          let b' ← foldAndCollect oldIH newIH isRecCall (b.instantiate1 x)
          mkLetFVars #[x] b'

    | .mdata m b =>
      pure <| .mdata m (← foldAndCollect oldIH newIH isRecCall b)

    | .proj t i e =>
      pure <| .proj t i (← foldAndCollect oldIH newIH isRecCall e)

    | .sort .. | .lit .. | .const .. | .mvar .. | .bvar .. =>
      unreachable! -- cannot contain free variables, so early exit above kicks in

    | .fvar fvar =>
      assert! fvar == oldIH
      pure <| mkFVar newIH

    -- Now see if the type o/--f the expression we are building is a motive application.
    -- If it is we want to replace it with the corresponding function application,
    -- and remember the expression as a IH to be used in an inductive case.

  if e'.containsFVar oldIH then
    throwError "Failed to eliminate {mkFVar oldIH} from:{indentExpr e'}"

  let eType ← whnf (← inferType e')
  if let .some call := isRecCall eType then
    M.tell (← mkExpectedTypeHint e' eType)
    return call

  return e'
=======
    return #[]

  if is_wf then
    if e.getAppNumArgs = 2 && e.getAppFn.isFVarOf oldIH then
      let #[arg, proof] := e.getAppArgs  | unreachable!

      let arg' ← foldCalls is_wf fn oldIH newIH arg
      let proof' ← foldCalls is_wf fn oldIH newIH proof
      let ihs ← collectIHs is_wf fn oldIH newIH arg

      return ihs.push (mkApp2 (.fvar newIH) arg' proof')
  else
    if let some (e', args) ← isPProdProjWithArgs oldIH newIH e then
      let args' ← args.mapM (foldCalls is_wf fn oldIH newIH)
      let ihs ← args.concatMapM (collectIHs is_wf fn oldIH newIH)
      let t ← whnf (← inferType e')
      let arity ← forallTelescopeReducing t fun xs t' => do
        let t' := t'.headBeta
        unless t'.getAppFn.eta.isFVar do -- we expect an application of the `motive` FVar here
          throwError m!"Unexpected type{indentExpr t}\nof {e'}: Reduced to application of {t'.getAppFn}"
        pure xs.size
      let e' := mkAppN e' args'[:arity]
      let eTyp ← inferType e'
      -- The inferred type that comes out of motive projections has beta redexes
      let eType' := eTyp.headBeta
      return ihs.push (← mkExpectedTypeHint e' eType')


  if let some (n, t, v, b) := e.letFun? then
    let ihs1 ← collectIHs is_wf fn oldIH newIH v
    let v' ← foldCalls is_wf fn oldIH newIH v
    return ← withLetDecl n t v' fun x => do
      let ihs2 ← collectIHs is_wf fn oldIH newIH (b.instantiate1 x)
      let ihs2 ← ihs2.mapM (mkLetFVars (usedLetOnly := true) #[x] ·)
      return ihs1 ++ ihs2


  if let some matcherApp ← matchMatcherApp? e (alsoCasesOn := true) then
    if matcherApp.remaining.size == 1 && matcherApp.remaining[0]!.isFVarOf oldIH then

      let matcherApp' ← matcherApp.transform
        (onParams := foldCalls is_wf fn oldIH newIH)
        (onMotive := fun xs _body => do
          -- Remove the old IH that was added in mkFix
          let eType ← newIH.getType
          let eTypeAbst ← matcherApp.discrs.size.foldRevM (init := eType) fun i eTypeAbst => do
            let motiveArg := xs[i]!
            let discr     := matcherApp.discrs[i]!
            let eTypeAbst ← kabstract eTypeAbst discr
            return eTypeAbst.instantiate1 motiveArg

          -- Will later be overriden with a type that’s itself a match
          -- statement and the infered alt types
          let dummyGoal := mkConst ``True []
          mkArrow eTypeAbst dummyGoal)
        (onAlt := fun altType alt => do
          removeLamda alt fun oldIH' alt => do
            forallBoundedTelescope altType (some 1) fun newIH' _goal' => do
              let #[newIH'] := newIH' | unreachable!
              let altIHs ← collectIHs is_wf fn oldIH' newIH'.fvarId! alt
              let altIH ← mkAndIntroN altIHs
              mkLambdaFVars #[newIH'] altIH)
        (onRemaining := fun _ => pure #[mkFVar newIH])
      let matcherApp'' ← matcherApp'.inferMatchType

      return #[ matcherApp''.toExpr ]

  if e.getAppArgs.any (·.isFVarOf oldIH) then
    -- Sometimes Fix.lean abstracts over oldIH in a proof definition.
    -- So beta-reduce that definition.

    -- Need to look through theorems here!
    let e' ← withTransparency .all do whnf e
    if e == e' then
      throwError "collectIHs: cannot reduce application of {e.getAppFn} in {indentExpr e} "
    return ← collectIHs is_wf fn oldIH newIH e'

  if e.getAppArgs.any (·.isFVarOf oldIH) then
    throwError "collectIHs: could not collect recursive calls from call {indentExpr e}"

  match e with
  | .letE n t v b _ =>
    let ihs1 ← collectIHs is_wf fn oldIH newIH v
    let v' ← foldCalls is_wf fn oldIH newIH v
    return ← withLetDecl n t v' fun x => do
      let ihs2 ← collectIHs is_wf fn oldIH newIH (b.instantiate1 x)
      let ihs2 ← ihs2.mapM (mkLetFVars (usedLetOnly := true) #[x] ·)
      return ihs1 ++ ihs2

  | .app e1 e2 =>
    return (← collectIHs is_wf fn oldIH newIH e1) ++ (← collectIHs is_wf fn oldIH newIH e2)

  | .proj _ _ e =>
    return ← collectIHs is_wf fn oldIH newIH e

  | .forallE n t body bi =>
    let t' ← foldCalls is_wf fn oldIH newIH t
    return ← withLocalDecl n bi t' fun x => do
      let ihs ← collectIHs is_wf fn oldIH newIH (body.instantiate1 x)
      ihs.mapM (mkLambdaFVars (usedOnly := true) #[x])

  | .lam n t body bi =>
    let t' ← foldCalls is_wf fn oldIH newIH t
    return ← withLocalDecl n bi t' fun x => do
      let ihs ← collectIHs is_wf fn oldIH newIH (body.instantiate1 x)
      ihs.mapM (mkLambdaFVars (usedOnly := true) #[x])

  | .mdata _m b =>
    return ← collectIHs is_wf fn oldIH newIH b

  | .sort .. | .lit .. | .const .. | .mvar .. | .bvar .. =>
    unreachable! -- cannot contain free variables, so early exit above kicks in

  | .fvar _ =>
    throwError "collectIHs: could not collect recursive calls, unsaturated application of old induction hypothesis"
>>>>>>> 68eee7e1

-- Because of term duplications we might encounter the same IH multiple times.
-- We deduplicate them (by type, not proof term) here.
-- This could be improved and catch cases where the same IH is used in different contexts.
-- (Cf. `assignSubsumed` in `WF.Fix`)
def deduplicateIHs (vals : Array Expr) : MetaM (Array Expr) := do
  let mut vals' := #[]
  let mut types := #[]
  for v in vals do
    let t ← inferType v
    unless types.contains t do
      vals' := vals'.push v
      types := types.push t
  return vals'

def assertIHs (vals : Array Expr) (mvarid : MVarId) : MetaM MVarId := do
  let mut mvarid := mvarid
  for v in vals.reverse, i in [0:vals.size] do
    mvarid ← mvarid.assert (.mkSimple s!"ih{i+1}") (← inferType v) v
  return mvarid


/--
Substitutes equations, but makes sure to only substitute variables introduced after the motives
(given by the index) as the motive could depend on anything before, and `substVar` would happily
drop equations about these fixed parameters.
-/
def substVarAfter (mvarId : MVarId) (index : Nat) : MetaM MVarId := do
  mvarId.withContext do
    let mut mvarId := mvarId
    for localDecl in (← getLCtx) do
      if localDecl.index > index then
        mvarId ← trySubstVar mvarId localDecl.fvarId
    return mvarId

/--
Second helper monad collecting the cases as mvars
-/
abbrev M2 α := StateT (Array MVarId) M α

def M2.run {α} (act : M2 α) : MetaM (α × Array MVarId) :=
  M.eval (StateT.run (s := #[]) act)

def M2.branch {α} (act : M2 α) : M2 α :=
  controlAt M fun runInBase => M.branch (runInBase act)


/-- Base case of `buildInductionBody`: Construct a case for the final induction hypthesis.  -/
def buildInductionCase (oldIH newIH : FVarId) (isRecCall : Expr → Option Expr) (toClear toPreserve : Array FVarId)
    (goal : Expr)  (e : Expr) : M2 Expr := do
  let _e' ← foldAndCollect oldIH newIH isRecCall e
  let IHs : Array Expr ← M.ask
  let IHs ← deduplicateIHs IHs

  let mvar ← mkFreshExprSyntheticOpaqueMVar goal (tag := `hyp)
  let mut mvarId := mvar.mvarId!
  mvarId ← assertIHs IHs mvarId
  for fvarId in toClear do
    mvarId ← mvarId.clear fvarId
  mvarId ← mvarId.cleanup (toPreserve := toPreserve)
  modify (·.push mvarId)
  let mvar ← instantiateMVars mvar
  pure mvar

/--
Like `mkLambdaFVars (usedOnly := true)`, but

 * silently skips expression in `xs` that are not `.isFVar`
 * returns a mask (same size as `xs`) indicating which variables have been abstracted
   (`true` means was abstracted).

The result `r` can be applied with `r.beta (maskArray mask args)`.

We use this when generating the functional induction principle to refine the goal through a `match`,
here `xs` are the discriminans of the `match`.
We do not expect non-trivial discriminants to appear in the goal (and if they do, the user will
get a helpful equality into the context).
-/
def mkLambdaFVarsMasked (xs : Array Expr) (e : Expr) : MetaM (Array Bool × Expr) := do
  let mut e := e
  let mut xs := xs
  let mut mask := #[]
  while ! xs.isEmpty do
    let discr := xs.back
    if discr.isFVar && e.containsFVar discr.fvarId! then
        e ← mkLambdaFVars #[discr] e
        mask := mask.push true
    else
        mask := mask.push false
    xs := xs.pop
  return (mask.reverse, e)

/-- `maskArray mask xs` keeps those `x` where the corresponding entry in `mask` is `true` -/
def maskArray {α} (mask : Array Bool) (xs : Array α) : Array α := Id.run do
  let mut ys := #[]
  for b in mask, x in xs do
    if b then ys := ys.push x
  return ys

/--
Builds an expression of type `goal` by replicating the expression `e` into its tail-call-positions,
where it calls `buildInductionCase`. Collects the cases of the final induction hypothesis
as `MVars` as it goes.
-/
partial def buildInductionBody (toClear toPreserve : Array FVarId) (goal : Expr)
    (oldIH newIH : FVarId) (isRecCall : Expr → Option Expr) (e : Expr) : M2 Expr := do

  -- if-then-else cause case split:
  match_expr e with
  | ite _α c h t f =>
    let c' ← foldAndCollect oldIH newIH isRecCall c
    let h' ← foldAndCollect oldIH newIH isRecCall h
    let t' ← withLocalDecl `h .default c' fun h => M2.branch do
      let t' ← buildInductionBody toClear (toPreserve.push h.fvarId!) goal oldIH newIH isRecCall t
      mkLambdaFVars #[h] t'
    let f' ← withLocalDecl `h .default (mkNot c') fun h => M2.branch do
      let f' ← buildInductionBody toClear (toPreserve.push h.fvarId!) goal oldIH newIH isRecCall f
      mkLambdaFVars #[h] f'
    let u ← getLevel goal
    return mkApp5 (mkConst ``dite [u]) goal c' h' t' f'
  | dite _α c h t f =>
    let c' ← foldAndCollect oldIH newIH isRecCall c
    let h' ← foldAndCollect oldIH newIH isRecCall h
    let t' ← withLocalDecl `h .default c' fun h => M2.branch do
      let t ← instantiateLambda t #[h]
      let t' ← buildInductionBody toClear (toPreserve.push h.fvarId!) goal oldIH newIH isRecCall t
      mkLambdaFVars #[h] t'
    let f' ← withLocalDecl `h .default (mkNot c') fun h => M2.branch do
      let f ← instantiateLambda f #[h]
      let f' ← buildInductionBody toClear (toPreserve.push h.fvarId!) goal oldIH newIH isRecCall f
      mkLambdaFVars #[h] f'
    let u ← getLevel goal
    return mkApp5 (mkConst ``dite [u]) goal c' h' t' f'

  -- we look in to `PProd.mk`, as it occurs in the mutual structural recursion construction
  | PProd.mk _α _β e₁ e₂ =>
    match_expr goal with
    | And goal₁ goal₂ =>
      let e₁' ← buildInductionBody is_wf fn toClear toPreserve goal₁ oldIH newIH IHs e₁
      let e₂' ← buildInductionBody is_wf fn toClear toPreserve goal₂ oldIH newIH IHs e₂
      return mkApp4 (.const ``And.intro []) goal₁ goal₂ e₁' e₂'
    | _ =>
      throwError "Unexpecte type of goal, expected `∧`:{indentExpr goal}"

  | _ =>

  -- match and casesOn application cause case splitting
  if let some matcherApp ← matchMatcherApp? e (alsoCasesOn := true) then
    -- Calculate motive
    let eType ← newIH.getType
    let motiveBody ← mkArrow eType goal
    let (mask, absMotiveBody) ← mkLambdaFVarsMasked matcherApp.discrs motiveBody

    -- A match that refines the parameter has been modified by `Fix.lean` to refine the IH,
    -- so we need to replace that IH
    if matcherApp.remaining.size == 1 && matcherApp.remaining[0]!.isFVarOf oldIH then
      let matcherApp' ← matcherApp.transform (useSplitter := true)
        (addEqualities := mask.map not)
        (onParams := (foldAndCollect oldIH newIH isRecCall ·))
        (onMotive := fun xs _body => pure (absMotiveBody.beta (maskArray mask xs)))
        (onAlt := fun expAltType alt => M2.branch do
          removeLamda alt fun oldIH' alt => do
            forallBoundedTelescope expAltType (some 1) fun newIH' goal' => do
              let #[newIH'] := newIH' | unreachable!
              let alt' ← buildInductionBody (toClear.push newIH'.fvarId!) toPreserve goal' oldIH' newIH'.fvarId! isRecCall alt
              mkLambdaFVars #[newIH'] alt')
        (onRemaining := fun _ => pure #[.fvar newIH])
      return matcherApp'.toExpr

    -- A match that does not refine the parameter, but that we still want to split into separate
    -- cases
    if matcherApp.remaining.isEmpty then
      -- Calculate motive
      let (mask, absMotiveBody) ← mkLambdaFVarsMasked matcherApp.discrs goal

      let matcherApp' ← matcherApp.transform (useSplitter := true)
        (addEqualities := mask.map not)
        (onParams := (foldAndCollect oldIH newIH isRecCall ·))
        (onMotive := fun xs _body => pure (absMotiveBody.beta (maskArray mask xs)))
        (onAlt := fun expAltType alt => M2.branch do
          buildInductionBody toClear toPreserve expAltType oldIH newIH isRecCall alt)
      return matcherApp'.toExpr

  if let .letE n t v b _ := e then
    let t' ← foldAndCollect oldIH newIH isRecCall t
    let v' ← foldAndCollect oldIH newIH isRecCall v
    return ← withLetDecl n t' v' fun x => M2.branch do
      let b' ← buildInductionBody toClear toPreserve goal oldIH newIH isRecCall (b.instantiate1 x)
      mkLetFVars #[x] b'

  if let some (n, t, v, b) := e.letFun? then
    let t' ← foldAndCollect oldIH newIH isRecCall t
    let v' ← foldAndCollect oldIH newIH isRecCall v
    return ← withLocalDecl n .default t' fun x => M2.branch do
      let b' ← buildInductionBody toClear toPreserve goal oldIH newIH isRecCall (b.instantiate1 x)
      mkLetFun x v' b'

  liftM <| buildInductionCase oldIH newIH isRecCall toClear toPreserve goal e

/--
Given an expression `e` with metavariables
* collects all these meta-variables,
* lifts them to the current context by reverting all local declarations after index `index`
* introducing a local variable for each of the meta variable
* assigning that local variable to the mvar
* and finally lambda-abstracting over these new local variables.

This operation only works if the metavariables are independent from each other.

The resulting meta variable assignment is no longer valid (mentions out-of-scope
variables), so after this operations, terms that still mention these meta variables must not
be used anymore.

We are not using `mkLambdaFVars` on mvars directly, nor `abstractMVars`, as these at the moment
do not handle delayed assignemnts correctly.
-/
def abstractIndependentMVars (mvars : Array MVarId) (index : Nat) (e : Expr) : MetaM Expr := do
  trace[FunInd] "abstractIndependentMVars, to revert after {index}, original mvars: {mvars}"
  let mvars ← mvars.mapM fun mvar => do
    let mvar ← substVarAfter mvar index
    mvar.withContext do
      let fvarIds := (← getLCtx).foldl (init := #[]) (start := index+1) fun fvarIds decl => fvarIds.push decl.fvarId
      let (_, mvar) ← mvar.revert fvarIds
      pure mvar
  trace[FunInd] "abstractIndependentMVars, reverted mvars: {mvars}"
  let decls := mvars.mapIdx fun i mvar =>
    (.mkSimple s!"case{i.val+1}", (fun _ => mvar.getType))
  Meta.withLocalDeclsD decls fun xs => do
      for mvar in mvars, x in xs do
        mvar.assign x
      mkLambdaFVars xs (← instantiateMVars e)

/-
Given a `brecOn` recursor, figures out which universe parameter has the motive.
Returns `none` if the the motive type is not of the form `… → Sort u`.
-/
def motiveUniverseParamPos (declName : Name) : MetaM (Option Nat) := do
  let info ← getConstInfo declName
  forallTelescopeReducing info.type fun _ type => do
    let motive  := type.getAppFn
    unless motive.isFVar do
      throwError "unexpected eliminator resulting type{indentExpr type}"
    let motiveType ← inferType motive
    forallTelescopeReducing motiveType fun _ motiveResultType => do
      match motiveResultType with
      | .sort (.param p) => return info.levelParams.toArray.indexOf? p
      | .sort _ => return none
      | _ => throwError "motive result type must be a sort{indentExpr motiveType}"

/--
Given a unary definition `foo` defined via `WellFounded.fixF`, derive a suitable induction principle
`foo.induct` for it. See module doc for details.
 -/
def deriveUnaryInduction (name : Name) : MetaM Name := do
  let inductName := .append name `induct
  if ← hasConst inductName then return inductName

  let info ← getConstInfoDefn name

  let varNames ← forallTelescope info.type fun xs _ => xs.mapM (·.fvarId!.getUserName)

<<<<<<< HEAD
  -- Uses of WellFounded.fix can be partially applied. Here we eta-expand the body
  -- to avoid dealing with this
  let e ← lambdaTelescope info.value fun params body => do mkLambdaFVars params (← etaExpand body)
  let e' ← lambdaTelescope e fun params funBody => MatcherApp.withUserNames params varNames do
    match_expr funBody with
    | fix@WellFounded.fix α _motive rel wf body target =>
      unless params.back == target do
        throwError "functional induction: expected the target as last parameter{indentExpr e}"
      let fixedParams := params.pop
      let motiveType ← mkForallFVars #[target] (.sort levelZero)
      withLocalDeclD `motive motiveType fun motive => do
        let fn := mkAppN (← mkConstWithLevelParams name) fixedParams
        let isRecCall : Expr → Option Expr := fun e =>
          if e.isApp && e.appFn!.isFVarOf motive.fvarId! then
            mkApp fn e.appArg!
          else
            none

        let e' := .const ``WellFounded.fix [fix.constLevels![0]!, levelZero]
        let e' := mkApp4 e' α motive rel wf
        check e'
        let (body', mvars) ← M2.run do
          forallTelescope (← inferType e').bindingDomain! fun xs goal => do
            if xs.size ≠ 2 then
              throwError "expected recursor argument to take 2 parameters, got {xs}" else
            let targets : Array Expr := xs[:1]
            let genIH := xs[1]!
            let extraParams := xs[2:]
            -- open body with the same arg
            let body ← instantiateLambda body targets
            removeLamda body fun oldIH body => do
              let body ← instantiateLambda body extraParams
              let body' ← buildInductionBody #[genIH.fvarId!] #[] goal oldIH genIH.fvarId! isRecCall body
              if body'.containsFVar oldIH then
                throwError m!"Did not fully eliminate {mkFVar oldIH} from induction principle body:{indentExpr body}"
              mkLambdaFVars (targets.push genIH) (← mkLambdaFVars extraParams body')
        let e' := mkApp2 e' body' target
        let e' ← mkLambdaFVars #[target] e'
        let e' ← abstractIndependentMVars mvars motive.fvarId! e'
        let e' ← mkLambdaFVars #[motive] e'

        -- We could pass (usedOnly := true) below, and get nicer induction principles that
        -- do do not mention odd unused parameters.
        -- But the downside is that automatic instantiation of the principle (e.g. in a tactic
        -- that derives them from an function application in the goal) is harder, as
        -- one would have to infer or keep track of which parameters to pass.
        -- So for now lets just keep them around.
        let e' ← mkLambdaFVars (binderInfoForMVars := .default) fixedParams e'
        instantiateMVars e'
    | _ => throwError "Function {name} not defined via WellFounded.fix:{indentExpr funBody}"
=======
  let e' ← findRecursor name varNames info.value
    fun is_wf fixedParams varyingParams motivePosInBody body mkAppMotive mkAppBody => do
      let motiveType ← mkForallFVars varyingParams (.sort levelZero)
      withLocalDecl `motive .default motiveType fun motive => do
      let fn := mkAppN (.const name (info.levelParams.map mkLevelParam)) fixedParams
      let e' ← mkAppMotive motive
      check e'
      let (body', mvars) ← StateT.run (s := {}) do
        forallTelescope (← inferType e').bindingDomain! fun xs goal => do
          let arity := varyingParams.size + 1
          if xs.size ≠ arity then
            throwError "expected recursor argument to take {arity} parameters, got {xs}" else
          let targets : Array Expr := xs[:motivePosInBody]
          let genIH := xs[motivePosInBody]!
          let extraParams := xs[motivePosInBody+1:]
          -- open body with the same arg
          let body ← instantiateLambda body targets
          removeLamda body fun oldIH body => do
            let body ← instantiateLambda body extraParams
            let body' ← buildInductionBody is_wf fn #[genIH.fvarId!] #[] goal oldIH genIH.fvarId! #[] body
            if body'.containsFVar oldIH then
              throwError m!"Did not fully eliminate {mkFVar oldIH} from induction principle body:{indentExpr body}"
            mkLambdaFVars (targets.push genIH) (← mkLambdaFVars extraParams body')
      let e' := mkAppBody e' body'
      let e' ← mkLambdaFVars varyingParams e'
      let e' ← abstractIndependentMVars mvars (← motive.fvarId!.getDecl).index  e'
      let e' ← mkLambdaFVars #[motive] e'

      -- We could pass (usedOnly := true) below, and get nicer induction principles that
      -- do do not mention odd unused parameters.
      -- But the downside is that automatic instantiation of the principle (e.g. in a tactic
      -- that derives them from an function application in the goal) is harder, as
      -- one would have to infer or keep track of which parameters to pass.
      -- So for now lets just keep them around.
      let e' ← mkLambdaFVars (binderInfoForMVars := .default) fixedParams e'
      instantiateMVars e'
>>>>>>> 68eee7e1

  unless (← isTypeCorrect e') do
    logError m!"failed to derive a type-correct induction principle:{indentExpr e'}"
    check e'

  let eTyp ← inferType e'
  let eTyp ← elimOptParam eTyp
  -- logInfo m!"eTyp: {eTyp}"
  let params := (collectLevelParams {} eTyp).params
  -- Prune unused level parameters, preserving the original order
  let us := info.levelParams.filter (params.contains ·)

  addDecl <| Declaration.thmDecl
    { name := inductName, levelParams := us, type := eTyp, value := e' }
  return inductName

<<<<<<< HEAD
=======
def stripPProdProjs (e : Expr) : Expr :=
  match e with
  | .proj ``PProd _ e' => stripPProdProjs e'
  | .proj ``And _ e' => stripPProdProjs e'
  | e => e


-- TODO: put in a better position
/--  Given `foo.mutual_induct`, defined `foo.induct`, `bar.induct` etc.  -/
def projectMutualInduct (names : Array Name) (mutualInduct : Name) : MetaM Unit := do
  let ci ← getConstInfo mutualInduct
  let levelParams := ci.levelParams

  for name in names, idx in [:names.size] do
    let inductName := .append name `induct
    unless ← hasConst inductName do
      let value ← forallTelescope ci.type fun xs _body => do
        let value := .const ci.name (levelParams.map mkLevelParam)
        let value := mkAppN value xs
        let value := mkProjAndN names.size idx value
        mkLambdaFVars xs value
      let type ← inferType value
      addDecl <| Declaration.thmDecl { name := inductName, levelParams, type, value }


def deriveInductionStructural (names : Array Name) (numFixed : Nat) : MetaM Unit := do
  let infos ← names.mapM getConstInfoDefn
  -- First open up the fixed parameters everywhere
  let e' ← lambdaBoundedTelescope infos[0]!.value numFixed fun xs _ => do
    -- Now look at the body of an arbitrary of the functions (they are essentially the same
    -- up to the final projections)
    let body ← instantiateLambda infos[0]!.value xs

    lambdaTelescope body fun ys body => do
      -- The body is of the form (brecOn … ).2.2.1 extra1 extra2 etc.
      let f' := body.getAppFn
      let body' := stripPProdProjs f'
      let f := body'.getAppFn
      let args := body'.getAppArgs ++ body.getAppArgs

      let body := stripPProdProjs body
      let .const brecOnName us := f |
        throwError "{infos[0]!.name}: unexpected body:{indentExpr infos[0]!.value}"
      -- TODO: What if the aux brec on comes first?
      unless isBRecOnRecursor (← getEnv) brecOnName do
        throwError "{infos[0]!.name}: expected .brecOn application, found:{indentExpr body}"

      let .str indName _ := brecOnName | unreachable!
      let indInfo ← getConstInfoInduct indName

      -- we have a `.brecOn` application, so now figure out the length of the fixed prefix
      -- we can use the recInfo for `.rec`, since `.brecOn` has a similar structure
      let recInfo ← getConstInfoRec (mkRecName indName)
      if args.size < recInfo.numParams + recInfo.numMotives + recInfo.numIndices + 1 + recInfo.numMotives then
        throwError "insufficient arguments to .brecOn:{indentExpr body}"
      let brecOnArgs    : Array Expr := args[:recInfo.numParams]
      let _brecOnMotives : Array Expr := args[recInfo.numParams:recInfo.numParams + recInfo.numMotives]
      let brecOnTargets : Array Expr := args[recInfo.numParams + recInfo.numMotives :
        recInfo.numParams + recInfo.numMotives + recInfo.numIndices + 1]
      let brecOnMinors  : Array Expr := args[recInfo.numParams + recInfo.numMotives + recInfo.numIndices + 1 :
        recInfo.numParams + recInfo.numMotives + recInfo.numIndices + 1 + recInfo.numMotives]
      let brecOnExtras  : Array Expr := args[ recInfo.numParams + recInfo.numMotives + recInfo.numIndices + 1 +
        recInfo.numMotives:]
      unless brecOnTargets.all (·.isFVar) do
        throwError "the indices and major argument of the brecOn application are not variables:{indentExpr body}"
      unless brecOnExtras.all (·.isFVar) do
        throwError "the extra arguments to the the brecOn application are not variables:{indentExpr body}"
      let lvl :: indLevels := us |throwError "Too few universe parameters in .brecOn application:{indentExpr body}"

      let group : Structural.IndGroupInst := { Structural.IndGroupInfo.ofInductiveVal indInfo with
        levels := indLevels, params := brecOnArgs }

      let recArgInfos ← infos.mapM fun info => do
        let some eqnInfo := Structural.eqnInfoExt.find? (← getEnv) info.name | throwError "{info.name} missing eqnInfo"
        let value ← instantiateLambda info.value xs
        let recArgInfo' ← lambdaTelescope value fun ys _ =>
          Structural.getRecArgInfo info.name numFixed (xs ++ ys) eqnInfo.recArgPos
        let #[recArgInfo] ← Structural.argsInGroup group xs value #[recArgInfo']
          | throwError "Structural.argsInGroup did not return a recArgInfo"
        pure recArgInfo

      let positions : Structural.Positions := .groupAndSort (·.indIdx) recArgInfos (Array.range indInfo.numTypeFormers)

      -- Below we'll need the types of the motive arguments
      let motiveTypes ← inferArgumentTypesN recInfo.numMotives (group.brecOn true lvl 0)
      trace[FunInd] m!"motiveTypes: {motiveTypes}"
      assert! motiveTypes.size = positions.size

      -- Remove the varying parameters from the environment
      withErasedFVars (ys.map (·.fvarId!)) do
        -- The brecOnArgs, brecOnMotives and brecOnMinor should still be valid in this
        -- context, and are the parts relevant for every function in the mutual group

        -- Calculate the types of the induction motives for each function
        let motiveDecls ← infos.mapIdxM fun ⟨i,_⟩ info => do
          let motiveType ← lambdaTelescope (← instantiateLambda info.value xs) fun ys _ =>
            mkForallFVars ys (.sort levelZero)
          let n := if infos.size = 1 then .mkSimple "motive"
                                     else .mkSimple s!"motive_{i+1}"
          pure (n, fun _ => pure motiveType)
        withLocalDeclsD motiveDecls fun motives => do
          -- Motives with parameters reordered, to put indices and major first
          let motives' ← (Array.zip motives recArgInfos).mapM fun (motive, recArgInfo) => do
            forallTelescope (← inferType motive) fun ys _ => do
              let (indicesMajor, rest) := recArgInfo.pickIndicesMajor ys
              mkLambdaFVars indicesMajor (← mkForallFVars rest (mkAppN motive ys))

          -- We need to pack these motives according to the `positions` assignment.
          let packedMotives ← positions.mapMwith Structural.packMotives motiveTypes motives'
          trace[FunInd] m!"packedMotives: {packedMotives}"

          -- Now we can calcualte the expected types of the minor arguments
          let minorTypes ← inferArgumentTypesN recInfo.numMotives <|
            mkAppN (group.brecOn true lvl 0) (packedMotives ++ brecOnTargets)
          trace[FunInd] m!"minorTypes: {minorTypes}"
          -- So that we can transform them
          let (minors', mvars) ← StateT.run (s := {}) do
            let mut minors' := #[]
            for info in infos, brecOnMinor in brecOnMinors, goal in minorTypes, recArgInfo in recArgInfos do
              let minor' ← forallTelescope goal fun xs goal => do
                let numTargets := recArgInfo.indicesPos.size + 1
                unless xs.size ≥ numTargets do
                  throwError ".brecOn argument for {info.name} has too few parameters, expected at least {numTargets}: {xs}"
                let targets : Array Expr := xs[:numTargets]
                let genIH := xs[numTargets]!
                let extraParams := xs[numTargets+1:]
                -- open body with the same arg
                let body ← instantiateLambda brecOnMinor targets
                removeLamda body fun oldIH body => do
                  trace[FunInd] "replacing {Expr.fvar oldIH} with {genIH}"
                  let body ← instantiateLambda body extraParams
                  -- TODO: Pass in all the functions
                  -- TODO: Which universe levels here?
                  let fn := mkAppN (.const names[0]! indLevels) brecOnArgs
                  let body' ← buildInductionBody false fn #[genIH.fvarId!] #[] goal oldIH genIH.fvarId! #[] body
                  if body'.containsFVar oldIH then
                    throwError m!"Did not fully eliminate {mkFVar oldIH} from induction principle body:{indentExpr body}"
                  mkLambdaFVars (targets.push genIH) (← mkLambdaFVars extraParams body')
              minors' := minors'.push minor'
            pure minors'
          trace[FunInd] "processed minors: {minors'}"

          -- Now assemble the mutual_induct theorem
          -- Plenty of code duplication here (packed Motive, minors', brecOn applications)!

          let mut brecOnApps := #[]
          for info in infos, recArgInfo in recArgInfos, idx in [:infos.size] do
            -- Take care to pick the `ys` from the type, to get the variable names expected
            -- by the user, but use the value arity
            let arity ← lambdaTelescope (← instantiateLambda info.value xs) fun ys _ => pure ys.size
            let e ← forallBoundedTelescope (← instantiateForall info.type xs) arity fun ys _ => do
              let (indicesMajor, rest) := recArgInfo.pickIndicesMajor ys
              -- Find where in the function packing we are (TODO: abstract out)
              let some indIdx := positions.findIdx? (·.contains idx) | panic! "invalid positions"
              let some pos := positions.find? (·.contains idx) | panic! "invalid positions"
              let some packIdx := pos.findIdx? (· == idx) | panic! "invalid positions"
              -- TODO: Always use binduction?
              let e := group.brecOn true lvl indIdx
              let e := mkAppN e packedMotives
              let e := mkAppN e indicesMajor
              let e := mkAppN e minors'
              let e ← if pos.size = 1 then pure e else Structural.mkPProdProjN packIdx e
              let e := mkAppN e rest
              let e ← mkLambdaFVars ys e
              trace[FunInd] "assembled call for {info.name}: {e}"
              pure e
            brecOnApps := brecOnApps.push e
          let e' ← mkAndIntroN brecOnApps
          let e' ← abstractIndependentMVars mvars (← motives.back.fvarId!.getDecl).index  e'
          let e' ← mkLambdaFVars motives e'

          -- We could pass (usedOnly := true) below, and get nicer induction principles that
          -- do do not mention odd unused parameters.
          -- But the downside is that automatic instantiation of the principle (e.g. in a tactic
          -- that derives them from an function application in the goal) is harder, as
          -- one would have to infer or keep track of which parameters to pass.
          -- So for now lets just keep them around.
          let e' ← mkLambdaFVars (binderInfoForMVars := .default) xs e'
          let e' ← instantiateMVars e'
          trace[FunInd] "complete body of mutual induction principle:{indentExpr e'}"
          pure e'

  unless (← isTypeCorrect e') do
    logError m!"failed to derive mutual induction priciple:{indentExpr e'}"
    check e'

  let eTyp ← inferType e'
  let eTyp ← elimOptParam eTyp
  -- logInfo m!"eTyp: {eTyp}"
  let params := (collectLevelParams {} eTyp).params
  -- Prune unused level parameters, preserving the original order
  let us := infos[0]!.levelParams.filter (params.contains ·)

  let inductName :=
    if names.size = 1 then
      names[0]! ++ `induct
    else
      names[0]! ++ `mutual_induct

  addDecl <| Declaration.thmDecl
    { name := inductName, levelParams := us, type := eTyp, value := e' }

  if names.size > 1 then
    projectMutualInduct names inductName

>>>>>>> 68eee7e1

/--
In the type of `value`, reduces
* Beta-redexes
* `PSigma.casesOn (PSigma.mk a b) (fun x y => k x y)  -->  k a b`
* `PSum.casesOn (PSum.inl x) k₁ k₂                    -->  k₁ x`
* `foo._unary (PSum.inl (PSigma.mk a b))              -->  foo a b`
and then wraps `value` in an appropriate type hint.
-/
def cleanPackedArgs (eqnInfo : WF.EqnInfo) (value : Expr) : MetaM Expr := do
  let t ← Meta.transform (← inferType value) (skipConstInApp := true) (pre := fun e => do
    -- Need to beta-reduce first
    let e' := e.headBeta
    if e' != e then
      return .visit e'
    -- Look for PSigma redexes
    if e.isAppOf ``PSigma.casesOn then
      let args := e.getAppArgs
      if 5 ≤ args.size then
        let scrut := args[3]!
        let k := args[4]!
        let extra := args[5:]
        if scrut.isAppOfArity ``PSigma.mk 4 then
          let #[_, _, x, y] := scrut.getAppArgs | unreachable!
          let e' := (k.beta #[x, y]).beta extra
          return .visit e'
    -- Look for PSum redexes
    if e.isAppOf ``PSum.casesOn then
      let args := e.getAppArgs
      if 6 ≤ args.size then
        let scrut := args[3]!
        let k₁ := args[4]!
        let k₂ := args[5]!
        let extra := args[6:]
        if scrut.isAppOfArity ``PSum.inl 3 then
          let e' := (k₁.beta #[scrut.appArg!]).beta extra
          return .visit e'
        if scrut.isAppOfArity ``PSum.inr 3 then
          let e' := (k₂.beta #[scrut.appArg!]).beta extra
          return .visit e'
    -- Look for _unary redexes
    if e.isAppOf eqnInfo.declNameNonRec then
      let args := e.getAppArgs
      if eqnInfo.fixedPrefixSize + 1 ≤ args.size then
        let packedArg := args.back
          let (i, unpackedArgs) ← eqnInfo.argsPacker.unpack packedArg
          let e' := .const eqnInfo.declNames[i]! e.getAppFn.constLevels!
          let e' := mkAppN e' args.pop
          let e' := mkAppN e' unpackedArgs
          let e' := mkAppN e' args[eqnInfo.fixedPrefixSize+1:]
          return .continue e'

    return .continue e)
  mkExpectedTypeHint value t

/--
Takes `foo._unary.induct`, where the motive is a `PSigma`/`PSum` type and
unpacks it into a n-ary and (possibly) joint induction principle.
-/
def unpackMutualInduction (eqnInfo : WF.EqnInfo) (unaryInductName : Name) : MetaM Name := do
  let inductName := if eqnInfo.declNames.size > 1 then
    .append eqnInfo.declNames[0]! `mutual_induct
  else
    -- If there is no mutual recursion, we generate the `foo.induct` directly.
    .append eqnInfo.declNames[0]! `induct
  if ← hasConst inductName then return inductName

  let ci ← getConstInfo unaryInductName
  let us := ci.levelParams
  let value := .const ci.name (us.map mkLevelParam)
  let motivePos ← forallTelescope ci.type fun xs concl => concl.withApp fun motive targets => do
    unless motive.isFVar && targets.size = 1 && targets.all (·.isFVar) do
      throwError "conclusion {concl} does not look like a packed motive application"
    let packedTarget := targets[0]!
    unless xs.back == packedTarget do
      throwError "packed target not last argument to {unaryInductName}"
    let some motivePos := xs.findIdx? (· == motive)
      | throwError "could not find motive {motive} in {xs}"
    pure motivePos
  let value ← forallBoundedTelescope ci.type motivePos fun params type => do
    let value := mkAppN value params
    eqnInfo.argsPacker.curryParam value type fun motives value type =>
      -- Bring the rest into scope
      forallTelescope type fun xs _concl => do
        let alts := xs.pop
        let value := mkAppN value alts
        let value ← eqnInfo.argsPacker.curry value
        let value ← mkLambdaFVars alts value
        let value ← mkLambdaFVars motives value
        let value ← mkLambdaFVars params value
        check value
        let value ← cleanPackedArgs eqnInfo value
        return value

  unless ← isTypeCorrect value do
    logError m!"failed to unpack induction priciple:{indentExpr value}"
    check value
  let type ← inferType value
  let type ← elimOptParam type

  addDecl <| Declaration.thmDecl
    { name := inductName, levelParams := ci.levelParams, type, value }
  return inductName


/-- Given `foo._unary.induct`, define `foo.mutual_induct` and then `foo.induct`, `bar.induct`, … -/
def deriveUnpackedInduction (eqnInfo : WF.EqnInfo) (unaryInductName : Name): MetaM Unit := do
  let unpackedInductName ← unpackMutualInduction eqnInfo unaryInductName
  projectMutualInduct eqnInfo.declNames unpackedInductName

def stripPProdProjs (e : Expr) : Expr :=
  match e with
  | .proj ``PProd _ e' => stripPProdProjs e'
  | .proj ``And _ e' => stripPProdProjs e'
  | e => e

/--
Given a recursive definition `foo` defined via structural recursion, derive `foo.induct` for it. See
module doc for details.
 -/
def deriveStructuralInduction (name : Name) : MetaM Unit := do
  let inductName := .append name `induct
  if ← hasConst inductName then return

  let info ← getConstInfoDefn name

  let varNames ← forallTelescope info.type fun xs _ => xs.mapM (·.fvarId!.getUserName)

  let e' ← lambdaTelescope info.value fun params body => (stripPProdProjs body).withApp fun f args => do
    MatcherApp.withUserNames params varNames do
      unless isBRecOnRecursor (← getEnv) f.constName! do
        throwError "Body of strucually recursive function not as expected:{indentExpr body}"
      -- Bail out on mutual or nested inductives
      let .str indName _ := f.constName! | unreachable!
      let indInfo ← getConstInfoInduct indName
      if indInfo.numTypeFormers > 1 then
        throwError "functional induction: cannot handle mutual or nested inductives"

      let elimInfo ← getElimExprInfo f
      let targets : Array Expr := elimInfo.targetsPos.map (args[·]!)
      let body := args[elimInfo.motivePos + 1 + elimInfo.targetsPos.size]!
      let extraArgs : Array Expr := args[elimInfo.motivePos + 1 + elimInfo.targetsPos.size + 1:]

      let fixedParams := params.filter fun x => !(targets.contains x || extraArgs.contains x)
      let varyingParams := params.filter fun x => targets.contains x || extraArgs.contains x
      unless params == fixedParams ++ varyingParams do
        throwError "functional induction: unexpected order of fixed and varying parameters:{indentExpr body}"
      unless 1 ≤ f.constLevels!.length do
        throwError "functional induction: unexpected recursor: {f} has no universe parameters"

      let motiveType ← mkForallFVars varyingParams (.sort levelZero)
      withLocalDecl `motive .default motiveType fun motive => do

      let fn := mkAppN (.const name (info.levelParams.map mkLevelParam)) fixedParams
      let isRecCall : Expr → Option Expr := fun e =>
        if e.getAppNumArgs = varyingParams.size && e.getAppFn.isFVarOf motive.fvarId! then
           mkAppN fn e.getAppArgs
        else
          none

      -- Sometimes `brecOn` only supports eliminating to `Type u`, not `Sort `u`.
      -- So just use `binductionOn` instead
      let us := f.constLevels!.drop 1
      let bInductionName := mkBInductionOnName indInfo.name
      let value := mkAppN (.const bInductionName us) (args[:elimInfo.motivePos])
      -- We may have to reorder the parameters for motive before passing it to brec
      let brecMotive ← mkLambdaFVars targets
        (← mkForallFVars extraArgs (mkAppN motive varyingParams))
      let e' := mkAppN (mkApp value brecMotive) targets
      check e'
      let (body', mvars) ← M2.run do
        forallTelescope (← inferType e').bindingDomain! fun xs goal => do
          let arity := varyingParams.size + 1
          if xs.size ≠ arity then
            throwError "expected recursor argument to take {arity} parameters, got {xs}" else
          let targets : Array Expr := xs[:targets.size]
          let genIH := xs[targets.size]!
          let extraParams := xs[targets.size+1:]
          -- open body with the same arg
          let body ← instantiateLambda body targets
          removeLamda body fun oldIH body => do
            let body ← instantiateLambda body extraParams
            let body' ← buildInductionBody #[genIH.fvarId!] #[] goal oldIH genIH.fvarId! isRecCall body
            if body'.containsFVar oldIH then
              throwError m!"Did not fully eliminate {mkFVar oldIH} from induction principle body:{indentExpr body}"
            mkLambdaFVars (targets.push genIH) (← mkLambdaFVars extraParams body')
      let e' := mkApp e' body'
      let e' := mkAppN e' extraArgs
      let e' ← mkLambdaFVars varyingParams e'
      let e' ← abstractIndependentMVars mvars motive.fvarId! e'
      let e' ← mkLambdaFVars #[motive] e'

      -- We could pass (usedOnly := true) below, and get nicer induction principles that
      -- do do not mention odd unused parameters.
      -- But the downside is that automatic instantiation of the principle (e.g. in a tactic
      -- that derives them from an function application in the goal) is harder, as
      -- one would have to infer or keep track of which parameters to pass.
      -- So for now lets just keep them around.
      let e' ← mkLambdaFVars (binderInfoForMVars := .default) fixedParams e'
      instantiateMVars e'

  unless (← isTypeCorrect e') do
    logError m!"failed to derive induction priciple:{indentExpr e'}"
    check e'

  let eTyp ← inferType e'
  let eTyp ← elimOptParam eTyp
  -- logInfo m!"eTyp: {eTyp}"
  let params := (collectLevelParams {} eTyp).params
  -- Prune unused level parameters, preserving the original order
  let us := info.levelParams.filter (params.contains ·)

  addDecl <| Declaration.thmDecl
    { name := inductName, levelParams := us, type := eTyp, value := e' }

/--
Given a recursively defined function `foo`, derives `foo.induct`. See the module doc for details.
-/
def deriveInduction (name : Name) : MetaM Unit := do
  if let some eqnInfo := WF.eqnInfoExt.find? (← getEnv) name then
    let unaryInductName ← deriveUnaryInduction eqnInfo.declNameNonRec
    unless eqnInfo.declNameNonRec = name do
      deriveUnpackedInduction eqnInfo unaryInductName
  else if let some eqnInfo := Structural.eqnInfoExt.find? (← getEnv) name then
<<<<<<< HEAD
    if eqnInfo.declNames.size > 1 then
      throwError "Induction principles for mutually structurally recursive functions are not yet supported"
    deriveStructuralInduction eqnInfo.declName
=======
    deriveInductionStructural eqnInfo.declNames eqnInfo.numFixed
>>>>>>> 68eee7e1
  else
    throwError "Cannot derive functional induction principle for {name}: Not defined by structural or well-founded recursion"

def isFunInductName (env : Environment) (name : Name) : Bool := Id.run do
  let .str p s := name | return false
  match s with
  | "induct" =>
    if (WF.eqnInfoExt.find? env p).isSome then return true
    if (Structural.eqnInfoExt.find? env p).isSome then return true
    return false
  | "mutual_induct" =>
    if let some eqnInfo := WF.eqnInfoExt.find? env p then
      if h : eqnInfo.declNames.size > 1 then
        return eqnInfo.declNames[0] = p
    if let some eqnInfo := Structural.eqnInfoExt.find? env p then
      if h : eqnInfo.declNames.size > 1 then
        return eqnInfo.declNames[0] = p
    return false
  | _ => return false

builtin_initialize
  registerReservedNamePredicate isFunInductName

  registerReservedNameAction fun name => do
    if isFunInductName (← getEnv) name then
      let .str p _ := name | return false
      MetaM.run' <| deriveInduction p
      return true
    return false

end Lean.Tactic.FunInd

<<<<<<< HEAD
 builtin_initialize
   Lean.registerTraceClass `FunInd
=======
builtin_initialize Lean.registerTraceClass `FunInd
>>>>>>> 68eee7e1
<|MERGE_RESOLUTION|>--- conflicted
+++ resolved
@@ -250,28 +250,7 @@
 -/
 abbrev M := StateT (Array Expr) MetaM
 
-<<<<<<< HEAD
 namespace M
-=======
-  if is_wf then
-    if e.getAppNumArgs = 2 && e.getAppFn.isFVarOf oldIH then
-      let #[arg, _proof] := e.getAppArgs | unreachable!
-      let arg' ← foldCalls is_wf fn oldIH newIH arg
-      return .app fn arg'
-  else
-    if let some (e', args) ← isPProdProjWithArgs oldIH newIH e then
-      let t ← whnf (← inferType e')
-      let e' ← forallTelescopeReducing t fun xs t' => do
-        let t' := t'.headBeta
-        unless t'.getAppFn.eta.isFVar do -- we expect an application of the `motive` FVar here
-          throwError m!"Unexpected type{indentExpr t}\nof {e'}: Reduced to application of {t'.getAppFn}"
-        mkLambdaFVars xs (fn.beta t'.getAppArgs)
-      let args' ← args.mapM (foldCalls is_wf fn oldIH newIH)
-      let e' := e'.beta args'
-      unless ← isTypeCorrect e' do
-        throwError m!"foldCalls: type incorrect after replacing recursive call:{indentExpr e'}"
-      return e'
->>>>>>> 68eee7e1
 
 variable {α : Type}
 
@@ -327,7 +306,6 @@
 -/
 partial def foldAndCollect (oldIH newIH : FVarId) (isRecCall : Expr → Option Expr) (e : Expr) : M Expr := do
   unless e.containsFVar oldIH do
-<<<<<<< HEAD
     return e
   trace[FunInd] "foldAndCollect ({mkFVar oldIH} → {mkFVar newIH}):{indentExpr e}"
 
@@ -454,123 +432,6 @@
     return call
 
   return e'
-=======
-    return #[]
-
-  if is_wf then
-    if e.getAppNumArgs = 2 && e.getAppFn.isFVarOf oldIH then
-      let #[arg, proof] := e.getAppArgs  | unreachable!
-
-      let arg' ← foldCalls is_wf fn oldIH newIH arg
-      let proof' ← foldCalls is_wf fn oldIH newIH proof
-      let ihs ← collectIHs is_wf fn oldIH newIH arg
-
-      return ihs.push (mkApp2 (.fvar newIH) arg' proof')
-  else
-    if let some (e', args) ← isPProdProjWithArgs oldIH newIH e then
-      let args' ← args.mapM (foldCalls is_wf fn oldIH newIH)
-      let ihs ← args.concatMapM (collectIHs is_wf fn oldIH newIH)
-      let t ← whnf (← inferType e')
-      let arity ← forallTelescopeReducing t fun xs t' => do
-        let t' := t'.headBeta
-        unless t'.getAppFn.eta.isFVar do -- we expect an application of the `motive` FVar here
-          throwError m!"Unexpected type{indentExpr t}\nof {e'}: Reduced to application of {t'.getAppFn}"
-        pure xs.size
-      let e' := mkAppN e' args'[:arity]
-      let eTyp ← inferType e'
-      -- The inferred type that comes out of motive projections has beta redexes
-      let eType' := eTyp.headBeta
-      return ihs.push (← mkExpectedTypeHint e' eType')
-
-
-  if let some (n, t, v, b) := e.letFun? then
-    let ihs1 ← collectIHs is_wf fn oldIH newIH v
-    let v' ← foldCalls is_wf fn oldIH newIH v
-    return ← withLetDecl n t v' fun x => do
-      let ihs2 ← collectIHs is_wf fn oldIH newIH (b.instantiate1 x)
-      let ihs2 ← ihs2.mapM (mkLetFVars (usedLetOnly := true) #[x] ·)
-      return ihs1 ++ ihs2
-
-
-  if let some matcherApp ← matchMatcherApp? e (alsoCasesOn := true) then
-    if matcherApp.remaining.size == 1 && matcherApp.remaining[0]!.isFVarOf oldIH then
-
-      let matcherApp' ← matcherApp.transform
-        (onParams := foldCalls is_wf fn oldIH newIH)
-        (onMotive := fun xs _body => do
-          -- Remove the old IH that was added in mkFix
-          let eType ← newIH.getType
-          let eTypeAbst ← matcherApp.discrs.size.foldRevM (init := eType) fun i eTypeAbst => do
-            let motiveArg := xs[i]!
-            let discr     := matcherApp.discrs[i]!
-            let eTypeAbst ← kabstract eTypeAbst discr
-            return eTypeAbst.instantiate1 motiveArg
-
-          -- Will later be overriden with a type that’s itself a match
-          -- statement and the infered alt types
-          let dummyGoal := mkConst ``True []
-          mkArrow eTypeAbst dummyGoal)
-        (onAlt := fun altType alt => do
-          removeLamda alt fun oldIH' alt => do
-            forallBoundedTelescope altType (some 1) fun newIH' _goal' => do
-              let #[newIH'] := newIH' | unreachable!
-              let altIHs ← collectIHs is_wf fn oldIH' newIH'.fvarId! alt
-              let altIH ← mkAndIntroN altIHs
-              mkLambdaFVars #[newIH'] altIH)
-        (onRemaining := fun _ => pure #[mkFVar newIH])
-      let matcherApp'' ← matcherApp'.inferMatchType
-
-      return #[ matcherApp''.toExpr ]
-
-  if e.getAppArgs.any (·.isFVarOf oldIH) then
-    -- Sometimes Fix.lean abstracts over oldIH in a proof definition.
-    -- So beta-reduce that definition.
-
-    -- Need to look through theorems here!
-    let e' ← withTransparency .all do whnf e
-    if e == e' then
-      throwError "collectIHs: cannot reduce application of {e.getAppFn} in {indentExpr e} "
-    return ← collectIHs is_wf fn oldIH newIH e'
-
-  if e.getAppArgs.any (·.isFVarOf oldIH) then
-    throwError "collectIHs: could not collect recursive calls from call {indentExpr e}"
-
-  match e with
-  | .letE n t v b _ =>
-    let ihs1 ← collectIHs is_wf fn oldIH newIH v
-    let v' ← foldCalls is_wf fn oldIH newIH v
-    return ← withLetDecl n t v' fun x => do
-      let ihs2 ← collectIHs is_wf fn oldIH newIH (b.instantiate1 x)
-      let ihs2 ← ihs2.mapM (mkLetFVars (usedLetOnly := true) #[x] ·)
-      return ihs1 ++ ihs2
-
-  | .app e1 e2 =>
-    return (← collectIHs is_wf fn oldIH newIH e1) ++ (← collectIHs is_wf fn oldIH newIH e2)
-
-  | .proj _ _ e =>
-    return ← collectIHs is_wf fn oldIH newIH e
-
-  | .forallE n t body bi =>
-    let t' ← foldCalls is_wf fn oldIH newIH t
-    return ← withLocalDecl n bi t' fun x => do
-      let ihs ← collectIHs is_wf fn oldIH newIH (body.instantiate1 x)
-      ihs.mapM (mkLambdaFVars (usedOnly := true) #[x])
-
-  | .lam n t body bi =>
-    let t' ← foldCalls is_wf fn oldIH newIH t
-    return ← withLocalDecl n bi t' fun x => do
-      let ihs ← collectIHs is_wf fn oldIH newIH (body.instantiate1 x)
-      ihs.mapM (mkLambdaFVars (usedOnly := true) #[x])
-
-  | .mdata _m b =>
-    return ← collectIHs is_wf fn oldIH newIH b
-
-  | .sort .. | .lit .. | .const .. | .mvar .. | .bvar .. =>
-    unreachable! -- cannot contain free variables, so early exit above kicks in
-
-  | .fvar _ =>
-    throwError "collectIHs: could not collect recursive calls, unsaturated application of old induction hypothesis"
->>>>>>> 68eee7e1
 
 -- Because of term duplications we might encounter the same IH multiple times.
 -- We deduplicate them (by type, not proof term) here.
@@ -709,8 +570,8 @@
   | PProd.mk _α _β e₁ e₂ =>
     match_expr goal with
     | And goal₁ goal₂ =>
-      let e₁' ← buildInductionBody is_wf fn toClear toPreserve goal₁ oldIH newIH IHs e₁
-      let e₂' ← buildInductionBody is_wf fn toClear toPreserve goal₂ oldIH newIH IHs e₂
+      let e₁' ← buildInductionBody toClear toPreserve goal₁ oldIH newIH isRecCall e₁
+      let e₂' ← buildInductionBody toClear toPreserve goal₂ oldIH newIH isRecCall e₂
       return mkApp4 (.const ``And.intro []) goal₁ goal₂ e₁' e₂'
     | _ =>
       throwError "Unexpecte type of goal, expected `∧`:{indentExpr goal}"
@@ -832,7 +693,6 @@
 
   let varNames ← forallTelescope info.type fun xs _ => xs.mapM (·.fvarId!.getUserName)
 
-<<<<<<< HEAD
   -- Uses of WellFounded.fix can be partially applied. Here we eta-expand the body
   -- to avoid dealing with this
   let e ← lambdaTelescope info.value fun params body => do mkLambdaFVars params (← etaExpand body)
@@ -871,7 +731,7 @@
               mkLambdaFVars (targets.push genIH) (← mkLambdaFVars extraParams body')
         let e' := mkApp2 e' body' target
         let e' ← mkLambdaFVars #[target] e'
-        let e' ← abstractIndependentMVars mvars motive.fvarId! e'
+        let e' ← abstractIndependentMVars mvars (← motive.fvarId!.getDecl).index e'
         let e' ← mkLambdaFVars #[motive] e'
 
         -- We could pass (usedOnly := true) below, and get nicer induction principles that
@@ -883,44 +743,6 @@
         let e' ← mkLambdaFVars (binderInfoForMVars := .default) fixedParams e'
         instantiateMVars e'
     | _ => throwError "Function {name} not defined via WellFounded.fix:{indentExpr funBody}"
-=======
-  let e' ← findRecursor name varNames info.value
-    fun is_wf fixedParams varyingParams motivePosInBody body mkAppMotive mkAppBody => do
-      let motiveType ← mkForallFVars varyingParams (.sort levelZero)
-      withLocalDecl `motive .default motiveType fun motive => do
-      let fn := mkAppN (.const name (info.levelParams.map mkLevelParam)) fixedParams
-      let e' ← mkAppMotive motive
-      check e'
-      let (body', mvars) ← StateT.run (s := {}) do
-        forallTelescope (← inferType e').bindingDomain! fun xs goal => do
-          let arity := varyingParams.size + 1
-          if xs.size ≠ arity then
-            throwError "expected recursor argument to take {arity} parameters, got {xs}" else
-          let targets : Array Expr := xs[:motivePosInBody]
-          let genIH := xs[motivePosInBody]!
-          let extraParams := xs[motivePosInBody+1:]
-          -- open body with the same arg
-          let body ← instantiateLambda body targets
-          removeLamda body fun oldIH body => do
-            let body ← instantiateLambda body extraParams
-            let body' ← buildInductionBody is_wf fn #[genIH.fvarId!] #[] goal oldIH genIH.fvarId! #[] body
-            if body'.containsFVar oldIH then
-              throwError m!"Did not fully eliminate {mkFVar oldIH} from induction principle body:{indentExpr body}"
-            mkLambdaFVars (targets.push genIH) (← mkLambdaFVars extraParams body')
-      let e' := mkAppBody e' body'
-      let e' ← mkLambdaFVars varyingParams e'
-      let e' ← abstractIndependentMVars mvars (← motive.fvarId!.getDecl).index  e'
-      let e' ← mkLambdaFVars #[motive] e'
-
-      -- We could pass (usedOnly := true) below, and get nicer induction principles that
-      -- do do not mention odd unused parameters.
-      -- But the downside is that automatic instantiation of the principle (e.g. in a tactic
-      -- that derives them from an function application in the goal) is harder, as
-      -- one would have to infer or keep track of which parameters to pass.
-      -- So for now lets just keep them around.
-      let e' ← mkLambdaFVars (binderInfoForMVars := .default) fixedParams e'
-      instantiateMVars e'
->>>>>>> 68eee7e1
 
   unless (← isTypeCorrect e') do
     logError m!"failed to derive a type-correct induction principle:{indentExpr e'}"
@@ -936,15 +758,6 @@
   addDecl <| Declaration.thmDecl
     { name := inductName, levelParams := us, type := eTyp, value := e' }
   return inductName
-
-<<<<<<< HEAD
-=======
-def stripPProdProjs (e : Expr) : Expr :=
-  match e with
-  | .proj ``PProd _ e' => stripPProdProjs e'
-  | .proj ``And _ e' => stripPProdProjs e'
-  | e => e
-
 
 -- TODO: put in a better position
 /--  Given `foo.mutual_induct`, defined `foo.induct`, `bar.induct` etc.  -/
@@ -962,189 +775,6 @@
         mkLambdaFVars xs value
       let type ← inferType value
       addDecl <| Declaration.thmDecl { name := inductName, levelParams, type, value }
-
-
-def deriveInductionStructural (names : Array Name) (numFixed : Nat) : MetaM Unit := do
-  let infos ← names.mapM getConstInfoDefn
-  -- First open up the fixed parameters everywhere
-  let e' ← lambdaBoundedTelescope infos[0]!.value numFixed fun xs _ => do
-    -- Now look at the body of an arbitrary of the functions (they are essentially the same
-    -- up to the final projections)
-    let body ← instantiateLambda infos[0]!.value xs
-
-    lambdaTelescope body fun ys body => do
-      -- The body is of the form (brecOn … ).2.2.1 extra1 extra2 etc.
-      let f' := body.getAppFn
-      let body' := stripPProdProjs f'
-      let f := body'.getAppFn
-      let args := body'.getAppArgs ++ body.getAppArgs
-
-      let body := stripPProdProjs body
-      let .const brecOnName us := f |
-        throwError "{infos[0]!.name}: unexpected body:{indentExpr infos[0]!.value}"
-      -- TODO: What if the aux brec on comes first?
-      unless isBRecOnRecursor (← getEnv) brecOnName do
-        throwError "{infos[0]!.name}: expected .brecOn application, found:{indentExpr body}"
-
-      let .str indName _ := brecOnName | unreachable!
-      let indInfo ← getConstInfoInduct indName
-
-      -- we have a `.brecOn` application, so now figure out the length of the fixed prefix
-      -- we can use the recInfo for `.rec`, since `.brecOn` has a similar structure
-      let recInfo ← getConstInfoRec (mkRecName indName)
-      if args.size < recInfo.numParams + recInfo.numMotives + recInfo.numIndices + 1 + recInfo.numMotives then
-        throwError "insufficient arguments to .brecOn:{indentExpr body}"
-      let brecOnArgs    : Array Expr := args[:recInfo.numParams]
-      let _brecOnMotives : Array Expr := args[recInfo.numParams:recInfo.numParams + recInfo.numMotives]
-      let brecOnTargets : Array Expr := args[recInfo.numParams + recInfo.numMotives :
-        recInfo.numParams + recInfo.numMotives + recInfo.numIndices + 1]
-      let brecOnMinors  : Array Expr := args[recInfo.numParams + recInfo.numMotives + recInfo.numIndices + 1 :
-        recInfo.numParams + recInfo.numMotives + recInfo.numIndices + 1 + recInfo.numMotives]
-      let brecOnExtras  : Array Expr := args[ recInfo.numParams + recInfo.numMotives + recInfo.numIndices + 1 +
-        recInfo.numMotives:]
-      unless brecOnTargets.all (·.isFVar) do
-        throwError "the indices and major argument of the brecOn application are not variables:{indentExpr body}"
-      unless brecOnExtras.all (·.isFVar) do
-        throwError "the extra arguments to the the brecOn application are not variables:{indentExpr body}"
-      let lvl :: indLevels := us |throwError "Too few universe parameters in .brecOn application:{indentExpr body}"
-
-      let group : Structural.IndGroupInst := { Structural.IndGroupInfo.ofInductiveVal indInfo with
-        levels := indLevels, params := brecOnArgs }
-
-      let recArgInfos ← infos.mapM fun info => do
-        let some eqnInfo := Structural.eqnInfoExt.find? (← getEnv) info.name | throwError "{info.name} missing eqnInfo"
-        let value ← instantiateLambda info.value xs
-        let recArgInfo' ← lambdaTelescope value fun ys _ =>
-          Structural.getRecArgInfo info.name numFixed (xs ++ ys) eqnInfo.recArgPos
-        let #[recArgInfo] ← Structural.argsInGroup group xs value #[recArgInfo']
-          | throwError "Structural.argsInGroup did not return a recArgInfo"
-        pure recArgInfo
-
-      let positions : Structural.Positions := .groupAndSort (·.indIdx) recArgInfos (Array.range indInfo.numTypeFormers)
-
-      -- Below we'll need the types of the motive arguments
-      let motiveTypes ← inferArgumentTypesN recInfo.numMotives (group.brecOn true lvl 0)
-      trace[FunInd] m!"motiveTypes: {motiveTypes}"
-      assert! motiveTypes.size = positions.size
-
-      -- Remove the varying parameters from the environment
-      withErasedFVars (ys.map (·.fvarId!)) do
-        -- The brecOnArgs, brecOnMotives and brecOnMinor should still be valid in this
-        -- context, and are the parts relevant for every function in the mutual group
-
-        -- Calculate the types of the induction motives for each function
-        let motiveDecls ← infos.mapIdxM fun ⟨i,_⟩ info => do
-          let motiveType ← lambdaTelescope (← instantiateLambda info.value xs) fun ys _ =>
-            mkForallFVars ys (.sort levelZero)
-          let n := if infos.size = 1 then .mkSimple "motive"
-                                     else .mkSimple s!"motive_{i+1}"
-          pure (n, fun _ => pure motiveType)
-        withLocalDeclsD motiveDecls fun motives => do
-          -- Motives with parameters reordered, to put indices and major first
-          let motives' ← (Array.zip motives recArgInfos).mapM fun (motive, recArgInfo) => do
-            forallTelescope (← inferType motive) fun ys _ => do
-              let (indicesMajor, rest) := recArgInfo.pickIndicesMajor ys
-              mkLambdaFVars indicesMajor (← mkForallFVars rest (mkAppN motive ys))
-
-          -- We need to pack these motives according to the `positions` assignment.
-          let packedMotives ← positions.mapMwith Structural.packMotives motiveTypes motives'
-          trace[FunInd] m!"packedMotives: {packedMotives}"
-
-          -- Now we can calcualte the expected types of the minor arguments
-          let minorTypes ← inferArgumentTypesN recInfo.numMotives <|
-            mkAppN (group.brecOn true lvl 0) (packedMotives ++ brecOnTargets)
-          trace[FunInd] m!"minorTypes: {minorTypes}"
-          -- So that we can transform them
-          let (minors', mvars) ← StateT.run (s := {}) do
-            let mut minors' := #[]
-            for info in infos, brecOnMinor in brecOnMinors, goal in minorTypes, recArgInfo in recArgInfos do
-              let minor' ← forallTelescope goal fun xs goal => do
-                let numTargets := recArgInfo.indicesPos.size + 1
-                unless xs.size ≥ numTargets do
-                  throwError ".brecOn argument for {info.name} has too few parameters, expected at least {numTargets}: {xs}"
-                let targets : Array Expr := xs[:numTargets]
-                let genIH := xs[numTargets]!
-                let extraParams := xs[numTargets+1:]
-                -- open body with the same arg
-                let body ← instantiateLambda brecOnMinor targets
-                removeLamda body fun oldIH body => do
-                  trace[FunInd] "replacing {Expr.fvar oldIH} with {genIH}"
-                  let body ← instantiateLambda body extraParams
-                  -- TODO: Pass in all the functions
-                  -- TODO: Which universe levels here?
-                  let fn := mkAppN (.const names[0]! indLevels) brecOnArgs
-                  let body' ← buildInductionBody false fn #[genIH.fvarId!] #[] goal oldIH genIH.fvarId! #[] body
-                  if body'.containsFVar oldIH then
-                    throwError m!"Did not fully eliminate {mkFVar oldIH} from induction principle body:{indentExpr body}"
-                  mkLambdaFVars (targets.push genIH) (← mkLambdaFVars extraParams body')
-              minors' := minors'.push minor'
-            pure minors'
-          trace[FunInd] "processed minors: {minors'}"
-
-          -- Now assemble the mutual_induct theorem
-          -- Plenty of code duplication here (packed Motive, minors', brecOn applications)!
-
-          let mut brecOnApps := #[]
-          for info in infos, recArgInfo in recArgInfos, idx in [:infos.size] do
-            -- Take care to pick the `ys` from the type, to get the variable names expected
-            -- by the user, but use the value arity
-            let arity ← lambdaTelescope (← instantiateLambda info.value xs) fun ys _ => pure ys.size
-            let e ← forallBoundedTelescope (← instantiateForall info.type xs) arity fun ys _ => do
-              let (indicesMajor, rest) := recArgInfo.pickIndicesMajor ys
-              -- Find where in the function packing we are (TODO: abstract out)
-              let some indIdx := positions.findIdx? (·.contains idx) | panic! "invalid positions"
-              let some pos := positions.find? (·.contains idx) | panic! "invalid positions"
-              let some packIdx := pos.findIdx? (· == idx) | panic! "invalid positions"
-              -- TODO: Always use binduction?
-              let e := group.brecOn true lvl indIdx
-              let e := mkAppN e packedMotives
-              let e := mkAppN e indicesMajor
-              let e := mkAppN e minors'
-              let e ← if pos.size = 1 then pure e else Structural.mkPProdProjN packIdx e
-              let e := mkAppN e rest
-              let e ← mkLambdaFVars ys e
-              trace[FunInd] "assembled call for {info.name}: {e}"
-              pure e
-            brecOnApps := brecOnApps.push e
-          let e' ← mkAndIntroN brecOnApps
-          let e' ← abstractIndependentMVars mvars (← motives.back.fvarId!.getDecl).index  e'
-          let e' ← mkLambdaFVars motives e'
-
-          -- We could pass (usedOnly := true) below, and get nicer induction principles that
-          -- do do not mention odd unused parameters.
-          -- But the downside is that automatic instantiation of the principle (e.g. in a tactic
-          -- that derives them from an function application in the goal) is harder, as
-          -- one would have to infer or keep track of which parameters to pass.
-          -- So for now lets just keep them around.
-          let e' ← mkLambdaFVars (binderInfoForMVars := .default) xs e'
-          let e' ← instantiateMVars e'
-          trace[FunInd] "complete body of mutual induction principle:{indentExpr e'}"
-          pure e'
-
-  unless (← isTypeCorrect e') do
-    logError m!"failed to derive mutual induction priciple:{indentExpr e'}"
-    check e'
-
-  let eTyp ← inferType e'
-  let eTyp ← elimOptParam eTyp
-  -- logInfo m!"eTyp: {eTyp}"
-  let params := (collectLevelParams {} eTyp).params
-  -- Prune unused level parameters, preserving the original order
-  let us := infos[0]!.levelParams.filter (params.contains ·)
-
-  let inductName :=
-    if names.size = 1 then
-      names[0]! ++ `induct
-    else
-      names[0]! ++ `mutual_induct
-
-  addDecl <| Declaration.thmDecl
-    { name := inductName, levelParams := us, type := eTyp, value := e' }
-
-  if names.size > 1 then
-    projectMutualInduct names inductName
-
->>>>>>> 68eee7e1
 
 /--
 In the type of `value`, reduces
@@ -1262,92 +892,177 @@
   | e => e
 
 /--
-Given a recursive definition `foo` defined via structural recursion, derive `foo.induct` for it. See
-module doc for details.
+Given a recursive definition `foo` defined via structural recursion, derive `foo.mutual_induct`,
+if needed, and `foo.induct` for all functions in the group.
+See module doc for details.
  -/
-def deriveStructuralInduction (name : Name) : MetaM Unit := do
-  let inductName := .append name `induct
-  if ← hasConst inductName then return
-
-  let info ← getConstInfoDefn name
-
-  let varNames ← forallTelescope info.type fun xs _ => xs.mapM (·.fvarId!.getUserName)
-
-  let e' ← lambdaTelescope info.value fun params body => (stripPProdProjs body).withApp fun f args => do
-    MatcherApp.withUserNames params varNames do
-      unless isBRecOnRecursor (← getEnv) f.constName! do
-        throwError "Body of strucually recursive function not as expected:{indentExpr body}"
-      -- Bail out on mutual or nested inductives
-      let .str indName _ := f.constName! | unreachable!
+def deriveInductionStructural (names : Array Name) (numFixed : Nat) : MetaM Unit := do
+  let infos ← names.mapM getConstInfoDefn
+  -- First open up the fixed parameters everywhere
+  let e' ← lambdaBoundedTelescope infos[0]!.value numFixed fun xs _ => do
+    -- Now look at the body of an arbitrary of the functions (they are essentially the same
+    -- up to the final projections)
+    let body ← instantiateLambda infos[0]!.value xs
+
+    lambdaTelescope body fun ys body => do
+      -- The body is of the form (brecOn … ).2.2.1 extra1 extra2 etc.
+      let f' := body.getAppFn
+      let body' := stripPProdProjs f'
+      let f := body'.getAppFn
+      let args := body'.getAppArgs ++ body.getAppArgs
+
+      let body := stripPProdProjs body
+      let .const brecOnName us := f |
+        throwError "{infos[0]!.name}: unexpected body:{indentExpr infos[0]!.value}"
+      -- TODO: What if the aux brec on comes first?
+      unless isBRecOnRecursor (← getEnv) brecOnName do
+        throwError "{infos[0]!.name}: expected .brecOn application, found:{indentExpr body}"
+
+      let .str indName _ := brecOnName | unreachable!
       let indInfo ← getConstInfoInduct indName
-      if indInfo.numTypeFormers > 1 then
-        throwError "functional induction: cannot handle mutual or nested inductives"
-
-      let elimInfo ← getElimExprInfo f
-      let targets : Array Expr := elimInfo.targetsPos.map (args[·]!)
-      let body := args[elimInfo.motivePos + 1 + elimInfo.targetsPos.size]!
-      let extraArgs : Array Expr := args[elimInfo.motivePos + 1 + elimInfo.targetsPos.size + 1:]
-
-      let fixedParams := params.filter fun x => !(targets.contains x || extraArgs.contains x)
-      let varyingParams := params.filter fun x => targets.contains x || extraArgs.contains x
-      unless params == fixedParams ++ varyingParams do
-        throwError "functional induction: unexpected order of fixed and varying parameters:{indentExpr body}"
-      unless 1 ≤ f.constLevels!.length do
-        throwError "functional induction: unexpected recursor: {f} has no universe parameters"
-
-      let motiveType ← mkForallFVars varyingParams (.sort levelZero)
-      withLocalDecl `motive .default motiveType fun motive => do
-
-      let fn := mkAppN (.const name (info.levelParams.map mkLevelParam)) fixedParams
-      let isRecCall : Expr → Option Expr := fun e =>
-        if e.getAppNumArgs = varyingParams.size && e.getAppFn.isFVarOf motive.fvarId! then
-           mkAppN fn e.getAppArgs
-        else
-          none
-
-      -- Sometimes `brecOn` only supports eliminating to `Type u`, not `Sort `u`.
-      -- So just use `binductionOn` instead
-      let us := f.constLevels!.drop 1
-      let bInductionName := mkBInductionOnName indInfo.name
-      let value := mkAppN (.const bInductionName us) (args[:elimInfo.motivePos])
-      -- We may have to reorder the parameters for motive before passing it to brec
-      let brecMotive ← mkLambdaFVars targets
-        (← mkForallFVars extraArgs (mkAppN motive varyingParams))
-      let e' := mkAppN (mkApp value brecMotive) targets
-      check e'
-      let (body', mvars) ← M2.run do
-        forallTelescope (← inferType e').bindingDomain! fun xs goal => do
-          let arity := varyingParams.size + 1
-          if xs.size ≠ arity then
-            throwError "expected recursor argument to take {arity} parameters, got {xs}" else
-          let targets : Array Expr := xs[:targets.size]
-          let genIH := xs[targets.size]!
-          let extraParams := xs[targets.size+1:]
-          -- open body with the same arg
-          let body ← instantiateLambda body targets
-          removeLamda body fun oldIH body => do
-            let body ← instantiateLambda body extraParams
-            let body' ← buildInductionBody #[genIH.fvarId!] #[] goal oldIH genIH.fvarId! isRecCall body
-            if body'.containsFVar oldIH then
-              throwError m!"Did not fully eliminate {mkFVar oldIH} from induction principle body:{indentExpr body}"
-            mkLambdaFVars (targets.push genIH) (← mkLambdaFVars extraParams body')
-      let e' := mkApp e' body'
-      let e' := mkAppN e' extraArgs
-      let e' ← mkLambdaFVars varyingParams e'
-      let e' ← abstractIndependentMVars mvars motive.fvarId! e'
-      let e' ← mkLambdaFVars #[motive] e'
-
-      -- We could pass (usedOnly := true) below, and get nicer induction principles that
-      -- do do not mention odd unused parameters.
-      -- But the downside is that automatic instantiation of the principle (e.g. in a tactic
-      -- that derives them from an function application in the goal) is harder, as
-      -- one would have to infer or keep track of which parameters to pass.
-      -- So for now lets just keep them around.
-      let e' ← mkLambdaFVars (binderInfoForMVars := .default) fixedParams e'
-      instantiateMVars e'
+
+      -- we have a `.brecOn` application, so now figure out the length of the fixed prefix
+      -- we can use the recInfo for `.rec`, since `.brecOn` has a similar structure
+      let recInfo ← getConstInfoRec (mkRecName indName)
+      if args.size < recInfo.numParams + recInfo.numMotives + recInfo.numIndices + 1 + recInfo.numMotives then
+        throwError "insufficient arguments to .brecOn:{indentExpr body}"
+      let brecOnArgs    : Array Expr := args[:recInfo.numParams]
+      let _brecOnMotives : Array Expr := args[recInfo.numParams:recInfo.numParams + recInfo.numMotives]
+      let brecOnTargets : Array Expr := args[recInfo.numParams + recInfo.numMotives :
+        recInfo.numParams + recInfo.numMotives + recInfo.numIndices + 1]
+      let brecOnMinors  : Array Expr := args[recInfo.numParams + recInfo.numMotives + recInfo.numIndices + 1 :
+        recInfo.numParams + recInfo.numMotives + recInfo.numIndices + 1 + recInfo.numMotives]
+      let brecOnExtras  : Array Expr := args[ recInfo.numParams + recInfo.numMotives + recInfo.numIndices + 1 +
+        recInfo.numMotives:]
+      unless brecOnTargets.all (·.isFVar) do
+        throwError "the indices and major argument of the brecOn application are not variables:{indentExpr body}"
+      unless brecOnExtras.all (·.isFVar) do
+        throwError "the extra arguments to the the brecOn application are not variables:{indentExpr body}"
+      let lvl :: indLevels := us |throwError "Too few universe parameters in .brecOn application:{indentExpr body}"
+
+      let group : Structural.IndGroupInst := { Structural.IndGroupInfo.ofInductiveVal indInfo with
+        levels := indLevels, params := brecOnArgs }
+
+      let recArgInfos ← infos.mapM fun info => do
+        let some eqnInfo := Structural.eqnInfoExt.find? (← getEnv) info.name | throwError "{info.name} missing eqnInfo"
+        let value ← instantiateLambda info.value xs
+        let recArgInfo' ← lambdaTelescope value fun ys _ =>
+          Structural.getRecArgInfo info.name numFixed (xs ++ ys) eqnInfo.recArgPos
+        let #[recArgInfo] ← Structural.argsInGroup group xs value #[recArgInfo']
+          | throwError "Structural.argsInGroup did not return a recArgInfo"
+        pure recArgInfo
+
+      let positions : Structural.Positions := .groupAndSort (·.indIdx) recArgInfos (Array.range indInfo.numTypeFormers)
+
+      -- Below we'll need the types of the motive arguments
+      let motiveTypes ← inferArgumentTypesN recInfo.numMotives (group.brecOn true lvl 0)
+      trace[FunInd] m!"motiveTypes: {motiveTypes}"
+      assert! motiveTypes.size = positions.size
+
+      -- Remove the varying parameters from the environment
+      withErasedFVars (ys.map (·.fvarId!)) do
+        -- The brecOnArgs, brecOnMotives and brecOnMinor should still be valid in this
+        -- context, and are the parts relevant for every function in the mutual group
+
+        -- Calculate the types of the induction motives for each function
+        let motiveTypes ← infos.mapM fun info => do
+          lambdaTelescope (← instantiateLambda info.value xs) fun ys _ =>
+            mkForallFVars ys (.sort levelZero)
+        let motiveDecls ← motiveTypes.mapIdxM fun ⟨i,_⟩ info => do
+          let n := if infos.size = 1 then .mkSimple "motive"
+                                     else .mkSimple s!"motive_{i+1}"
+          pure (n, fun _ => pure motiveType)
+        withLocalDeclsD motiveDecls fun motives => do
+
+          -- TODO: mutual
+          let fn := mkAppN (.const names[0]! (infos[0]!.levelParams.map mkLevelParam)) xs
+          let arity ← forallTelescope (motiveDecls[0]!.2 []) fun xs _ => pure xs.size
+          let isRecCall : Expr → Option Expr := fun e =>
+            if e.getAppNumArgs = arity && e.getAppFn.isFVarOf motives[0]!.fvarId! then
+              mkAppN fn e.getAppArgs
+            else
+              none
+
+          -- Motives with parameters reordered, to put indices and major first
+          let motives' ← (Array.zip motives recArgInfos).mapM fun (motive, recArgInfo) => do
+            forallTelescope (← inferType motive) fun ys _ => do
+              let (indicesMajor, rest) := recArgInfo.pickIndicesMajor ys
+              mkLambdaFVars indicesMajor (← mkForallFVars rest (mkAppN motive ys))
+
+          -- We need to pack these motives according to the `positions` assignment.
+          let packedMotives ← positions.mapMwith Structural.packMotives motiveTypes motives'
+          trace[FunInd] m!"packedMotives: {packedMotives}"
+
+          -- Now we can calcualte the expected types of the minor arguments
+          let minorTypes ← inferArgumentTypesN recInfo.numMotives <|
+            mkAppN (group.brecOn true lvl 0) (packedMotives ++ brecOnTargets)
+          trace[FunInd] m!"minorTypes: {minorTypes}"
+          -- So that we can transform them
+          let (minors', mvars) ← M2.run do
+            let mut minors' := #[]
+            for info in infos, brecOnMinor in brecOnMinors, goal in minorTypes, recArgInfo in recArgInfos do
+              let minor' ← forallTelescope goal fun xs goal => do
+                let numTargets := recArgInfo.indicesPos.size + 1
+                unless xs.size ≥ numTargets do
+                  throwError ".brecOn argument for {info.name} has too few parameters, expected at least {numTargets}: {xs}"
+                let targets : Array Expr := xs[:numTargets]
+                let genIH := xs[numTargets]!
+                let extraParams := xs[numTargets+1:]
+                -- open body with the same arg
+                let body ← instantiateLambda brecOnMinor targets
+                removeLamda body fun oldIH body => do
+                  trace[FunInd] "replacing {Expr.fvar oldIH} with {genIH}"
+                  let body ← instantiateLambda body extraParams
+                  let body' ← buildInductionBody #[genIH.fvarId!] #[] goal oldIH genIH.fvarId! isRecCall body
+                  if body'.containsFVar oldIH then
+                    throwError m!"Did not fully eliminate {mkFVar oldIH} from induction principle body:{indentExpr body}"
+                  mkLambdaFVars (targets.push genIH) (← mkLambdaFVars extraParams body')
+              minors' := minors'.push minor'
+            pure minors'
+          trace[FunInd] "processed minors: {minors'}"
+
+          -- Now assemble the mutual_induct theorem
+          -- Plenty of code duplication here (packed Motive, minors', brecOn applications)!
+
+          let mut brecOnApps := #[]
+          for info in infos, recArgInfo in recArgInfos, idx in [:infos.size] do
+            -- Take care to pick the `ys` from the type, to get the variable names expected
+            -- by the user, but use the value arity
+            let arity ← lambdaTelescope (← instantiateLambda info.value xs) fun ys _ => pure ys.size
+            let e ← forallBoundedTelescope (← instantiateForall info.type xs) arity fun ys _ => do
+              let (indicesMajor, rest) := recArgInfo.pickIndicesMajor ys
+              -- Find where in the function packing we are (TODO: abstract out)
+              let some indIdx := positions.findIdx? (·.contains idx) | panic! "invalid positions"
+              let some pos := positions.find? (·.contains idx) | panic! "invalid positions"
+              let some packIdx := pos.findIdx? (· == idx) | panic! "invalid positions"
+              -- TODO: Always use binduction?
+              let e := group.brecOn true lvl indIdx
+              let e := mkAppN e packedMotives
+              let e := mkAppN e indicesMajor
+              let e := mkAppN e minors'
+              let e ← if pos.size = 1 then pure e else Structural.mkPProdProjN packIdx e
+              let e := mkAppN e rest
+              let e ← mkLambdaFVars ys e
+              trace[FunInd] "assembled call for {info.name}: {e}"
+              pure e
+            brecOnApps := brecOnApps.push e
+          let e' ← mkAndIntroN brecOnApps
+          let e' ← abstractIndependentMVars mvars (← motives.back.fvarId!.getDecl).index  e'
+          let e' ← mkLambdaFVars motives e'
+
+          -- We could pass (usedOnly := true) below, and get nicer induction principles that
+          -- do do not mention odd unused parameters.
+          -- But the downside is that automatic instantiation of the principle (e.g. in a tactic
+          -- that derives them from an function application in the goal) is harder, as
+          -- one would have to infer or keep track of which parameters to pass.
+          -- So for now lets just keep them around.
+          let e' ← mkLambdaFVars (binderInfoForMVars := .default) xs e'
+          let e' ← instantiateMVars e'
+          trace[FunInd] "complete body of mutual induction principle:{indentExpr e'}"
+          pure e'
 
   unless (← isTypeCorrect e') do
-    logError m!"failed to derive induction priciple:{indentExpr e'}"
+    logError m!"failed to derive mutual induction priciple:{indentExpr e'}"
     check e'
 
   let eTyp ← inferType e'
@@ -1355,10 +1070,19 @@
   -- logInfo m!"eTyp: {eTyp}"
   let params := (collectLevelParams {} eTyp).params
   -- Prune unused level parameters, preserving the original order
-  let us := info.levelParams.filter (params.contains ·)
+  let us := infos[0]!.levelParams.filter (params.contains ·)
+
+  let inductName :=
+    if names.size = 1 then
+      names[0]! ++ `induct
+    else
+      names[0]! ++ `mutual_induct
 
   addDecl <| Declaration.thmDecl
     { name := inductName, levelParams := us, type := eTyp, value := e' }
+
+  if names.size > 1 then
+    projectMutualInduct names inductName
 
 /--
 Given a recursively defined function `foo`, derives `foo.induct`. See the module doc for details.
@@ -1369,13 +1093,7 @@
     unless eqnInfo.declNameNonRec = name do
       deriveUnpackedInduction eqnInfo unaryInductName
   else if let some eqnInfo := Structural.eqnInfoExt.find? (← getEnv) name then
-<<<<<<< HEAD
-    if eqnInfo.declNames.size > 1 then
-      throwError "Induction principles for mutually structurally recursive functions are not yet supported"
-    deriveStructuralInduction eqnInfo.declName
-=======
     deriveInductionStructural eqnInfo.declNames eqnInfo.numFixed
->>>>>>> 68eee7e1
   else
     throwError "Cannot derive functional induction principle for {name}: Not defined by structural or well-founded recursion"
 
@@ -1408,9 +1126,5 @@
 
 end Lean.Tactic.FunInd
 
-<<<<<<< HEAD
  builtin_initialize
-   Lean.registerTraceClass `FunInd
-=======
-builtin_initialize Lean.registerTraceClass `FunInd
->>>>>>> 68eee7e1
+   Lean.registerTraceClass `FunInd