--- conflicted
+++ resolved
@@ -105,13 +105,8 @@
 }
 
 /* Std.Internal.UV.Timer.mk (timeout : UInt64) (repeating : Bool) : IO Timer */
-<<<<<<< HEAD
-extern "C" LEAN_EXPORT lean_obj_res lean_uv_timer_mk(uint64_t timeout, uint8_t repeating, obj_arg /* w */ ) {
+extern "C" LEAN_EXPORT lean_obj_res lean_uv_timer_mk(uint64_t timeout, uint8_t repeating, obj_arg /* w */) {
     lean_uv_timer_object * timer_obj = (lean_uv_timer_object*)malloc(sizeof(lean_uv_timer_object));
-=======
-extern "C" LEAN_EXPORT lean_obj_res lean_uv_timer_mk(uint64_t timeout, uint8_t repeating, obj_arg /* w */) {
-    lean_uv_timer_object* timer_obj = (lean_uv_timer_object*)malloc(sizeof(lean_uv_timer_object));
->>>>>>> 59f24823
 
     timer_obj->m_timeout = timeout;
     timer_obj->m_repeating = repeating;
