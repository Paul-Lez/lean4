/-
Copyright (c) 2023 Lean FRO, LLC. All rights reserved.
Released under Apache 2.0 license as described in the file LICENSE.
Authors: Joe Hendrix, Harun Khan, Alex Keizer, Abdalrhman M Mohamed, Siddharth Bhat

-/
prelude
import Init.Data.Bool
import Init.Data.BitVec.Basic
import Init.Data.Fin.Lemmas
import Init.Data.Nat.Lemmas
import Init.Data.Nat.Div.Lemmas
import Init.Data.Nat.Mod
import Init.Data.Nat.Div.Lemmas
import Init.Data.Int.Bitwise.Lemmas
import Init.Data.Int.LemmasAux
import Init.Data.Int.Pow
import Init.Data.Int.LemmasAux

set_option linter.missingDocs true

namespace BitVec

@[simp] theorem getLsbD_ofFin (x : Fin (2^n)) (i : Nat) :
    getLsbD (BitVec.ofFin x) i = x.val.testBit i := rfl

@[simp] theorem getElem_ofFin (x : Fin (2^n)) (i : Nat) (h : i < n) :
    (BitVec.ofFin x)[i] = x.val.testBit i := rfl

@[simp] theorem getLsbD_ge (x : BitVec w) (i : Nat) (ge : w ≤ i) : getLsbD x i = false := by
  let ⟨x, x_lt⟩ := x
  simp only [getLsbD_ofFin]
  apply Nat.testBit_lt_two_pow
  have p : 2^w ≤ 2^i := Nat.pow_le_pow_right (by omega) ge
  omega

@[simp] theorem getMsbD_ge (x : BitVec w) (i : Nat) (ge : w ≤ i) : getMsbD x i = false := by
  rw [getMsbD]
  simp only [Bool.and_eq_false_imp, decide_eq_true_eq]
  omega

theorem lt_of_getLsbD {x : BitVec w} {i : Nat} : getLsbD x i = true → i < w := by
  if h : i < w then
    simp [h]
  else
    simp [Nat.ge_of_not_lt h]

theorem lt_of_getMsbD {x : BitVec w} {i : Nat} : getMsbD x i = true → i < w := by
  if h : i < w then
    simp [h]
  else
    simp [Nat.ge_of_not_lt h]

@[simp] theorem getElem?_eq_getElem {l : BitVec w} {n} (h : n < w) : l[n]? = some l[n] := by
  simp only [getElem?_def, h, ↓reduceDIte]

theorem getElem?_eq_some_iff {l : BitVec w} : l[n]? = some a ↔ ∃ h : n < w, l[n] = a := by
  simp only [getElem?_def]
  split
  · simp_all
  · simp; omega

set_option linter.missingDocs false in
@[deprecated getElem?_eq_some_iff (since := "2025-02-17")]
abbrev getElem?_eq_some := @getElem?_eq_some_iff

@[simp] theorem getElem?_eq_none_iff {l : BitVec w} : l[n]? = none ↔ w ≤ n := by
  simp only [getElem?_def]
  split
  · simp_all
  · simp; omega

theorem getElem?_eq_none {l : BitVec w} (h : w ≤ n) : l[n]? = none := getElem?_eq_none_iff.mpr h

theorem getElem?_eq (l : BitVec w) (i : Nat) :
    l[i]? = if h : i < w then some l[i] else none := by
  split <;> simp_all

@[simp] theorem some_getElem_eq_getElem? (l : BitVec w) (i : Nat) (h : i < w) :
    (some l[i] = l[i]?) ↔ True := by
  simp [h]

@[simp] theorem getElem?_eq_some_getElem (l : BitVec w) (i : Nat) (h : i < w) :
    (l[i]? = some l[i]) ↔ True := by
  simp [h]

theorem getElem_eq_iff {l : BitVec w} {n : Nat} {h : n < w} : l[n] = x ↔ l[n]? = some x := by
  simp only [getElem?_eq_some_iff]
  exact ⟨fun w => ⟨h, w⟩, fun h => h.2⟩

theorem getElem_eq_getElem? (l : BitVec w) (i : Nat) (h : i < w) :
    l[i] = l[i]?.get (by simp [getElem?_eq_getElem, h]) := by
  simp [getElem_eq_iff]

theorem getLsbD_eq_getElem?_getD {x : BitVec w} {i : Nat} :
    x.getLsbD i = x[i]?.getD false := by
  rw [getElem?_def]
  split
  · rfl
  · simp_all

@[simp]
theorem getElem_of_getLsbD_eq_true {x : BitVec w} {i : Nat} (h : x.getLsbD i = true) :
    (x[i]'(lt_of_getLsbD h) = true) = True := by
  simp [← BitVec.getLsbD_eq_getElem, h]

/--
This normalized a bitvec using `ofFin` to `ofNat`.
-/
theorem ofFin_eq_ofNat : @BitVec.ofFin w (Fin.mk x lt) = BitVec.ofNat w x := by
  simp only [BitVec.ofNat, Fin.ofNat', lt, Nat.mod_eq_of_lt]

/-- Prove equality of bitvectors in terms of nat operations. -/
theorem eq_of_toNat_eq {n} : ∀ {x y : BitVec n}, x.toNat = y.toNat → x = y
  | ⟨_, _⟩, ⟨_, _⟩, rfl => rfl

/-- Prove nonequality of bitvectors in terms of nat operations. -/
theorem toNat_ne_iff_ne {n} {x y : BitVec n} : x.toNat ≠ y.toNat ↔ x ≠ y := by
  constructor
  · rintro h rfl; apply h rfl
  · intro h h_eq; apply h <| eq_of_toNat_eq h_eq

@[simp] theorem val_toFin (x : BitVec w) : x.toFin.val = x.toNat := rfl

@[bitvec_to_nat] theorem toNat_eq {x y : BitVec n} : x = y ↔ x.toNat = y.toNat :=
  Iff.intro (congrArg BitVec.toNat) eq_of_toNat_eq

@[bitvec_to_nat] theorem toNat_ne {x y : BitVec n} : x ≠ y ↔ x.toNat ≠ y.toNat := by
  rw [Ne, toNat_eq]

theorem testBit_toNat (x : BitVec w) : x.toNat.testBit i = x.getLsbD i := rfl

theorem getMsb'_eq_getLsb' (x : BitVec w) (i : Fin w) :
    x.getMsb' i = x.getLsb' ⟨w - 1 - i, by omega⟩ := by
  simp only [getMsb', getLsb']

theorem getMsb?_eq_getLsb? (x : BitVec w) (i : Nat) :
    x.getMsb? i = if i < w then x.getLsb? (w - 1 - i) else none := by
  simp only [getMsb?, getLsb?_eq_getElem?]
  split <;> simp [getMsb'_eq_getLsb']

theorem getMsbD_eq_getLsbD (x : BitVec w) (i : Nat) : x.getMsbD i = (decide (i < w) && x.getLsbD (w - 1 - i)) := by
  rw [getMsbD, getLsbD]

theorem getLsbD_eq_getMsbD (x : BitVec w) (i : Nat) : x.getLsbD i = (decide (i < w) && x.getMsbD (w - 1 - i)) := by
  rw [getMsbD]
  by_cases h₁ : i < w <;> by_cases h₂ : w - 1 - i < w <;>
    simp only [h₁, h₂] <;> simp only [decide_true, decide_false, Bool.false_and, Bool.and_false, Bool.true_and, Bool.and_true]
  · congr
    omega
  all_goals
    apply getLsbD_ge
    omega

@[simp] theorem getLsb?_ge (x : BitVec w) (i : Nat) (ge : w ≤ i) : x[i]? = none := by
  simp [ge]

@[simp] theorem getMsb?_ge (x : BitVec w) (i : Nat) (ge : w ≤ i) : getMsb? x i = none := by
  simp [getMsb?_eq_getLsb?]; omega

theorem lt_of_getLsb?_eq_some (x : BitVec w) (i : Nat) : x[i]? = some b → i < w := by
  cases h : x[i]? with
  | none => simp
  | some => by_cases i < w <;> simp_all

theorem lt_of_getMsb?_eq_some (x : BitVec w) (i : Nat) : getMsb? x i = some b → i < w := by
  if h : i < w then
    simp [h]
  else
    simp [Nat.ge_of_not_lt h]

theorem lt_of_getLsb?_isSome (x : BitVec w) (i : Nat) : x[i]?.isSome → i < w := by
  cases h : x[i]? with
  | none => simp
  | some => by_cases i < w <;> simp_all

theorem lt_of_getMsb?_isSome (x : BitVec w) (i : Nat) : (getMsb? x i).isSome → i < w := by
  if h : i < w then
    simp [h]
  else
    simp [Nat.ge_of_not_lt h]

theorem getMsbD_eq_getMsb?_getD (x : BitVec w) (i : Nat) :
    x.getMsbD i = (x.getMsb? i).getD false := by
  rw [getMsbD_eq_getLsbD]
  by_cases h : w = 0
  · simp [getMsb?, h]
  · rw [getLsbD_eq_getElem?_getD, getMsb?_eq_getLsb?]
    split <;>
    · simp only [getLsb?_eq_getElem?, Bool.and_iff_right_iff_imp, decide_eq_true_eq,
        Option.getD_none, Bool.and_eq_false_imp]
      intros
      omega

theorem eq_of_getLsbD_eq {x y : BitVec w}
    (pred : ∀ i, i < w → x.getLsbD i = y.getLsbD i) : x = y := by
  apply eq_of_toNat_eq
  apply Nat.eq_of_testBit_eq
  intro i
  if i_lt : i < w then
    exact pred i i_lt
  else
    have p : i ≥ w := Nat.le_of_not_gt i_lt
    simp [testBit_toNat, getLsbD_ge _ _ p]

@[ext] theorem eq_of_getElem_eq {x y : BitVec n} :
        (∀ i (hi : i < n), x[i] = y[i]) → x = y :=
  fun h => BitVec.eq_of_getLsbD_eq (h ↑·)

theorem eq_of_getLsbD_eq_iff {w : Nat} {x y : BitVec w} :
    x = y ↔ ∀ (i : Nat), i < w → x.getLsbD i = y.getLsbD i := by
  have iff := @BitVec.eq_of_getElem_eq_iff w x y
  constructor
  · intros heq i lt
    have hext := iff.mp heq i lt
    simp only [← getLsbD_eq_getElem] at hext
    exact hext
  · intros heq
    exact iff.mpr heq

theorem eq_of_getMsbD_eq {x y : BitVec w}
    (pred : ∀ i, i < w → x.getMsbD i = y.getMsbD i) : x = y := by
  simp only [getMsbD] at pred
  apply eq_of_getLsbD_eq
  intro i i_lt
  if w_zero : w = 0 then
    simp [w_zero]
  else
    have w_pos := Nat.pos_of_ne_zero w_zero
    have r : i ≤ w - 1 := by
      simp [Nat.le_sub_iff_add_le w_pos]
      exact i_lt
    have q_lt : w - 1 - i < w := by
      simp only [Nat.sub_sub]
      apply Nat.sub_lt w_pos
      simp [Nat.succ_add]
    have q := pred (w - 1 - i) q_lt
    simpa [q_lt, Nat.sub_sub_self, r] using q

-- This cannot be a `@[simp]` lemma, as it would be tried at every term.
theorem of_length_zero {x : BitVec 0} : x = 0#0 := by ext; simp [← getLsbD_eq_getElem]

theorem toNat_zero_length (x : BitVec 0) : x.toNat = 0 := by simp [of_length_zero]
theorem toInt_zero_length (x : BitVec 0) : x.toInt = 0 := by simp [of_length_zero]

theorem getLsbD_zero_length (x : BitVec 0) : x.getLsbD i = false := by simp
theorem getMsbD_zero_length (x : BitVec 0) : x.getMsbD i = false := by simp
theorem msb_zero_length (x : BitVec 0) : x.msb = false := by simp [BitVec.msb, of_length_zero]

theorem toNat_of_zero_length (h : w = 0) (x : BitVec w) : x.toNat = 0 := by
  subst h; simp [toNat_zero_length]
theorem toInt_of_zero_length (h : w = 0) (x : BitVec w) : x.toInt = 0 := by
  subst h; simp [toInt_zero_length]
theorem getLsbD_of_zero_length (h : w = 0) (x : BitVec w) : x.getLsbD i = false := by
  subst h; simp [getLsbD_zero_length]
theorem getMsbD_of_zero_length (h : w = 0) (x : BitVec w) : x.getMsbD i = false := by
  subst h; simp [getMsbD_zero_length]
theorem msb_of_zero_length (h : w = 0) (x : BitVec w) : x.msb = false := by
  subst h; simp [msb_zero_length]

theorem ofFin_ofNat (n : Nat) :
    ofFin (no_index (OfNat.ofNat n : Fin (2^w))) = OfNat.ofNat n := by
  simp only [OfNat.ofNat, Fin.ofNat', BitVec.ofNat, Nat.and_two_pow_sub_one_eq_mod]

theorem eq_of_toFin_eq : ∀ {x y : BitVec w}, x.toFin = y.toFin → x = y
  | ⟨_, _⟩, ⟨_, _⟩, rfl => rfl

theorem toFin_inj {x y : BitVec w} : x.toFin = y.toFin ↔ x = y := by
  apply Iff.intro
  case mp =>
    exact @eq_of_toFin_eq w x y
  case mpr =>
    intro h
    simp [toFin, h]

theorem toFin_zero : toFin (0 : BitVec w) = 0 := rfl
theorem toFin_one  : toFin (1 : BitVec w) = 1 := by
  rw [toFin_inj]; simp only [ofNat_eq_ofNat, ofFin_ofNat]

@[simp] theorem toNat_ofBool (b : Bool) : (ofBool b).toNat = b.toNat := by
  cases b <;> rfl

@[simp] theorem toInt_ofBool (b : Bool) : (ofBool b).toInt = -b.toInt := by
  cases b <;> rfl

@[simp] theorem toFin_ofBool (b : Bool) : (ofBool b).toFin = Fin.ofNat' 2 (b.toNat) := by
  cases b <;> rfl

theorem ofNat_one (n : Nat) : BitVec.ofNat 1 n = BitVec.ofBool (n % 2 = 1) :=  by
  rcases (Nat.mod_two_eq_zero_or_one n) with h | h <;> simp [h, BitVec.ofNat, Fin.ofNat']

theorem ofBool_eq_iff_eq : ∀ {b b' : Bool}, BitVec.ofBool b = BitVec.ofBool b' ↔ b = b' := by
  decide

@[simp] theorem not_ofBool : ~~~ (ofBool b) = ofBool (!b) := by cases b <;> rfl

@[simp] theorem ofBool_and_ofBool : ofBool b &&& ofBool b' = ofBool (b && b') := by
  cases b <;> cases b' <;> rfl

@[simp] theorem ofBool_or_ofBool : ofBool b ||| ofBool b' = ofBool (b || b') := by
  cases b <;> cases b' <;> rfl

@[simp] theorem ofBool_xor_ofBool : ofBool b ^^^ ofBool b' = ofBool (b ^^ b') := by
  cases b <;> cases b' <;> rfl

@[simp, bitvec_to_nat] theorem toNat_ofFin (x : Fin (2^n)) : (BitVec.ofFin x).toNat = x.val := rfl

@[simp] theorem toNat_ofNatLT (x : Nat) (p : x < 2^w) : (x#'p).toNat = x := rfl

@[deprecated toNat_ofNatLT (since := "2025-02-13")]
theorem toNat_ofNatLt (x : Nat) (p : x < 2^w) : (x#'p).toNat = x := rfl

@[simp] theorem getLsbD_ofNatLT {n : Nat} (x : Nat) (lt : x < 2^n) (i : Nat) :
  getLsbD (x#'lt) i = x.testBit i := by
  simp [getLsbD, BitVec.ofNatLT]

@[deprecated getLsbD_ofNatLT (since := "2025-02-13")]
theorem getLsbD_ofNatLt {n : Nat} (x : Nat) (lt : x < 2^n) (i : Nat) :
  getLsbD (x#'lt) i = x.testBit i := getLsbD_ofNatLT x lt i

@[simp] theorem getMsbD_ofNatLT {n x i : Nat} (h : x < 2^n) :
    getMsbD (x#'h) i = (decide (i < n) && x.testBit (n - 1 - i)) := by
  simp [getMsbD, getLsbD]

@[deprecated getMsbD_ofNatLT (since := "2025-02-13")]
theorem getMsbD_ofNatLt {n x i : Nat} (h : x < 2^n) :
    getMsbD (x#'h) i = (decide (i < n) && x.testBit (n - 1 - i)) := getMsbD_ofNatLT h

@[simp, bitvec_to_nat] theorem toNat_ofNat (x w : Nat) : (BitVec.ofNat w x).toNat = x % 2^w := by
  simp [BitVec.toNat, BitVec.ofNat, Fin.ofNat']

theorem ofNatLT_eq_ofNat {w : Nat} {n : Nat} (hn) : BitVec.ofNatLT n hn = BitVec.ofNat w n :=
  eq_of_toNat_eq (by simp [Nat.mod_eq_of_lt hn])

@[simp] theorem toFin_ofNat (x : Nat) : toFin (BitVec.ofNat w x) = Fin.ofNat' (2^w) x := rfl

@[simp] theorem finMk_toNat (x : BitVec w) : Fin.mk x.toNat x.isLt = x.toFin := rfl

@[simp] theorem toFin_ofNatLT {n : Nat} (h : n < 2 ^ w) : (BitVec.ofNatLT n h).toFin = Fin.mk n h := rfl

@[simp] theorem toFin_ofFin (n : Fin (2 ^ w)) : (BitVec.ofFin n).toFin = n := rfl
@[simp] theorem ofFin_toFin (x : BitVec w) : BitVec.ofFin x.toFin = x := rfl

@[simp] theorem ofNatLT_finVal (n : Fin (2 ^ w)) : BitVec.ofNatLT n.val n.isLt = BitVec.ofFin n := rfl

@[simp] theorem ofNatLT_toNat (x : BitVec w) : BitVec.ofNatLT x.toNat x.isLt = x := rfl

@[simp] theorem ofNat_finVal (n : Fin (2 ^ w)) : BitVec.ofNat w n.val = BitVec.ofFin n := by
  rw [← BitVec.ofNatLT_eq_ofNat n.isLt, ofNatLT_finVal]

-- Remark: we don't use `[simp]` here because simproc` subsumes it for literals.
-- If `x` and `n` are not literals, applying this theorem eagerly may not be a good idea.
theorem getLsbD_ofNat (n : Nat) (x : Nat) (i : Nat) :
  getLsbD (BitVec.ofNat n x) i = (i < n && x.testBit i) := by
  simp [getLsbD, BitVec.ofNat, Fin.val_ofNat']

@[simp] theorem getLsbD_zero : (0#w).getLsbD i = false := by simp [getLsbD]

@[simp] theorem getElem_zero (h : i < w) : (0#w)[i] = false := by simp [getElem_eq_testBit_toNat]

@[simp] theorem getMsbD_zero : (0#w).getMsbD i = false := by simp [getMsbD]

@[simp] theorem getLsbD_one : (1#w).getLsbD i = (decide (0 < w) && decide (i = 0)) := by
  simp only [getLsbD, toNat_ofNat, Nat.testBit_mod_two_pow]
  by_cases h : i = 0
    <;> simp [h, Nat.testBit_to_div_mod, Nat.div_eq_of_lt]

@[simp] theorem getElem_one (h : i < w) : (1#w)[i] = decide (i = 0) := by
  simp [← getLsbD_eq_getElem, getLsbD_one, h, show 0 < w by omega]

/-- The msb at index `w-1` is the least significant bit, and is true when the width is nonzero. -/
@[simp] theorem getMsbD_one : (1#w).getMsbD i = (decide (i = w - 1) && decide (0 < w)) := by
  simp only [getMsbD]
  by_cases h : 0 < w <;> by_cases h' : i = w - 1 <;> simp [h, h'] <;> omega

@[simp] theorem toNat_mod_cancel (x : BitVec n) : x.toNat % (2^n) = x.toNat :=
  Nat.mod_eq_of_lt x.isLt

@[simp] theorem toNat_mod_cancel' {x : BitVec n} :
    (x.toNat : Int) % (((2 ^ n) : Nat) : Int) = x.toNat := by
  rw_mod_cast [toNat_mod_cancel]

@[simp] theorem sub_toNat_mod_cancel {x : BitVec w} (h : ¬ x = 0#w) :
    (2 ^ w - x.toNat) % 2 ^ w = 2 ^ w - x.toNat := by
  simp only [toNat_eq, toNat_ofNat, Nat.zero_mod] at h
  rw [Nat.mod_eq_of_lt (by omega)]

@[simp] theorem toNat_mod_cancel_of_lt {x : BitVec n} (h : n < m) : x.toNat % (2 ^ m) = x.toNat := by
  have : 2 ^ n < 2 ^ m := Nat.pow_lt_pow_of_lt (by omega) h
  exact Nat.mod_eq_of_lt (by omega)

@[simp] theorem sub_sub_toNat_cancel {x : BitVec w} :
    2 ^ w - (2 ^ w - x.toNat) = x.toNat := by
  simp [Nat.sub_sub_eq_min, Nat.min_eq_right]
  omega

@[simp] theorem sub_add_bmod_cancel {x y : BitVec w} :
    ((((2 ^ w : Nat) - y.toNat) : Int) + x.toNat).bmod (2 ^ w) =
      ((x.toNat : Int) - y.toNat).bmod (2 ^ w) := by
  rw [Int.sub_eq_add_neg, Int.add_assoc, Int.add_comm, Int.bmod_add_cancel, Int.add_comm,
    Int.sub_eq_add_neg]

private theorem lt_two_pow_of_le {x m n : Nat} (lt : x < 2 ^ m) (le : m ≤ n) : x < 2 ^ n :=
  Nat.lt_of_lt_of_le lt (Nat.pow_le_pow_right (by trivial : 0 < 2) le)

theorem getElem_zero_ofNat_zero (i : Nat) (h : i < w) : (BitVec.ofNat w 0)[i] = false := by
  simp

theorem getElem_zero_ofNat_one (h : 0 < w) : (BitVec.ofNat w 1)[0] = true := by
  simp

theorem getElem?_zero_ofNat_zero : (BitVec.ofNat (w+1) 0)[0]? = some false := by
  simp

theorem getElem?_zero_ofNat_one : (BitVec.ofNat (w+1) 1)[0]? = some true := by
  simp

-- This does not need to be a `@[simp]` theorem as it is already handled by `getElem?_eq_getElem`.
theorem getElem?_zero_ofBool (b : Bool) : (ofBool b)[0]? = some b := by
  simp only [ofBool, ofNat_eq_ofNat, cond_eq_if]
  split <;> simp_all

@[simp] theorem getElem_zero_ofBool (b : Bool) : (ofBool b)[0] = b := by
  rw [getElem_eq_iff, getElem?_zero_ofBool]

theorem getElem?_succ_ofBool (b : Bool) (i : Nat) : (ofBool b)[i + 1]? = none := by
  simp

@[simp]
theorem getLsbD_ofBool (b : Bool) (i : Nat) : (ofBool b).getLsbD i = ((i = 0) && b) := by
  rcases b with rfl | rfl
  · simp [ofBool]
  · simp only [ofBool, ofNat_eq_ofNat, cond_true, getLsbD_ofNat, Bool.and_true]
    by_cases hi : i = 0 <;> simp [hi] <;> omega

@[simp] theorem getElem_ofBool_zero {b : Bool} : (ofBool b)[0] = b := by simp

@[simp]
theorem getElem_ofBool {b : Bool} {h : i < 1}: (ofBool b)[i] = b := by
  simp [← getLsbD_eq_getElem]
  omega

@[simp] theorem getMsbD_ofBool (b : Bool) : (ofBool b).getMsbD i = (decide (i = 0) && b) := by
  cases b <;> simp [getMsbD]

@[simp] theorem msb_ofBool (b : Bool) : (ofBool b).msb = b := by
  cases b <;> simp [BitVec.msb]

@[simp] theorem one_eq_zero_iff : 1#w = 0#w ↔ w = 0 := by
  constructor
  · intro h
    cases w
    · rfl
    · replace h := congrArg BitVec.toNat h
      simp at h
  · rintro rfl
    simp

/-! ### msb -/

@[simp] theorem msb_zero : (0#w).msb = false := by simp [BitVec.msb, getMsbD]

@[simp] theorem msb_one : (1#w).msb = decide (w = 1) := by
  simp [BitVec.msb, getMsbD_one, ← Bool.decide_and]
  omega

theorem msb_eq_getLsbD_last (x : BitVec w) :
    x.msb = x.getLsbD (w - 1) := by
  simp only [BitVec.msb, getMsbD]
  rcases w  with rfl | w
  · simp [BitVec.eq_nil x]
  · simp

@[bitvec_to_nat] theorem getLsbD_last (x : BitVec w) :
    x.getLsbD (w-1) = decide (2 ^ (w-1) ≤ x.toNat) := by
  rcases w with rfl | w
  · simp [toNat_of_zero_length]
  · simp only [getLsbD, Nat.testBit_to_div_mod, Nat.succ_sub_succ_eq_sub, Nat.sub_zero]
    rcases (Nat.lt_or_ge (BitVec.toNat x) (2 ^ w)) with h | h
    · simp [Nat.div_eq_of_lt h, h]
    · simp only [h]
      rw [Nat.div_eq_sub_div (Nat.two_pow_pos w) h, Nat.div_eq_of_lt]
      · simp
      · omega

@[bitvec_to_nat] theorem getLsbD_succ_last (x : BitVec (w + 1)) :
    x.getLsbD w = decide (2 ^ w ≤ x.toNat) := getLsbD_last x

@[bitvec_to_nat] theorem msb_eq_decide (x : BitVec w) : BitVec.msb x = decide (2 ^ (w-1) ≤ x.toNat) := by
  simp [msb_eq_getLsbD_last, getLsbD_last]

theorem toNat_ge_of_msb_true {x : BitVec n} (p : BitVec.msb x = true) : x.toNat ≥ 2^(n-1) := by
  match n with
  | 0 =>
    simp [BitVec.msb, BitVec.getMsbD] at p
  | n + 1 =>
    simp only [msb_eq_decide, Nat.add_one_sub_one, decide_eq_true_eq] at p
    simp only [Nat.add_sub_cancel]
    exact p

theorem msb_eq_getMsbD_zero (x : BitVec w) : x.msb = x.getMsbD 0 := by
  cases w <;> simp [getMsbD_eq_getLsbD, msb_eq_getLsbD_last]

/-! ### cast -/

@[simp, bitvec_to_nat] theorem toNat_cast (h : w = v) (x : BitVec w) : (x.cast h).toNat = x.toNat := rfl
@[simp] theorem toFin_cast (h : w = v) (x : BitVec w) :
    (x.cast h).toFin = x.toFin.cast (by rw [h]) :=
  rfl

@[simp] theorem getLsbD_cast (h : w = v) (x : BitVec w) : (x.cast h).getLsbD i = x.getLsbD i := by
  subst h; simp

@[simp] theorem getMsbD_cast (h : w = v) (x : BitVec w) : (x.cast h).getMsbD i = x.getMsbD i := by
  subst h; simp

@[simp] theorem getElem_cast (h : w = v) (x : BitVec w) (p : i < v) : (x.cast h)[i] = x[i] := by
  subst h; simp

@[simp] theorem msb_cast (h : w = v) (x : BitVec w) : (x.cast h).msb = x.msb := by
  simp [BitVec.msb]

/-! ### toInt/ofInt -/

/-- Prove equality of bitvectors in terms of nat operations. -/
theorem toInt_eq_toNat_cond (x : BitVec n) :
    x.toInt =
      if 2*x.toNat < 2^n then
        (x.toNat : Int)
      else
        (x.toNat : Int) - (2^n : Nat) :=
  rfl

theorem toInt_eq_toNat_of_lt {x : BitVec n} (h : 2 * x.toNat < 2^n) :
    x.toInt = x.toNat := by
  simp [toInt_eq_toNat_cond, h]

theorem msb_eq_false_iff_two_mul_lt {x : BitVec w} : x.msb = false ↔ 2 * x.toNat < 2^w := by
  cases w <;> simp [Nat.pow_succ, Nat.mul_comm _ 2, msb_eq_decide, toNat_of_zero_length]

theorem msb_eq_true_iff_two_mul_ge {x : BitVec w} : x.msb = true ↔ 2 * x.toNat ≥ 2^w := by
  simp [← Bool.ne_false_iff, msb_eq_false_iff_two_mul_lt]

/-- Characterize `x.toInt` in terms of `x.msb`. -/
theorem toInt_eq_msb_cond (x : BitVec w) :
    x.toInt = if x.msb then (x.toNat : Int) - (2^w : Nat) else (x.toNat : Int) := by
  simp only [BitVec.toInt, ← msb_eq_false_iff_two_mul_lt]
  cases x.msb <;> rfl

theorem toInt_eq_toNat_of_msb {x : BitVec w} (h : x.msb = false) :
    x.toInt = x.toNat := by
  simp [toInt_eq_msb_cond, h]

theorem toNat_toInt_of_msb {w : Nat} (b : BitVec w) (hb : b.msb = false) : b.toInt.toNat = b.toNat := by
  simp [b.toInt_eq_toNat_of_msb hb]

theorem toInt_eq_toNat_bmod (x : BitVec n) : x.toInt = Int.bmod x.toNat (2^n) := by
  simp only [toInt_eq_toNat_cond]
  split
  next g =>
    rw [Int.bmod_pos] <;> simp only [←Int.ofNat_emod, toNat_mod_cancel]
    omega
  next g =>
    rw [Int.bmod_neg] <;> simp only [←Int.ofNat_emod, toNat_mod_cancel]
    omega

theorem toInt_neg_of_msb_true {x : BitVec w} (h : x.msb = true) : x.toInt < 0 := by
  simp only [BitVec.toInt]
  have : 2 * x.toNat ≥ 2 ^ w := msb_eq_true_iff_two_mul_ge.mp h
  omega

theorem toInt_nonneg_of_msb_false {x : BitVec w} (h : x.msb = false) : 0 ≤ x.toInt := by
  simp only [BitVec.toInt]
  have : 2 * x.toNat < 2 ^ w := msb_eq_false_iff_two_mul_lt.mp h
  omega

/-- Prove equality of bitvectors in terms of nat operations. -/
theorem eq_of_toInt_eq {x y : BitVec n} : x.toInt = y.toInt → x = y := by
  intro eq
  simp only [toInt_eq_toNat_cond] at eq
  apply eq_of_toNat_eq
  revert eq
  have _xlt := x.isLt
  have _ylt := y.isLt
  split <;> split <;> omega

theorem toInt_inj {x y : BitVec n} : x.toInt = y.toInt ↔ x = y :=
  Iff.intro eq_of_toInt_eq (congrArg BitVec.toInt)

theorem toInt_ne {x y : BitVec n} : x.toInt ≠ y.toInt ↔ x ≠ y  := by
  rw [Ne, toInt_inj]

@[simp, bitvec_to_nat] theorem toNat_ofInt {n : Nat} (i : Int) :
  (BitVec.ofInt n i).toNat = (i % (2^n : Nat)).toNat := by
  unfold BitVec.ofInt
  simp

theorem toInt_ofNat {n : Nat} (x : Nat) :
  (BitVec.ofNat n x).toInt = (x : Int).bmod (2^n) := by
  simp [toInt_eq_toNat_bmod]

@[simp] theorem toInt_ofInt {n : Nat} (i : Int) :
  (BitVec.ofInt n i).toInt = i.bmod (2^n) := by
  have _ := Nat.two_pow_pos n
  have p : 0 ≤ i % (2^n : Nat) := by omega
  simp [toInt_eq_toNat_bmod, Int.toNat_of_nonneg p]

theorem toInt_ofInt_eq_self {w : Nat} (hw : 0 < w) {n : Int}
    (h : -2 ^ (w - 1) ≤ n) (h' : n < 2 ^ (w - 1)) : (BitVec.ofInt w n).toInt = n := by
  have hw : w = (w - 1) + 1 := by omega
  rw [toInt_ofInt, Int.bmod_eq_self_of_le] <;> (rw [hw]; simp [Int.natCast_pow]; omega)

@[simp] theorem ofInt_natCast (w n : Nat) :
  BitVec.ofInt w (n : Int) = BitVec.ofNat w n := rfl

@[simp] theorem ofInt_ofNat (w n : Nat) :
  BitVec.ofInt w (no_index (OfNat.ofNat n)) = BitVec.ofNat w (OfNat.ofNat n) := rfl

@[simp] theorem ofInt_toInt {x : BitVec w} : BitVec.ofInt w x.toInt = x := by
  by_cases h : 2 * x.toNat < 2^w <;> ext <;> simp [←getLsbD_eq_getElem, getLsbD, h, BitVec.toInt]

theorem toInt_neg_iff {w : Nat} {x : BitVec w} :
    BitVec.toInt x < 0 ↔ 2 ^ w ≤ 2 * x.toNat := by
  simp [toInt_eq_toNat_cond]; omega

theorem toInt_pos_iff {w : Nat} {x : BitVec w} :
    0 ≤ BitVec.toInt x ↔ 2 * x.toNat < 2 ^ w := by
  simp [toInt_eq_toNat_cond]; omega

theorem eq_zero_or_eq_one (a : BitVec 1) : a = 0#1 ∨ a = 1#1 := by
  obtain ⟨a, ha⟩ := a
  simp only [Nat.reducePow]
  have acases : a = 0 ∨ a = 1 := by omega
  rcases acases with ⟨rfl | rfl⟩
  · simp
  · case inr h =>
    subst h
    simp

@[simp]
theorem toInt_zero {w : Nat} : (0#w).toInt = 0 := by
  simp [BitVec.toInt, show 0 < 2^w by exact Nat.two_pow_pos w]

/--
`x.toInt` is less than `2^(w-1)`.
We phrase the fact in terms of `2^w` to prevent a case split on `w=0` when the lemma is used.
-/
theorem two_mul_toInt_lt {w : Nat} {x : BitVec w} : 2 * x.toInt < 2 ^ w := by
  simp only [BitVec.toInt]
  rcases w with _|w'
  · omega
  · rw [← Nat.two_pow_pred_add_two_pow_pred (by omega), ← Nat.two_mul, Nat.add_sub_cancel]
    simp only [Nat.zero_lt_succ, Nat.mul_lt_mul_left, Int.natCast_mul, Int.cast_ofNat_Int]
    norm_cast; omega

theorem two_mul_toInt_le {w : Nat} {x : BitVec w} : 2 * x.toInt ≤ 2 ^ w - 1 :=
  Int.le_sub_one_of_lt two_mul_toInt_lt

theorem toInt_lt {w : Nat} {x : BitVec w} : x.toInt < 2 ^ (w - 1) := by
  by_cases h : w = 0
  · subst h
    simp [eq_nil x]
  · have := @two_mul_toInt_lt w x
    rw_mod_cast [← Nat.two_pow_pred_add_two_pow_pred (by omega), Int.mul_comm, Int.natCast_add] at this
    omega

theorem toInt_le {w : Nat} {x : BitVec w} : x.toInt ≤ 2 ^ (w - 1) - 1 :=
  Int.le_sub_one_of_lt toInt_lt

/--
`x.toInt` is greater than or equal to `-2^(w-1)`.
We phrase the fact in terms of `2^w` to prevent a case split on `w=0` when the lemma is used.
-/
theorem le_two_mul_toInt {w : Nat} {x : BitVec w} : -2 ^ w ≤ 2 * x.toInt := by
  simp only [BitVec.toInt]
  rcases w with _|w'
  · omega
  · rw [← Nat.two_pow_pred_add_two_pow_pred (by omega), ← Nat.two_mul, Nat.add_sub_cancel]
    simp only [Nat.zero_lt_succ, Nat.mul_lt_mul_left, Int.natCast_mul, Int.cast_ofNat_Int]
    norm_cast; omega


theorem le_toInt {w : Nat} (x : BitVec w) : -2 ^ (w - 1) ≤ x.toInt := by
  by_cases h : w = 0
  · subst h
    simp [BitVec.eq_nil x]
  · have := le_two_mul_toInt (w := w) (x := x)
    generalize x.toInt = x at *
    rw [(show w = w - 1 + 1 by omega), Int.pow_succ] at this
    omega

/-! ### slt -/

/--
A bitvector, when interpreted as an integer, is less than zero iff
its most significant bit is true.
-/
theorem slt_zero_iff_msb_cond {x : BitVec w} : x.slt 0#w ↔ x.msb = true := by
  have := toInt_eq_msb_cond x
  constructor
  · intros h
    apply Classical.byContradiction
    intros hmsb
    simp only [Bool.not_eq_true] at hmsb
    simp only [hmsb, Bool.false_eq_true, ↓reduceIte] at this
    simp only [BitVec.slt, toInt_zero, decide_eq_true_eq] at h
    omega /- Can't have `x.toInt` which is equal to `x.toNat` be strictly less than zero -/
  · intros h
    simp only [h, ↓reduceIte] at this
    simp [BitVec.slt, this]
    omega

theorem slt_zero_eq_msb {w : Nat} {x : BitVec  w} : x.slt 0#w = x.msb := by
  rw [Bool.eq_iff_iff, BitVec.slt_zero_iff_msb_cond]

theorem sle_iff_toInt_le {w : Nat} {b b' : BitVec w} : b.sle b' ↔ b.toInt ≤ b'.toInt :=
  decide_eq_true_iff

/-! ### setWidth, zeroExtend and truncate -/

@[simp]
theorem truncate_eq_setWidth {v : Nat} {x : BitVec w} :
  truncate v x = setWidth v x := rfl

@[simp]
theorem zeroExtend_eq_setWidth {v : Nat} {x : BitVec w} :
  zeroExtend v x = setWidth v x := rfl

@[simp, bitvec_to_nat] theorem toNat_setWidth' {m n : Nat} (p : m ≤ n) (x : BitVec m) :
    (setWidth' p x).toNat = x.toNat := by
  simp [setWidth']

@[simp, bitvec_to_nat] theorem toNat_setWidth (i : Nat) (x : BitVec n) :
    BitVec.toNat (setWidth i x) = x.toNat % 2^i := by
  let ⟨x, lt_n⟩ := x
  simp only [setWidth]
  if n_le_i : n ≤ i then
    have x_lt_two_i : x < 2 ^ i := lt_two_pow_of_le lt_n n_le_i
    simp [n_le_i, Nat.mod_eq_of_lt, x_lt_two_i]
  else
    simp [n_le_i, toNat_ofNat]

@[simp] theorem toInt_setWidth (x : BitVec w) :
    (x.setWidth v).toInt = Int.bmod x.toNat (2^v) := by
  simp [toInt_eq_toNat_bmod, toNat_setWidth, Int.emod_bmod]

@[simp] theorem toFin_setWidth {x : BitVec w} :
    (x.setWidth v).toFin = Fin.ofNat' (2^v) x.toNat := by
  ext; simp

@[simp] theorem setWidth_eq (x : BitVec n) : setWidth n x = x := by
  apply eq_of_toNat_eq
  let ⟨x, lt_n⟩ := x
  simp [setWidth]

@[simp] theorem setWidth_zero (m n : Nat) : setWidth m 0#n = 0#m := by
  apply eq_of_toNat_eq
  simp [toNat_setWidth]

@[simp] theorem ofNat_toNat (m : Nat) (x : BitVec n) : BitVec.ofNat m x.toNat = setWidth m x := by
  apply eq_of_toNat_eq
  simp

/-- Moves one-sided left toNat equality to BitVec equality. -/
theorem toNat_eq_nat {x : BitVec w} {y : Nat}
  : (x.toNat = y) ↔ (y < 2^w ∧ (x = BitVec.ofNat w y)) := by
  apply Iff.intro
  · intro eq
    simp [←eq, x.isLt]
  · intro eq
    simp [Nat.mod_eq_of_lt, eq]

/-- Moves one-sided right toNat equality to BitVec equality. -/
theorem nat_eq_toNat {x : BitVec w} {y : Nat}
  : (y = x.toNat) ↔ (y < 2^w ∧ (x = BitVec.ofNat w y)) := by
  rw [@eq_comm _ _ x.toNat]
  apply toNat_eq_nat

theorem getElem_setWidth' (x : BitVec w) (i : Nat) (h : w ≤ v) (hi : i < v) :
    (setWidth' h x)[i] = x.getLsbD i := by
  rw [getElem_eq_testBit_toNat, toNat_setWidth', getLsbD]

@[simp]
theorem getElem_setWidth (m : Nat) (x : BitVec n) (i : Nat) (h : i < m) :
    (setWidth m x)[i] = x.getLsbD i := by
  rw [setWidth]
  split
  · rw [getElem_setWidth']
  · simp [getElem_eq_testBit_toNat, getLsbD]
    omega

theorem getElem?_setWidth' (x : BitVec w) (i : Nat) (h : w ≤ v) :
    (setWidth' h x)[i]? = if i < v then some (x.getLsbD i) else none := by
  simp [getElem?_eq, getElem_setWidth']

theorem getElem?_setWidth (m : Nat) (x : BitVec n) (i : Nat) :
    (x.setWidth m)[i]? = if i < m then some (x.getLsbD i) else none := by
  simp [getElem?_eq, getElem_setWidth]

@[simp] theorem getLsbD_setWidth' (ge : m ≥ n) (x : BitVec n) (i : Nat) :
    getLsbD (setWidth' ge x) i = getLsbD x i := by
  simp [getLsbD, toNat_setWidth']

@[simp] theorem getMsbD_setWidth' (ge : m ≥ n) (x : BitVec n) (i : Nat) :
    getMsbD (setWidth' ge x) i = (decide (m - n ≤ i) && getMsbD x (i + n - m)) := by
  simp only [getMsbD, getLsbD_setWidth', gt_iff_lt]
  by_cases h₁ : decide (i < m) <;> by_cases h₂ : decide (m - n ≤ i) <;> by_cases h₃ : decide (i + n - m < n) <;>
    by_cases h₄ : n - 1 - (i + n - m) = m - 1 - i
  all_goals
    simp only [h₁, h₂, h₃, h₄]
    simp_all only [ge_iff_le, decide_eq_true_eq, Nat.not_le, Nat.not_lt, Bool.true_and,
      Bool.false_and, Bool.and_self] <;>
    (try apply getLsbD_ge) <;>
    (try apply (getLsbD_ge _ _ _).symm) <;>
    omega

@[simp] theorem getLsbD_setWidth (m : Nat) (x : BitVec n) (i : Nat) :
    getLsbD (setWidth m x) i = (decide (i < m) && getLsbD x i) := by
  simp [getLsbD, toNat_setWidth, Nat.testBit_mod_two_pow]

@[simp] theorem getMsbD_setWidth {m : Nat} {x : BitVec n} {i : Nat} :
    getMsbD (setWidth m x) i = (decide (m - n ≤ i) && getMsbD x (i + n - m)) := by
  unfold setWidth
  by_cases h : n ≤ m <;> simp only [h]
  · by_cases h' : m - n ≤ i
    <;> simp [h', show i - (m - n) = i + n - m by omega]
  · simp only [show m - n = 0 by omega, getMsbD, getLsbD_setWidth]
    by_cases h' : i < m
    · simp [show m - 1 - i < m by omega, show i + n - m < n by omega,
        show n - 1 - (i + n - m) = m - 1 - i by omega]
      omega
    · simp [h']
      omega

-- This is a simp lemma as there is only a runtime difference between `setWidth'` and `setWidth`,
-- and for verification purposes they are equivalent.
@[simp]
theorem setWidth'_eq {x : BitVec w} (h : w ≤ v) : x.setWidth' h = x.setWidth v := by
  apply eq_of_toNat_eq
  rw [toNat_setWidth, toNat_setWidth']
  rw [Nat.mod_eq_of_lt]
  exact Nat.lt_of_lt_of_le x.isLt (Nat.pow_le_pow_right (Nat.zero_lt_two) h)

@[simp] theorem getMsbD_setWidth_add {x : BitVec w} (h : k ≤ i) :
    (x.setWidth (w + k)).getMsbD i = x.getMsbD (i - k) := by
  by_cases h : w = 0
  · subst h; simp [of_length_zero]
  simp only [getMsbD, getLsbD_setWidth]
  by_cases h₁ : i < w + k <;> by_cases h₂ : i - k < w <;> by_cases h₃ : w + k - 1 - i < w + k
    <;> simp [h₁, h₂, h₃]
  · congr 1
    omega
  all_goals (first | apply getLsbD_ge | apply Eq.symm; apply getLsbD_ge)
    <;> omega

@[simp] theorem cast_setWidth (h : v = v') (x : BitVec w) :
    (x.setWidth v).cast h = x.setWidth v' := by
  subst h
  ext
  simp

@[simp] theorem setWidth_setWidth_of_le (x : BitVec w) (h : k ≤ l) :
    (x.setWidth l).setWidth k = x.setWidth k := by
  ext i
  simp [getElem_setWidth, Fin.is_lt, decide_true, Bool.true_and]
  omega

@[simp] theorem setWidth_cast {x : BitVec w} {h : w = v} : (x.cast h).setWidth k = x.setWidth k := by
  apply eq_of_getLsbD_eq
  simp

theorem msb_setWidth (x : BitVec w) : (x.setWidth v).msb = (decide (0 < v) && x.getLsbD (v - 1)) := by
  rw [msb_eq_getLsbD_last]
  simp only [getLsbD_setWidth]
  cases getLsbD x (v - 1) <;> simp; omega

theorem msb_setWidth' (x : BitVec w) (h : w ≤ v) : (x.setWidth' h).msb = (decide (0 < v) && x.getLsbD (v - 1)) := by
  rw [setWidth'_eq, msb_setWidth]

theorem msb_setWidth'' (x : BitVec w) : (x.setWidth (k + 1)).msb = x.getLsbD k := by
  simp [BitVec.msb, getMsbD]

/-- zero extending a bitvector to width 1 equals the boolean of the lsb. -/
theorem setWidth_one_eq_ofBool_getLsb_zero (x : BitVec w) :
    x.setWidth 1 = BitVec.ofBool (x.getLsbD 0) := by
  ext i h
  simp at h
  simp [getLsbD_setWidth, h]

/-- Zero extending `1#v` to `1#w` equals `1#w` when `v > 0`. -/
theorem setWidth_ofNat_one_eq_ofNat_one_of_lt {v w : Nat} (hv : 0 < v) :
    (BitVec.ofNat v 1).setWidth w = BitVec.ofNat w 1 := by
  ext i h
  simp only [getElem_setWidth, h, decide_true, getLsbD_ofNat, Bool.true_and,
    Bool.and_iff_right_iff_imp, decide_eq_true_eq]
  have hv := (@Nat.testBit_one_eq_true_iff_self_eq_zero i)
  by_cases h : Nat.testBit 1 i = true <;> simp_all

/-- Truncating to width 1 produces a bitvector equal to the least significant bit. -/
theorem setWidth_one {x : BitVec w} :
    x.setWidth 1 = ofBool (x.getLsbD 0) := by
  ext i
  simp [show i = 0 by omega]

@[simp] theorem setWidth_ofNat_of_le (h : v ≤ w) (x : Nat) : setWidth v (BitVec.ofNat w x) = BitVec.ofNat v x := by
  apply BitVec.eq_of_toNat_eq
  simp only [toNat_setWidth, toNat_ofNat]
  rw [Nat.mod_mod_of_dvd]
  exact Nat.pow_dvd_pow_iff_le_right'.mpr h

/--
Iterated `setWidth` agrees with the second `setWidth`
except in the case the first `setWidth` is a non-trivial truncation,
and the second `setWidth` is a non-trivial extension.
-/
-- Note that in the special cases `v = u` or `v = w`,
-- `simp` can discharge the side condition itself.
@[simp] theorem setWidth_setWidth {x : BitVec u} {w v : Nat} (h : ¬ (v < u ∧ v < w)) :
    setWidth w (setWidth v x) = setWidth w x := by
  ext i ih
  have := @lt_of_getLsbD u x i
  by_cases h' : x.getLsbD i = true <;> simp [h'] at * <;> omega

/-! ## extractLsb -/

@[simp]
protected theorem extractLsb_ofFin {n} (x : Fin (2^n)) (hi lo : Nat) :
  extractLsb hi lo (@BitVec.ofFin n x) = .ofNat (hi-lo+1) (x.val >>> lo) := rfl

@[simp]
protected theorem extractLsb_ofNat (x n : Nat) (hi lo : Nat) :
  extractLsb hi lo (BitVec.ofNat n x) = .ofNat (hi - lo + 1) ((x % 2^n) >>> lo) := by
  ext i
  simp [BitVec.ofNat]

@[simp] theorem extractLsb'_toNat (s m : Nat) (x : BitVec n) :
  (extractLsb' s m x).toNat = (x.toNat >>> s) % 2^m := rfl

@[simp] theorem extractLsb_toNat (hi lo : Nat) (x : BitVec n) :
  (extractLsb hi lo x).toNat = (x.toNat >>> lo) % 2^(hi-lo+1) := rfl

@[simp] theorem getElem_extractLsb' {start len : Nat} {x : BitVec n} {i : Nat} (h : i < len) :
    (extractLsb' start len x)[i] = x.getLsbD (start+i) := by
  simp [getElem_eq_testBit_toNat, getLsbD, h]

@[simp] theorem getLsbD_extractLsb' (start len : Nat) (x : BitVec n) (i : Nat) :
    (extractLsb' start len x).getLsbD i = (i < len && x.getLsbD (start+i)) := by
  simp [getLsbD, Nat.lt_succ]

/--
Get the most significant bit after `extractLsb'`. With `extractLsb'`, we extract
a `BitVec len` `x'` with length `len` from `BitVec w` `x`, starting from the
element at position `start`. The function `getMsb` extracts a bit counting from
the most significant bit. Assuming certain conditions,
`(@extractLsbD' w x start len).getMsbD i` is equal to
`@getMsbD w x (w - (start + len - i))`.

Example (w := 10, start := 3, len := 4):

                                |---| = w - (start + len) = 3
                                      |start + len|       = 7
                                            |start|       = 3
                                      | len |             = 4
let x                       =   9 8 7 6 5 4 3 2 1 0
let x' = x.extractLsb' 3 4  =         6 5 4 3
                                      | |
                                      | x'.getMsbD 1 =
                                        x.getMsbD (i := w - (start + len - i) = 10 - (3 + 4 - 1) = 4)
                                      |
                                      x'.getMsbD 0 =
                                      x.getMsbD (i := w - (start + len - i) = 10 - (3 + 4 - 0) = 3)

# Condition 1: `i < len`

The index `i` must be within the range of `len`.

# Condition 2: `start + len - i ≤ w`

If `start + len` is larger than `w`, the high bits at `i` with `w ≤ i` are filled with 0,
meaning that `getMsbD[i] = false` for these `i`.
If `i` is large enough, `getMsbD[i]` is again within the bounds `x`.
The precise condition is:

  `start + len - i ≤ w`

Example (w := 10, start := 7, len := 5):

                                    |= w - (start + len)    = 0
                                |      start + len    |     = 12
                                        |    start    |     = 7
                                |  len  |                   = 5
let x                       =       9 8 7 6 5 4 3 2 1 0
let x' = x.extractLsb' 7 5  =   _ _ 9 8 7
                                |   |
                                |   x'.getMsbD (i := 2) =
                                |   x.getMsbD (i := w - (start + len - i) = 10 - (7 + 5 - 2)) =
                                |   x.getMsbD 0
                                |   ✅ start + len - i ≤ w
                                |        7 + 5 - 2 = 10 ≤ 10
                                |
                                x'.getMsbD (i := 0) =
                                x.getMsbD (i := w - (start + len - i) = 10 - (7 + 5 - 0)) =
                                x.getMsbD (i := w - (start + len - i) = x.getMsbD (i := -2) -- in Nat becomes 0
                                ❌ start + len - i ≤ w
                                     7 + 5 - 0 ≤ w
-/
@[simp] theorem getMsbD_extractLsb' {start len : Nat} {x : BitVec w} {i : Nat} :
    (extractLsb' start len x).getMsbD i =
      (decide (i < len) &&
      (decide (start + len - i ≤ w) &&
      x.getMsbD (w - (start + len - i)))) := by
  rw [getMsbD_eq_getLsbD, getLsbD_extractLsb', getLsbD_eq_getMsbD]
  simp only [bool_to_prop]
  constructor
  · rintro ⟨h₁, h₂, h₃, h₄⟩
    simp [show w - (start + len - i) = w - 1 - (start + (len - 1 - i)) by omega, h₄]
    omega
  · rintro ⟨h₁, h₂, h₃⟩
    simp [show w - 1 - (start + (len - 1 - i)) = w - (start + len - i) by omega, h₃]
    omega

@[simp] theorem msb_extractLsb' {start len : Nat} {x : BitVec w} :
    (extractLsb' start len x).msb =
      (decide (0 < len) &&
      (decide (start + len ≤ w) &&
      x.getMsbD (w - (start + len)))) := by
  simp [BitVec.msb, getMsbD_extractLsb']

@[simp] theorem getElem_extract {hi lo : Nat} {x : BitVec n} {i : Nat} (h : i < hi - lo + 1) :
    (extractLsb hi lo x)[i] = getLsbD x (lo+i) := by
  simp [getElem_eq_testBit_toNat, getLsbD, h]

@[simp] theorem getLsbD_extract (hi lo : Nat) (x : BitVec n) (i : Nat) :
    getLsbD (extractLsb hi lo x) i = (i ≤ (hi-lo) && getLsbD x (lo+i)) := by
  simp [getLsbD, Nat.lt_succ]

@[simp] theorem getLsbD_extractLsb {hi lo : Nat} {x : BitVec n} {i : Nat} :
    (extractLsb hi lo x).getLsbD i = (decide (i < hi - lo + 1) && x.getLsbD (lo + i)) := by
  rw [extractLsb, getLsbD_extractLsb']

@[simp] theorem getMsbD_extractLsb {hi lo : Nat} {x : BitVec w} {i : Nat} :
    (extractLsb hi lo x).getMsbD i =
      (decide (i < hi - lo + 1) &&
      (decide (max hi lo - i < w) &&
      x.getMsbD (w - 1 - (max hi lo - i)))) := by
  rw [getMsbD_eq_getLsbD, getLsbD_extractLsb, getLsbD_eq_getMsbD]
  simp only [bool_to_prop]
  constructor
  · rintro ⟨h₁, h₂, h₃, h₄⟩
    have p : w - 1 - (lo + (hi - lo + 1 - 1 - i)) = w - 1 - (max hi lo - i) := by omega
    rw [p] at h₄
    simp [h₄]
    omega
  · rintro ⟨h₁, h₂, h₃⟩
    have p : w - 1 - (lo + (hi - lo + 1 - 1 - i)) = w - 1 - (max hi lo - i) := by omega
    rw [← p] at h₃
    rw [h₃]
    simp
    omega

@[simp] theorem msb_extractLsb {hi lo : Nat} {x : BitVec w} :
    (extractLsb hi lo x).msb = (decide (max hi lo < w) && x.getMsbD (w - 1 - max hi lo)) := by
  simp [BitVec.msb]

theorem extractLsb'_eq_extractLsb {w : Nat} (x : BitVec w) (start len : Nat) (h : len > 0) :
    x.extractLsb' start len = (x.extractLsb (len - 1 + start) start).cast (by omega) := by
  apply eq_of_toNat_eq
  simp [extractLsb, show len - 1 + 1 = len by omega]

/-- Extracting all the bits of a bitvector is an identity operation. -/
@[simp] theorem extractLsb'_eq_self {x : BitVec w} : x.extractLsb' 0 w = x := by
  apply eq_of_toNat_eq
  simp [extractLsb']

theorem getLsbD_eq_extractLsb' (x : BitVec w) (i : Nat) :
    x.getLsbD i = (x.extractLsb' i 1 == 1#1) := by
  rw [Bool.eq_iff_iff]
  simp [BitVec.eq_of_getLsbD_eq_iff]

theorem getElem_eq_extractLsb' (x : BitVec w) (i : Nat) (h : i < w) :
    x[i] = (x.extractLsb' i 1 == 1#1) := by
  rw [← getLsbD_eq_getElem, getLsbD_eq_extractLsb']

/-! ### allOnes -/

@[simp] theorem toNat_allOnes : (allOnes v).toNat = 2^v - 1 := by
  unfold allOnes
  simp

@[simp] theorem toInt_allOnes : (allOnes w).toInt = if 0 < w then -1 else 0 := by
  norm_cast
  by_cases h : w = 0
  · subst h
    simp
  · have : 1 < 2 ^ w := by simp [h]
    simp [BitVec.toInt]
    omega

@[simp] theorem toFin_allOnes : (allOnes w).toFin = Fin.ofNat' (2^w) (2^w - 1) := by
  ext
  simp

@[simp] theorem getLsbD_allOnes : (allOnes v).getLsbD i = decide (i < v) := by
  simp [allOnes]

@[simp] theorem getMsbD_allOnes : (allOnes v).getMsbD i = decide (i < v) := by
  simp [allOnes]
  omega

@[simp] theorem getElem_allOnes (i : Nat) (h : i < v) : (allOnes v)[i] = true := by
  simp [getElem_eq_testBit_toNat, h]

@[simp] theorem ofFin_add_rev (x : Fin (2^n)) : ofFin (x + x.rev) = allOnes n := by
  ext
  simp only [Fin.rev, getElem_ofFin, getElem_allOnes, Fin.is_lt, decide_true]
  rw [Fin.add_def]
  simp only [Nat.testBit_mod_two_pow, Fin.is_lt, decide_true, Bool.true_and]
  have h : (x : Nat) + (2 ^ n - (x + 1)) = 2 ^ n - 1 := by omega
  rw [h, Nat.testBit_two_pow_sub_one]
  simp
  omega

/-! ### or -/

@[simp] theorem toNat_or (x y : BitVec v) :
    BitVec.toNat (x ||| y) = BitVec.toNat x ||| BitVec.toNat y := rfl

@[simp] theorem toInt_or (x y : BitVec w) :
    BitVec.toInt (x ||| y) = Int.bmod (BitVec.toNat x ||| BitVec.toNat y) (2^w) := by
  rw_mod_cast [Int.bmod_def, BitVec.toInt, toNat_or, Nat.mod_eq_of_lt
    (Nat.or_lt_two_pow (BitVec.isLt x) (BitVec.isLt y))]
  omega

@[simp] theorem toFin_or (x y : BitVec v) :
    BitVec.toFin (x ||| y) = BitVec.toFin x ||| BitVec.toFin y := by
  apply Fin.eq_of_val_eq
  exact (Nat.mod_eq_of_lt <| Nat.or_lt_two_pow x.isLt y.isLt).symm

@[simp] theorem getLsbD_or {x y : BitVec v} : (x ||| y).getLsbD i = (x.getLsbD i || y.getLsbD i) := by
  rw [← testBit_toNat, getLsbD, getLsbD]
  simp

@[simp] theorem getMsbD_or {x y : BitVec w} : (x ||| y).getMsbD i = (x.getMsbD i || y.getMsbD i) := by
  simp only [getMsbD]
  by_cases h : i < w <;> simp [h]

@[simp] theorem getElem_or {x y : BitVec w} {i : Nat} (h : i < w) : (x ||| y)[i] = (x[i] || y[i]) := by
  simp [getElem_eq_testBit_toNat]

@[simp] theorem msb_or {x y : BitVec w} : (x ||| y).msb = (x.msb || y.msb) := by
  simp [BitVec.msb]

@[simp] theorem setWidth_or {x y : BitVec w} :
    (x ||| y).setWidth k = x.setWidth k ||| y.setWidth k := by
  ext i h
  simp [h]

theorem or_assoc (x y z : BitVec w) :
    x ||| y ||| z = x ||| (y ||| z) := by
  ext i
  simp [Bool.or_assoc]
instance : Std.Associative (α := BitVec n) (· ||| ·) := ⟨BitVec.or_assoc⟩

theorem or_comm (x y : BitVec w) :
    x ||| y = y ||| x := by
  ext i
  simp [Bool.or_comm]
instance : Std.Commutative (fun (x y : BitVec w) => x ||| y) := ⟨BitVec.or_comm⟩

@[simp] theorem or_self {x : BitVec w} : x ||| x = x := by
  ext i
  simp

instance : Std.IdempotentOp (α := BitVec n) (· ||| · ) where
  idempotent _ := BitVec.or_self

@[simp] theorem or_zero {x : BitVec w} : x ||| 0#w = x := by
  ext i
  simp

instance : Std.LawfulCommIdentity (α := BitVec n) (· ||| · ) (0#n) where
  right_id _ := BitVec.or_zero

@[simp] theorem zero_or {x : BitVec w} : 0#w ||| x = x := by
  ext i
  simp

@[simp] theorem or_allOnes {x : BitVec w} : x ||| allOnes w = allOnes w := by
  ext i h
  simp [h]

@[simp] theorem allOnes_or {x : BitVec w} : allOnes w ||| x = allOnes w := by
  ext i h
  simp [h]

@[simp]
theorem or_eq_zero_iff {x y : BitVec w} : (x ||| y) = 0#w ↔ x = 0#w ∧ y = 0#w := by
  constructor
  · intro h
    constructor
    all_goals
    · ext i ih
      have := BitVec.eq_of_getElem_eq_iff.mp h i ih
      simp only [getElem_or, getElem_zero, Bool.or_eq_false_iff] at this
      simp [this]
  · intro h
    simp [h]

theorem extractLsb'_or {x y : BitVec w} {start len : Nat} :
   (x ||| y).extractLsb' start len = (x.extractLsb' start len) ||| (y.extractLsb' start len) := by
  ext i hi
  simp [hi]

theorem extractLsb_or {x : BitVec w} {hi lo : Nat} :
   (x ||| y).extractLsb lo hi = (x.extractLsb lo hi) ||| (y.extractLsb lo hi) := by
  ext k hk
  simp [hk, show k ≤ lo - hi by omega]

/-! ### and -/

@[simp] theorem toNat_and (x y : BitVec v) :
    BitVec.toNat (x &&& y) = BitVec.toNat x &&& BitVec.toNat y := rfl

@[simp] theorem toInt_and (x y : BitVec w) :
    BitVec.toInt (x &&& y) = Int.bmod (BitVec.toNat x &&& BitVec.toNat y) (2^w) := by
  rw_mod_cast [Int.bmod_def, BitVec.toInt, toNat_and, Nat.mod_eq_of_lt
    (Nat.and_lt_two_pow x.toNat (BitVec.isLt y))]
  omega

@[simp] theorem toFin_and (x y : BitVec v) :
    BitVec.toFin (x &&& y) = BitVec.toFin x &&& BitVec.toFin y := by
  apply Fin.eq_of_val_eq
  exact (Nat.mod_eq_of_lt <| Nat.and_lt_two_pow _ y.isLt).symm

@[simp] theorem getLsbD_and {x y : BitVec v} : (x &&& y).getLsbD i = (x.getLsbD i && y.getLsbD i) := by
  rw [← testBit_toNat, getLsbD, getLsbD]
  simp

@[simp] theorem getMsbD_and {x y : BitVec w} : (x &&& y).getMsbD i = (x.getMsbD i && y.getMsbD i) := by
  simp only [getMsbD]
  by_cases h : i < w <;> simp [h]

@[simp] theorem getElem_and {x y : BitVec w} {i : Nat} (h : i < w) : (x &&& y)[i] = (x[i] && y[i]) := by
  simp [getElem_eq_testBit_toNat]

@[simp] theorem msb_and {x y : BitVec w} : (x &&& y).msb = (x.msb && y.msb) := by
  simp [BitVec.msb]

@[simp] theorem setWidth_and {x y : BitVec w} :
    (x &&& y).setWidth k = x.setWidth k &&& y.setWidth k := by
  ext i h
  simp [h]

theorem and_assoc (x y z : BitVec w) :
    x &&& y &&& z = x &&& (y &&& z) := by
  ext i
  simp [Bool.and_assoc]
instance : Std.Associative (α := BitVec n) (· &&& ·) := ⟨BitVec.and_assoc⟩

theorem and_comm (x y : BitVec w) :
    x &&& y = y &&& x := by
  ext i
  simp [Bool.and_comm]
instance : Std.Commutative (fun (x y : BitVec w) => x &&& y) := ⟨BitVec.and_comm⟩

@[simp] theorem and_self {x : BitVec w} : x &&& x = x := by
  ext i
  simp

instance : Std.IdempotentOp (α := BitVec n) (· &&& · ) where
  idempotent _ := BitVec.and_self

@[simp] theorem and_zero {x : BitVec w} : x &&& 0#w = 0#w := by
  ext i
  simp

@[simp] theorem zero_and {x : BitVec w} : 0#w &&& x = 0#w := by
  ext i
  simp

@[simp] theorem and_allOnes {x : BitVec w} : x &&& allOnes w = x := by
  ext i h
  simp [h]

instance : Std.LawfulCommIdentity (α := BitVec n) (· &&& · ) (allOnes n) where
  right_id _ := BitVec.and_allOnes

@[simp] theorem allOnes_and {x : BitVec w} : allOnes w &&& x = x := by
  ext i h
  simp [h]

@[simp]
theorem and_eq_allOnes_iff {x y : BitVec w} :
    x &&& y = allOnes w ↔ x = allOnes w ∧ y = allOnes w := by
  constructor
  · intro h
    constructor
    all_goals
    · ext i ih
      have := BitVec.eq_of_getElem_eq_iff.mp h i ih
      simp only [getElem_and, getElem_allOnes, Bool.and_eq_true] at this
      simp [this, ih]
  · intro h
    simp [h]

theorem extractLsb'_and {x y : BitVec w} {start len : Nat} :
   (x &&& y).extractLsb' start len = (x.extractLsb' start len) &&& (y.extractLsb' start len) := by
  ext i hi
  simp [hi]

theorem extractLsb_and {x : BitVec w} {hi lo : Nat} :
   (x &&& y).extractLsb lo hi = (x.extractLsb lo hi) &&& (y.extractLsb lo hi) := by
  ext k hk
  simp [hk, show k ≤ lo - hi by omega]

/-! ### xor -/

@[simp] theorem toNat_xor (x y : BitVec v) :
    BitVec.toNat (x ^^^ y) = BitVec.toNat x ^^^ BitVec.toNat y := rfl

@[simp] theorem toInt_xor (x y : BitVec w) :
    BitVec.toInt (x ^^^ y) = Int.bmod (BitVec.toNat x ^^^ BitVec.toNat y) (2^w) := by
  rw_mod_cast [Int.bmod_def, BitVec.toInt, toNat_xor, Nat.mod_eq_of_lt
    (Nat.xor_lt_two_pow (BitVec.isLt x) (BitVec.isLt y))]
  omega

@[simp] theorem toFin_xor (x y : BitVec v) :
    BitVec.toFin (x ^^^ y) = BitVec.toFin x ^^^ BitVec.toFin y := by
  apply Fin.eq_of_val_eq
  exact (Nat.mod_eq_of_lt <| Nat.xor_lt_two_pow x.isLt y.isLt).symm

@[simp] theorem getLsbD_xor {x y : BitVec v} :
    (x ^^^ y).getLsbD i = ((x.getLsbD i) ^^ (y.getLsbD i)) := by
  rw [← testBit_toNat, getLsbD, getLsbD]
  simp

@[simp] theorem getMsbD_xor {x y : BitVec w} :
    (x ^^^ y).getMsbD i = (x.getMsbD i ^^ y.getMsbD i) := by
  simp only [getMsbD]
  by_cases h : i < w <;> simp [h]

@[simp] theorem getElem_xor {x y : BitVec w} {i : Nat} (h : i < w) : (x ^^^ y)[i] = (x[i] ^^ y[i]) := by
  simp [getElem_eq_testBit_toNat]

@[simp] theorem msb_xor {x y : BitVec w} :
    (x ^^^ y).msb = (x.msb ^^ y.msb) := by
  simp [BitVec.msb]

@[simp] theorem setWidth_xor {x y : BitVec w} :
    (x ^^^ y).setWidth k = x.setWidth k ^^^ y.setWidth k := by
  ext i h
  simp [h]

theorem xor_assoc (x y z : BitVec w) :
    x ^^^ y ^^^ z = x ^^^ (y ^^^ z) := by
  ext i
  simp [Bool.xor_assoc]
instance : Std.Associative (fun (x y : BitVec w) => x ^^^ y) := ⟨BitVec.xor_assoc⟩

theorem xor_comm (x y : BitVec w) :
    x ^^^ y = y ^^^ x := by
  ext i
  simp [Bool.xor_comm]
instance : Std.Commutative (fun (x y : BitVec w) => x ^^^ y) := ⟨BitVec.xor_comm⟩

@[simp] theorem xor_self {x : BitVec w} : x ^^^ x = 0#w := by
  ext i
  simp

@[simp] theorem xor_zero {x : BitVec w} : x ^^^ 0#w = x := by
  ext i
  simp

instance : Std.LawfulCommIdentity (α := BitVec n) (· ^^^ · ) (0#n) where
  right_id _ := BitVec.xor_zero

@[simp] theorem zero_xor {x : BitVec w} : 0#w ^^^ x = x := by
  ext i
  simp

@[simp]
theorem xor_left_inj {x y : BitVec w} (z : BitVec w) : (x ^^^ z = y ^^^ z) ↔ x = y := by
  constructor
  · intro h
    ext i ih
    have := BitVec.eq_of_getElem_eq_iff.mp h i
    simp only [getElem_xor, Bool.xor_left_inj] at this
    exact this ih
  · intro h
    rw [h]

@[simp]
theorem xor_right_inj {x y : BitVec w} (z : BitVec w) : (z ^^^ x = z ^^^ y) ↔ x = y := by
  rw [xor_comm z x, xor_comm z y]
  exact xor_left_inj _

@[simp]
theorem xor_eq_zero_iff {x y : BitVec w} : (x ^^^ y = 0#w) ↔ x = y := by
  constructor
  · intro h
    apply (xor_left_inj y).mp
    rwa [xor_self]
  · intro h
    simp [h]

theorem extractLsb'_xor {x y : BitVec w} {start len : Nat} :
   (x ^^^ y).extractLsb' start len = (x.extractLsb' start len) ^^^ (y.extractLsb' start len) := by
  ext i hi
  simp [hi]

theorem extractLsb_xor {x : BitVec w} {hi lo : Nat} :
   (x ^^^ y).extractLsb lo hi = (x.extractLsb lo hi) ^^^ (y.extractLsb lo hi) := by
  ext k hk
  simp [hk, show k ≤ lo - hi by omega]

/-! ### not -/

theorem not_def {x : BitVec v} : ~~~x = allOnes v ^^^ x := rfl

@[simp, bitvec_to_nat] theorem toNat_not {x : BitVec v} : (~~~x).toNat = 2^v - 1 - x.toNat := by
  rw [Nat.sub_sub, Nat.add_comm, not_def, toNat_xor]
  apply Nat.eq_of_testBit_eq
  intro i
  simp only [toNat_allOnes, Nat.testBit_xor, Nat.testBit_two_pow_sub_one]
  match h : BitVec.toNat x with
  | 0 => simp
  | y+1 =>
    rw [Nat.succ_eq_add_one] at h
    rw [← h]
    rw [Nat.testBit_two_pow_sub_succ (isLt _)]
    · cases w : decide (i < v)
      · simp only [decide_eq_false_iff_not, Nat.not_lt] at w
        simp only [Bool.false_bne, Bool.false_and]
        rw [Nat.testBit_lt_two_pow]
        calc BitVec.toNat x < 2 ^ v := isLt _
          _ ≤ 2 ^ i := Nat.pow_le_pow_right Nat.zero_lt_two w
      · simp

@[simp] theorem toInt_not {x : BitVec w} :
    (~~~x).toInt = Int.bmod (2^w - 1 - x.toNat) (2^w) := by
  rw_mod_cast [BitVec.toInt, BitVec.toNat_not, Int.bmod_def]
  simp [show ((2^w : Nat) : Int) - 1 - x.toNat = ((2^w - 1 - x.toNat) : Nat) by omega]
  rw_mod_cast [Nat.mod_eq_of_lt (by omega)]
  omega

@[simp] theorem ofInt_negSucc_eq_not_ofNat {w n : Nat} :
    BitVec.ofInt w (Int.negSucc n) = ~~~.ofNat w n := by
  simp only [BitVec.ofInt, Int.toNat, Int.ofNat_eq_coe, toNat_eq, toNat_ofNatLT, toNat_not,
    toNat_ofNat]
  cases h : Int.negSucc n % ((2 ^ w : Nat) : Int)
  case ofNat =>
    rw [Int.ofNat_eq_coe, Int.negSucc_emod] at h
    · dsimp only
      omega
    · omega
  case negSucc a =>
    have neg := Int.negSucc_lt_zero a
    have _ : 0 ≤ Int.negSucc n % ((2 ^ w : Nat) : Int) := Int.emod_nonneg _ (by omega)
    omega

@[simp] theorem toFin_not (x : BitVec w) :
    (~~~x).toFin = x.toFin.rev := by
  apply Fin.val_inj.mp
  simp only [val_toFin, toNat_not, Fin.val_rev]
  omega

@[simp] theorem getLsbD_not {x : BitVec v} : (~~~x).getLsbD i = (decide (i < v) && ! x.getLsbD i) := by
  by_cases h' : i < v <;> simp_all [not_def]

@[simp] theorem getMsbD_not {x : BitVec v} :
    (~~~x).getMsbD i = (decide (i < v) && ! x.getMsbD i) := by
  by_cases h' : i < v <;> simp_all [not_def]

@[simp] theorem getElem_not {x : BitVec w} {i : Nat} (h : i < w) : (~~~x)[i] = !x[i] := by
  simp only [getElem_eq_testBit_toNat, toNat_not]
  rw [← Nat.sub_add_eq, Nat.add_comm 1]
  rw [Nat.testBit_two_pow_sub_succ x.isLt]
  simp [h]

@[simp] theorem setWidth_not {x : BitVec w} (_ : k ≤ w) :
    (~~~x).setWidth k = ~~~(x.setWidth k) := by
  ext i h
  simp [h]
  omega

@[simp] theorem not_zero : ~~~(0#n) = allOnes n := by
  ext
  simp

@[simp] theorem not_allOnes : ~~~ allOnes w = 0#w := by
  ext
  simp

@[simp] theorem xor_allOnes {x : BitVec w} : x ^^^ allOnes w = ~~~ x := by
  ext i h
  simp [h]

@[simp] theorem allOnes_xor {x : BitVec w} : allOnes w ^^^ x = ~~~ x := by
  ext i h
  simp [h]

@[simp]
theorem not_not {b : BitVec w} : ~~~(~~~b) = b := by
  ext i h
  simp [h]

@[simp]
protected theorem not_inj {x y : BitVec w} : ~~~x = ~~~y ↔ x = y :=
  ⟨fun h => by rw [← @not_not w x, ← @not_not w y, h], congrArg _⟩

@[simp] theorem and_not_self (x : BitVec n) : x &&& ~~~x = 0 := by
   ext i
   simp_all

theorem not_eq_comm {x y : BitVec w} : ~~~ x = y ↔ x = ~~~ y := by
  constructor
  · intro h
    rw [← h]
    simp
  · intro h
    rw [h]
    simp

theorem getMsb_not {x : BitVec w} :
    (~~~x).getMsbD i = (decide (i < w) && !(x.getMsbD i)) := by simp

@[simp] theorem msb_not {x : BitVec w} : (~~~x).msb = (decide (0 < w) && !x.msb) := by
  simp [BitVec.msb]

/--
Negating `x` and then extracting [start..start+len) is the same as extracting and then negating,
as long as the range [start..start+len) is in bounds.
See that if the index is out-of-bounds, then `extractLsb` will return `false`,
which makes the operation not commute.
-/
theorem extractLsb'_not_of_lt {x : BitVec w} {start len : Nat} (h : start + len < w) :
   (~~~ x).extractLsb' start len = ~~~ (x.extractLsb' start len) := by
  ext i hi
  simp [hi]
  omega

/--
Negating `x` and then extracting [lo:hi] is the same as extracting and then negating.
For the extraction to be well-behaved,
we need the range [lo:hi] to be a valid closed interval inside the bitvector:
1. `lo ≤ hi` for the interval to be a well-formed closed interval.
2. `hi < w`, for the interval to be contained inside the bitvector.
-/
theorem extractLsb_not_of_lt {x : BitVec w} {hi lo : Nat} (hlo : lo ≤ hi) (hhi : hi < w) :
   (~~~ x).extractLsb hi lo = ~~~ (x.extractLsb hi lo) := by
  ext k hk
  simp [hk, show k ≤ hi - lo by omega]
  omega

@[simp]
theorem ne_not_self {a : BitVec w} (h : 0 < w) : a ≠ ~~~a := by
  have : ∃ x, x < w := ⟨w - 1, by omega⟩
  simp [BitVec.eq_of_getElem_eq_iff, this]

@[simp]
theorem not_self_ne {a : BitVec w} (h : 0 < w) : ~~~a ≠ a := by
  rw [ne_comm]
  simp [h]

/-! ### cast -/

@[simp] theorem not_cast {x : BitVec w} (h : w = w') : ~~~(x.cast h) = (~~~x).cast h := by
  ext
  simp_all [lt_of_getLsbD]

@[simp] theorem and_cast {x y : BitVec w} (h : w = w') : x.cast h &&& y.cast h = (x &&& y).cast h := by
  ext
  simp_all [lt_of_getLsbD]

@[simp] theorem or_cast {x y : BitVec w} (h : w = w') : x.cast h ||| y.cast h = (x ||| y).cast h := by
  ext
  simp_all [lt_of_getLsbD]

@[simp] theorem xor_cast {x y : BitVec w} (h : w = w') : x.cast h ^^^ y.cast h = (x ^^^ y).cast h := by
  ext
  simp_all [lt_of_getLsbD]

/-! ### shiftLeft -/

@[simp, bitvec_to_nat] theorem toNat_shiftLeft {x : BitVec v} :
    (x <<< n).toNat = x.toNat <<< n % 2^v :=
  BitVec.toNat_ofNat _ _

@[simp] theorem toInt_shiftLeft {x : BitVec w} :
    (x <<< n).toInt = (x.toNat <<< n : Int).bmod (2^w) := by
  rw [toInt_eq_toNat_bmod, toNat_shiftLeft, Nat.shiftLeft_eq]
  simp

@[simp] theorem toFin_shiftLeft {n : Nat} (x : BitVec w) :
    (x <<< n).toFin = Fin.ofNat' (2^w) (x.toNat <<< n) := rfl

@[simp]
theorem shiftLeft_zero (x : BitVec w) : x <<< 0 = x := by
  apply eq_of_toNat_eq
  simp

@[simp]
theorem zero_shiftLeft (n : Nat) : 0#w <<< n = 0#w := by
  simp [bitvec_to_nat]

@[simp] theorem getLsbD_shiftLeft (x : BitVec m) (n) :
    getLsbD (x <<< n) i = (decide (i < m) && !decide (i < n) && getLsbD x (i - n)) := by
  rw [← testBit_toNat, getLsbD]
  simp only [toNat_shiftLeft, Nat.testBit_mod_two_pow, Nat.testBit_shiftLeft, ge_iff_le]
  -- This step could be a case bashing tactic.
  cases h₁ : decide (i < m) <;> cases h₂ : decide (n ≤ i) <;> cases h₃ : decide (i < n)
  all_goals { simp_all <;> omega }

@[simp] theorem getElem_shiftLeft {x : BitVec m} {n : Nat} (h : i < m) :
    (x <<< n)[i] = (!decide (i < n) && x[i - n]) := by
  rw [getElem_eq_testBit_toNat, getElem_eq_testBit_toNat]
  simp only [toNat_shiftLeft, Nat.testBit_mod_two_pow, Nat.testBit_shiftLeft, ge_iff_le]
  -- This step could be a case bashing tactic.
  cases h₁ : decide (i < m) <;> cases h₂ : decide (n ≤ i) <;> cases h₃ : decide (i < n)
  all_goals { simp_all <;> omega }

theorem shiftLeft_xor_distrib (x y : BitVec w) (n : Nat) :
    (x ^^^ y) <<< n = (x <<< n) ^^^ (y <<< n) := by
  ext i h
  simp only [getElem_shiftLeft, h, decide_true, Bool.true_and, getLsbD_xor]
  by_cases h' : i < n <;> simp [h']

theorem shiftLeft_and_distrib (x y : BitVec w) (n : Nat) :
    (x &&& y) <<< n = (x <<< n) &&& (y <<< n) := by
  ext i h
  simp only [getElem_shiftLeft, h, decide_true, Bool.true_and, getLsbD_and]
  by_cases h' : i < n <;> simp [h']

theorem shiftLeft_or_distrib (x y : BitVec w) (n : Nat) :
    (x ||| y) <<< n = (x <<< n) ||| (y <<< n) := by
  ext i h
  simp only [getElem_shiftLeft, h, decide_true, Bool.true_and, getLsbD_or]
  by_cases h' : i < n <;> simp [h']

@[simp] theorem getMsbD_shiftLeft (x : BitVec w) (i) :
    (x <<< i).getMsbD k = x.getMsbD (k + i) := by
  simp only [getMsbD, getLsbD_shiftLeft]
  by_cases h : w = 0
  · subst h; simp
  have t : w - 1 - k < w := by omega
  simp only [t]
  simp only [decide_true, Nat.sub_sub, Bool.true_and, Nat.add_assoc]
  by_cases h₁ : k < w <;> by_cases h₂ : w - (1 + k) < i <;> by_cases h₃ : k + i < w
    <;> simp only [h₁, h₂, h₃, decide_false, h₂, decide_true, Bool.not_true, Bool.false_and, Bool.and_self,
      Bool.true_and, Bool.false_eq, Bool.false_and, Bool.not_false]
    <;> (first | apply getLsbD_ge | apply Eq.symm; apply getLsbD_ge)
    <;> omega

theorem shiftLeftZeroExtend_eq {x : BitVec w} :
    shiftLeftZeroExtend x n = setWidth (w+n) x <<< n := by
  apply eq_of_toNat_eq
  rw [shiftLeftZeroExtend, setWidth]
  split
  · simp only [toNat_ofNatLT, toNat_shiftLeft, toNat_setWidth']
    rw [Nat.mod_eq_of_lt]
    rw [Nat.shiftLeft_eq, Nat.pow_add]
    exact Nat.mul_lt_mul_of_pos_right x.isLt (Nat.two_pow_pos _)
  · omega

@[simp] theorem getElem_shiftLeftZeroExtend {x : BitVec m} {n : Nat} (h : i < m + n) :
    (shiftLeftZeroExtend x n)[i] = if h' : i < n then false else x[i - n] := by
  rw [shiftLeftZeroExtend_eq]
  simp only [getElem_eq_testBit_toNat, getLsbD_shiftLeft, getLsbD_setWidth]
  cases h₁ : decide (i < n) <;> cases h₂ : decide (i - n < m + n)
    <;> simp_all [h]
    <;> omega

@[simp] theorem getLsbD_shiftLeftZeroExtend (x : BitVec m) (n : Nat) :
    getLsbD (shiftLeftZeroExtend x n) i = ((! decide (i < n)) && getLsbD x (i - n)) := by
  rw [shiftLeftZeroExtend_eq]
  simp only [getLsbD_shiftLeft, getLsbD_setWidth]
  cases h₁ : decide (i < n) <;> cases h₂ : decide (i - n < m + n) <;> cases h₃ : decide (i < m + n)
    <;> simp_all
    <;> (rw [getLsbD_ge]; omega)

@[simp] theorem getMsbD_shiftLeftZeroExtend (x : BitVec m) (n : Nat) :
    getMsbD (shiftLeftZeroExtend x n) i = getMsbD x i := by
  have : m + n - m ≤ i + n := by omega
  have : i + n + m - (m + n) = i := by omega
  simp_all [shiftLeftZeroExtend_eq]

@[simp] theorem msb_shiftLeftZeroExtend (x : BitVec w) (i : Nat) :
    (shiftLeftZeroExtend x i).msb = x.msb := by
  have : w + i - w ≤ i := by omega
  have : i + w - (w + i) = 0 := by omega
  simp_all [shiftLeftZeroExtend_eq, BitVec.msb]

theorem shiftLeft_add {w : Nat} (x : BitVec w) (n m : Nat) :
    x <<< (n + m) = (x <<< n) <<< m := by
  ext i
  simp only [getElem_shiftLeft]
  rw [show x[i - (n + m)] = x[i - m - n] by congr 1; omega]
  cases h₂ : decide (i < m) <;>
  cases h₃ : decide (i - m < w) <;>
  cases h₄ : decide (i - m < n) <;>
  cases h₅ : decide (i < n + m) <;>
    simp at * <;> omega

@[simp]
theorem allOnes_shiftLeft_and_shiftLeft {x : BitVec w} {n : Nat} :
    BitVec.allOnes w <<< n &&& x <<< n = x <<< n := by
  simp [← BitVec.shiftLeft_and_distrib]

@[simp]
theorem allOnes_shiftLeft_or_shiftLeft {x : BitVec w} {n : Nat} :
    BitVec.allOnes w <<< n ||| x <<< n = BitVec.allOnes w <<< n := by
  simp [← shiftLeft_or_distrib]

<<<<<<< HEAD
@[simp] theorem setWidth_shiftLeft_of_le (hi : i ≤ v) (a : BitVec v) (b : Nat) :
    (a <<< b).setWidth i = a.setWidth i <<< b :=
=======
@[simp] theorem setWidth_shiftLeft_of_le {x : BitVec w} {y : Nat} (hi : i ≤ w)  :
    (x <<< y).setWidth i = x.setWidth i <<< y :=
>>>>>>> 6a202f5a
  eq_of_getElem_eq (fun j hj => Bool.eq_iff_iff.2 (by simp; omega))

/-! ### shiftLeft reductions from BitVec to Nat -/

@[simp]
theorem shiftLeft_eq' {x : BitVec w₁} {y : BitVec w₂} : x <<< y = x <<< y.toNat := by rfl

theorem shiftLeft_zero' {x : BitVec w₁} : x <<< 0#w₂ = x := by simp

theorem shiftLeft_shiftLeft' {x : BitVec w₁} {y : BitVec w₂} {z : BitVec w₃} :
    x <<< y <<< z = x <<< (y.toNat + z.toNat) := by
  simp [shiftLeft_add]

theorem getLsbD_shiftLeft' {x : BitVec w₁} {y : BitVec w₂} {i : Nat} :
    (x <<< y).getLsbD i = (decide (i < w₁) && !decide (i < y.toNat) && x.getLsbD (i - y.toNat)) := by
  simp [shiftLeft_eq', getLsbD_shiftLeft]

theorem getElem_shiftLeft' {x : BitVec w₁} {y : BitVec w₂} {i : Nat} (h : i < w₁) :
    (x <<< y)[i] = (!decide (i < y.toNat) && x[i - y.toNat]) := by
  simp

@[simp] theorem shiftLeft_eq_zero {x : BitVec w} {n : Nat} (hn : w ≤ n) : x <<< n = 0#w := by
  ext i hi
  simp [hn, hi]
  omega

theorem shiftLeft_ofNat_eq {x : BitVec w} {k : Nat} : x <<< (BitVec.ofNat w k) = x <<< (k % 2^w) := rfl

/-! ### ushiftRight -/

@[simp, bitvec_to_nat] theorem toNat_ushiftRight (x : BitVec n) (i : Nat) :
    (x >>> i).toNat = x.toNat >>> i := rfl

@[simp] theorem getLsbD_ushiftRight (x : BitVec n) (i j : Nat) :
    getLsbD (x >>> i) j = getLsbD x (i+j) := by
  unfold getLsbD ; simp

@[simp] theorem getElem_ushiftRight (x : BitVec w) (i n : Nat) (h : i < w) :
    (x >>> n)[i] = x.getLsbD (n + i) := by
  simp [getElem_eq_testBit_toNat, toNat_ushiftRight, Nat.testBit_shiftRight, getLsbD]

theorem ushiftRight_xor_distrib (x y : BitVec w) (n : Nat) :
    (x ^^^ y) >>> n = (x >>> n) ^^^ (y >>> n) := by
  ext
  simp

theorem ushiftRight_and_distrib (x y : BitVec w) (n : Nat) :
    (x &&& y) >>> n = (x >>> n) &&& (y >>> n) := by
  ext
  simp

theorem ushiftRight_or_distrib (x y : BitVec w)  (n : Nat) :
    (x ||| y) >>> n = (x >>> n) ||| (y >>> n) := by
  ext
  simp

@[simp]
theorem ushiftRight_zero (x : BitVec w) : x >>> 0 = x := by
  simp [bitvec_to_nat]

@[simp]
theorem zero_ushiftRight {n : Nat} : 0#w >>> n = 0#w := by
  simp [bitvec_to_nat]

/--
Shifting right by `n < w` yields a bitvector whose value is less than `2 ^ (w - n)`.
-/
theorem toNat_ushiftRight_lt (x : BitVec w) (n : Nat) (hn : n ≤ w) :
    (x >>> n).toNat < 2 ^ (w - n) := by
  rw [toNat_ushiftRight, Nat.shiftRight_eq_div_pow, Nat.div_lt_iff_lt_mul]
  · rw [Nat.pow_sub_mul_pow]
    · apply x.isLt
    · apply hn
  · apply Nat.pow_pos (by decide)


/-- Shifting right by `n`, which is larger than the bitwidth `w` produces `0. -/
theorem ushiftRight_eq_zero {x : BitVec w} {n : Nat} (hn : w ≤ n) :
    x >>> n = 0#w := by
  simp only [toNat_eq, toNat_ushiftRight, toNat_ofNat, Nat.zero_mod]
  have : 2^w ≤ 2^n := Nat.pow_le_pow_of_le Nat.one_lt_two hn
  rw [Nat.shiftRight_eq_div_pow, Nat.div_eq_of_lt (by omega)]


/--
Unsigned shift right by at least one bit makes the interpretations of the bitvector as an `Int` or `Nat` agree,
because it makes the value of the bitvector less than or equal to `2^(w-1)`.
-/
theorem toInt_ushiftRight_of_lt {x : BitVec w} {n : Nat} (hn : 0 < n) :
    (x >>> n).toInt = x.toNat >>> n := by
  rw [toInt_eq_toNat_cond]
  simp only [toNat_ushiftRight, ite_eq_left_iff, Nat.not_lt]
  intros h
  by_cases hn : n ≤ w
  · have h1 := Nat.mul_lt_mul_of_pos_left (toNat_ushiftRight_lt x n hn) Nat.two_pos
    simp only [toNat_ushiftRight, Nat.zero_lt_succ, Nat.mul_lt_mul_left] at h1
    have : 2 ^ (w - n).succ ≤ 2^ w := Nat.pow_le_pow_of_le (by decide) (by omega)
    have := show 2 * x.toNat >>> n < 2 ^ w by
      omega
    omega
  · have : x.toNat >>> n = 0 := by
      apply Nat.shiftRight_eq_zero
      have : 2^w ≤ 2^n := Nat.pow_le_pow_of_le (by decide) (by omega)
      omega
    simp [this] at h
    omega

/--
Unsigned shift right by at least one bit makes the interpretations of the bitvector as an `Int` or `Nat` agree,
because it makes the value of the bitvector less than or equal to `2^(w-1)`.
In the case when `n = 0`, then the shift right value equals the integer interpretation.
-/
@[simp]
theorem toInt_ushiftRight {x : BitVec w} {n : Nat} :
    (x >>> n).toInt = if n = 0 then x.toInt else x.toNat >>> n := by
  by_cases hn : n = 0
  · simp [hn]
  · rw [toInt_ushiftRight_of_lt (by omega), toInt_eq_toNat_cond]
    simp [hn]

@[simp]
theorem toFin_ushiftRight {x : BitVec w} {n : Nat} :
    (x >>> n).toFin = x.toFin / (Fin.ofNat' (2^w) (2^n)) := by
  apply Fin.eq_of_val_eq
  by_cases hn : n < w
  · simp [Nat.shiftRight_eq_div_pow, Nat.mod_eq_of_lt (Nat.pow_lt_pow_of_lt Nat.one_lt_two hn)]
  · simp only [Nat.not_lt] at hn
    rw [ushiftRight_eq_zero (by omega)]
    simp [Nat.dvd_iff_mod_eq_zero.mp (Nat.pow_dvd_pow 2 hn)]

@[simp]
theorem getMsbD_ushiftRight {x : BitVec w} {i n : Nat} :
    (x >>> n).getMsbD i = (decide (i < w) && (!decide (i < n) && x.getMsbD (i - n))) := by
  simp only [getMsbD, getLsbD_ushiftRight]
  by_cases h : i < n
  · simp [getLsbD_ge, show w ≤ (n + (w - 1 - i)) by omega]
    omega
  · by_cases h₁ : i < w
    · simp only [h, decide_false, Bool.not_false, show i - n < w by omega, decide_true,
        Bool.true_and]
      congr
      omega
    · simp [h, h₁]

@[simp]
theorem msb_ushiftRight {x : BitVec w} {n : Nat} :
    (x >>> n).msb = (!decide (0 < n) && x.msb) := by
  induction n
  case zero =>
    simp
  case succ nn ih =>
    simp [BitVec.ushiftRight_eq, getMsbD_ushiftRight, BitVec.msb, ih, show nn + 1 > 0 by omega]

<<<<<<< HEAD
@[simp] theorem setWidth_ushiftRight (hi : v ≤ i) (a : BitVec v) (b : Nat):
    (a >>> b).setWidth i = a.setWidth i >>> b := by
=======
@[simp] theorem setWidth_ushiftRight {x : BitVec w} {y : Nat} (hi : w ≤ i) :
    (x >>> y).setWidth i = x.setWidth i >>> y := by
>>>>>>> 6a202f5a
  refine eq_of_getElem_eq (fun j hj => ?_)
  simp only [getElem_setWidth, getLsbD_ushiftRight, getElem_ushiftRight, getLsbD_setWidth,
    Bool.iff_and_self, decide_eq_true_eq]
  intro ha
  have := lt_of_getLsbD ha
  omega

/-! ### ushiftRight reductions from BitVec to Nat -/

@[simp]
theorem ushiftRight_eq' (x : BitVec w₁) (y : BitVec w₂) :
    x >>> y = x >>> y.toNat := by rfl

theorem ushiftRight_ofNat_eq {x : BitVec w} {k : Nat} : x >>> (BitVec.ofNat w k) = x >>> (k % 2^w) := rfl

@[simp]
theorem ushiftRight_self (n : BitVec w) : n >>> n.toNat = 0#w := by
  simp [BitVec.toNat_eq, Nat.shiftRight_eq_div_pow, Nat.lt_two_pow_self, Nat.div_eq_of_lt]

/-! ### sshiftRight -/

theorem sshiftRight_eq {x : BitVec n} {i : Nat} :
    x.sshiftRight i = BitVec.ofInt n (x.toInt >>> i) := by
  apply BitVec.eq_of_toInt_eq
  simp [BitVec.sshiftRight]

/-- if the msb is false, the arithmetic shift right equals logical shift right -/
theorem sshiftRight_eq_of_msb_false {x : BitVec w} {s : Nat} (h : x.msb = false) :
    (x.sshiftRight s) = x >>> s := by
  apply BitVec.eq_of_toNat_eq
  rw [BitVec.sshiftRight_eq, BitVec.toInt_eq_toNat_cond]
  have hxbound : 2 * x.toNat < 2 ^ w := BitVec.msb_eq_false_iff_two_mul_lt.mp h
  simp only [hxbound, ↓reduceIte, Int.natCast_shiftRight, Int.ofNat_eq_coe, ofInt_natCast,
    toNat_ofNat, toNat_ushiftRight]
  replace hxbound : x.toNat >>> s < 2 ^ w := by
    rw [Nat.shiftRight_eq_div_pow]
    exact Nat.lt_of_le_of_lt (Nat.div_le_self ..) x.isLt
  apply Nat.mod_eq_of_lt hxbound

/--
If the msb is `true`, the arithmetic shift right equals negating,
then logical shifting right, then negating again.
The double negation preserves the lower bits that have been shifted,
and the outer negation ensures that the high bits are '1'. -/
theorem sshiftRight_eq_of_msb_true {x : BitVec w} {s : Nat} (h : x.msb = true) :
    (x.sshiftRight s) = ~~~((~~~x) >>> s) := by
  apply BitVec.eq_of_toNat_eq
  rcases w with rfl | w
  · simp [toNat_of_zero_length]
  · rw [BitVec.sshiftRight_eq, BitVec.toInt_eq_toNat_cond]
    have hxbound : (2 * x.toNat ≥ 2 ^ (w + 1)) := BitVec.msb_eq_true_iff_two_mul_ge.mp h
    replace hxbound : ¬ (2 * x.toNat < 2 ^ (w + 1)) := by omega
    simp only [hxbound, ↓reduceIte, toNat_ofInt, toNat_not, toNat_ushiftRight]
    rw [← Int.subNatNat_eq_coe, Int.subNatNat_of_lt (by omega),
        Nat.pred_eq_sub_one, Int.negSucc_shiftRight,
        Int.emod_negSucc, Int.natAbs_ofNat, Nat.succ_eq_add_one,
        Int.subNatNat_of_le (by omega), Int.toNat_ofNat, Nat.mod_eq_of_lt,
        Nat.sub_right_comm]
    omega
    · rw [Nat.shiftRight_eq_div_pow]
      apply Nat.lt_of_le_of_lt (Nat.div_le_self _ _) (by omega)

theorem getLsbD_sshiftRight (x : BitVec w) (s i : Nat) :
    getLsbD (x.sshiftRight s) i =
      (!decide (w ≤ i) && if s + i < w then x.getLsbD (s + i) else x.msb) := by
  rcases hmsb : x.msb with rfl | rfl
  · simp only [sshiftRight_eq_of_msb_false hmsb, getLsbD_ushiftRight, Bool.if_false_right]
    by_cases hi : i ≥ w
    · simp only [hi, decide_true, Bool.not_true, Bool.false_and]
      apply getLsbD_ge
      omega
    · simp only [hi, decide_false, Bool.not_false, Bool.true_and, Bool.iff_and_self,
        decide_eq_true_eq]
      intros hlsb
      apply BitVec.lt_of_getLsbD hlsb
  · by_cases hi : i ≥ w
    · simp [hi]
    · simp only [sshiftRight_eq_of_msb_true hmsb, getLsbD_not, getLsbD_ushiftRight, Bool.not_and,
        Bool.not_not, hi, decide_false, Bool.not_false, Bool.if_true_right, Bool.true_and,
        Bool.and_iff_right_iff_imp, Bool.or_eq_true, Bool.not_eq_true', decide_eq_false_iff_not,
        Nat.not_lt, decide_eq_true_eq]
      omega

theorem getElem_sshiftRight {x : BitVec w} {s i : Nat} (h : i < w) :
    (x.sshiftRight s)[i] = (if h : s + i < w then x[s + i] else x.msb) := by
  rw [← getLsbD_eq_getElem, getLsbD_sshiftRight]
  simp only [show ¬(w ≤ i) by omega, decide_false, Bool.not_false, Bool.true_and]
  by_cases h' : s + i < w <;> simp [h']

theorem sshiftRight_xor_distrib (x y : BitVec w) (n : Nat) :
    (x ^^^ y).sshiftRight n = (x.sshiftRight n) ^^^ (y.sshiftRight n) := by
  ext i
  simp only [getElem_sshiftRight, getElem_xor, msb_xor]
  split
    <;> by_cases w ≤ i
    <;> simp [*]

theorem sshiftRight_and_distrib (x y : BitVec w) (n : Nat) :
    (x &&& y).sshiftRight n = (x.sshiftRight n) &&& (y.sshiftRight n) := by
  ext i
  simp only [getElem_sshiftRight, getElem_and, msb_and]
  split
    <;> by_cases w ≤ i
    <;> simp [*]

theorem sshiftRight_or_distrib (x y : BitVec w) (n : Nat) :
    (x ||| y).sshiftRight n = (x.sshiftRight n) ||| (y.sshiftRight n) := by
  ext i
  simp only [getElem_sshiftRight, getElem_or, msb_or]
  split
    <;> by_cases w ≤ i
    <;> simp [*]


theorem sshiftRight'_ofNat_eq_sshiftRight {x : BitVec w} {k : Nat} : x.sshiftRight' (BitVec.ofNat w k) = x.sshiftRight (k % 2^w) := rfl

/-- The msb after arithmetic shifting right equals the original msb. -/
@[simp]
theorem msb_sshiftRight {n : Nat} {x : BitVec w} :
    (x.sshiftRight n).msb = x.msb := by
  rw [msb_eq_getLsbD_last, getLsbD_sshiftRight, msb_eq_getLsbD_last]
  by_cases hw₀ : w = 0
  · simp [hw₀]
  · simp only [show ¬(w ≤ w - 1) by omega, decide_false, Bool.not_false, Bool.true_and,
      ite_eq_right_iff]
    intros h
    simp [show n = 0 by omega]

@[simp] theorem sshiftRight_zero {x : BitVec w} : x.sshiftRight 0 = x := by
  ext i h
  simp [getElem_sshiftRight, h]

@[simp] theorem zero_sshiftRight {n : Nat} : (0#w).sshiftRight n = 0#w := by
  ext i h
  simp [getElem_sshiftRight, h]

theorem sshiftRight_add {x : BitVec w} {m n : Nat} :
    x.sshiftRight (m + n) = (x.sshiftRight m).sshiftRight n := by
  ext i
  simp [getElem_sshiftRight, getLsbD_sshiftRight, Nat.add_assoc]
  by_cases h₂ : n + i < w
  · simp [h₂]
  · simp only [h₂, ↓reduceIte]
    by_cases h₃ : m + (n + ↑i) < w
    · simp [h₃]
      omega
    · simp [h₃, msb_sshiftRight]

theorem not_sshiftRight {b : BitVec w} :
    ~~~b.sshiftRight n = (~~~b).sshiftRight n := by
  ext i
  simp only [getElem_not, Fin.is_lt, decide_true, getElem_sshiftRight, Bool.not_and, Bool.not_not,
    Bool.true_and, msb_not]
  by_cases h : w ≤ i
  <;> by_cases h' : n + i < w
  <;> by_cases h'' : 0 < w
  <;> simp [h, h', h'']
  <;> omega

@[simp]
theorem not_sshiftRight_not {x : BitVec w} {n : Nat} :
    ~~~((~~~x).sshiftRight n) = x.sshiftRight n := by
  simp [not_sshiftRight]

@[simp]
theorem getMsbD_sshiftRight {x : BitVec w} {i n : Nat} :
    getMsbD (x.sshiftRight n) i = (decide (i < w) && if i < n then x.msb else getMsbD x (i - n)) := by
  simp only [getMsbD, BitVec.getLsbD_sshiftRight]
  by_cases h : i < w
  · simp only [h, decide_true, Bool.true_and]
    by_cases h₁ : w ≤ w - 1 - i
    · simp [h₁]
      omega
    · simp only [h₁, decide_false, Bool.not_false, Bool.true_and]
      by_cases h₂ : i < n
      · simp only [h₂, ↓reduceIte, ite_eq_right_iff]
        omega
      · simp only [show i - n < w by omega, h₂, ↓reduceIte, decide_true, Bool.true_and]
        by_cases h₄ : n + (w - 1 - i) < w <;> (simp only [h₄, ↓reduceIte]; congr; omega)
  · simp [h]

theorem toInt_shiftRight_lt {x : BitVec w} {n : Nat} :
    x.toInt >>> n < 2 ^ (w - 1) := by
  have := @Int.shiftRight_le_of_nonneg x.toInt n
  have := @Int.shiftRight_le_of_nonpos x.toInt n
  have := @BitVec.toInt_lt w x
  have := @Nat.one_le_two_pow (w-1)
  norm_cast at *
  omega

theorem le_toInt_shiftRight {x : BitVec w} {n : Nat} :
    -(2 ^ (w - 1)) ≤ x.toInt >>> n := by
  have := @Int.le_shiftRight_of_nonpos x.toInt n
  have := @Int.le_shiftRight_of_nonneg x.toInt n
  have := @BitVec.le_toInt w x
  have := @Nat.one_le_two_pow (w-1)
  norm_cast at *
  omega

theorem toNat_sshiftRight_of_msb_true {x : BitVec w} {n : Nat} (h : x.msb = true) :
    (x.sshiftRight n).toNat = 2 ^ w - 1 - (2 ^ w - 1 - x.toNat) >>> n := by
  simp [sshiftRight_eq_of_msb_true, h]

theorem toNat_sshiftRight_of_msb_false {x : BitVec w} {n : Nat} (h : x.msb = false) :
    (x.sshiftRight n).toNat = x.toNat >>> n := by
  simp [sshiftRight_eq_of_msb_false, h]

theorem toNat_sshiftRight {x : BitVec w} {n : Nat} :
    (x.sshiftRight n).toNat =
      if x.msb
      then 2 ^ w - 1 - (2 ^ w - 1 - x.toNat) >>> n
      else x.toNat >>> n := by
  by_cases h : x.msb
  · simp [toNat_sshiftRight_of_msb_true, h]
  · rw [Bool.not_eq_true] at h
    simp [toNat_sshiftRight_of_msb_false, h]

theorem toFin_sshiftRight_of_msb_true {x : BitVec w} {n : Nat} (h : x.msb = true) :
    (x.sshiftRight n).toFin = Fin.ofNat' (2^w) (2 ^ w - 1 - (2 ^ w - 1 - x.toNat) >>> n) := by
  apply Fin.eq_of_val_eq
  simp only [val_toFin, toNat_sshiftRight, h, ↓reduceIte, Fin.val_ofNat']
  rw [Nat.mod_eq_of_lt]
  have := x.isLt
  have ineq : ∀ y, 2 ^ w - 1 - y < 2 ^ w := by omega
  exact ineq ((2 ^ w - 1 - x.toNat) >>> n)

theorem toFin_sshiftRight_of_msb_false {x : BitVec w} {n : Nat} (h : x.msb = false) :
    (x.sshiftRight n).toFin = Fin.ofNat' (2^w) (x.toNat >>> n) := by
  apply Fin.eq_of_val_eq
  simp only [val_toFin, toNat_sshiftRight, h, Bool.false_eq_true, ↓reduceIte, Fin.val_ofNat']
  have := Nat.shiftRight_le x.toNat n
  rw [Nat.mod_eq_of_lt (by omega)]

theorem toFin_sshiftRight {x : BitVec w} {n : Nat} :
    (x.sshiftRight n).toFin =
      if x.msb
      then Fin.ofNat' (2^w) (2 ^ w - 1 - (2 ^ w - 1 - x.toNat) >>> n)
      else Fin.ofNat' (2^w) (x.toNat >>> n) := by
  by_cases h : x.msb
  · simp [toFin_sshiftRight_of_msb_true, h]
  · simp [toFin_sshiftRight_of_msb_false, h]

@[simp]
theorem toInt_sshiftRight {x : BitVec w} {n : Nat} :
    (x.sshiftRight n).toInt = x.toInt >>> n := by
  by_cases h : w = 0
  · subst h
    simp [BitVec.eq_nil x]
  · rw [sshiftRight, toInt_ofInt, ←Nat.two_pow_pred_add_two_pow_pred (by omega)]
    have := @toInt_shiftRight_lt w x n
    have := @le_toInt_shiftRight w x n
    norm_cast at *
    exact Int.bmod_eq_self_of_le (by omega) (by omega)

/-! ### sshiftRight reductions from BitVec to Nat -/

@[simp]
theorem sshiftRight_eq' (x : BitVec w) : x.sshiftRight' y = x.sshiftRight y.toNat := rfl

theorem toNat_sshiftRight'_of_msb_true {x y : BitVec w} (h : x.msb = true) :
    (x.sshiftRight' y).toNat = 2 ^ w - 1 - (2 ^ w - 1 - x.toNat) >>> y.toNat := by
  rw [sshiftRight_eq', toNat_sshiftRight_of_msb_true h]

theorem toNat_sshiftRight'_of_msb_false {x y : BitVec w} (h : x.msb = false) :
    (x.sshiftRight' y).toNat = x.toNat >>> y.toNat := by
  rw [sshiftRight_eq', toNat_sshiftRight_of_msb_false h]

theorem toNat_sshiftRight' {x y : BitVec w} :
    (x.sshiftRight' y).toNat =
      if x.msb
      then 2 ^ w - 1 - (2 ^ w - 1 - x.toNat) >>> y.toNat
      else x.toNat >>> y.toNat := by
  rw [sshiftRight_eq', toNat_sshiftRight]

theorem toFin_sshiftRight'_of_msb_true {x y : BitVec w} (h : x.msb = true) :
    (x.sshiftRight' y).toFin = Fin.ofNat' (2^w) (2 ^ w - 1 - (2 ^ w - 1 - x.toNat) >>> y.toNat) := by
  rw [sshiftRight_eq', toFin_sshiftRight_of_msb_true h]

theorem toFin_sshiftRight'_of_msb_false {x y : BitVec w} (h : x.msb = false) :
    (x.sshiftRight' y).toFin = Fin.ofNat' (2^w) (x.toNat >>> y.toNat) := by
  rw [sshiftRight_eq', toFin_sshiftRight_of_msb_false h]

theorem toFin_sshiftRight' {x y : BitVec w} :
    (x.sshiftRight' y).toFin =
      if x.msb
      then Fin.ofNat' (2^w) (2 ^ w - 1 - (2 ^ w - 1 - x.toNat) >>> y.toNat)
      else Fin.ofNat' (2^w) (x.toNat >>> y.toNat) := by
  rw [sshiftRight_eq', toFin_sshiftRight]

theorem toInt_sshiftRight' {x y : BitVec w} :
    (x.sshiftRight' y).toInt = x.toInt >>> y.toNat := by
  rw [sshiftRight_eq', toInt_sshiftRight]

-- This should not be a `@[simp]` lemma as the left hand side is not in simp normal form.
theorem getLsbD_sshiftRight' {x y : BitVec w} {i : Nat} :
    getLsbD (x.sshiftRight' y) i =
      (!decide (w ≤ i) && if y.toNat + i < w then x.getLsbD (y.toNat + i) else x.msb) := by
  simp only [BitVec.sshiftRight', BitVec.getLsbD_sshiftRight]

-- This should not be a `@[simp]` lemma as the left hand side is not in simp normal form.
theorem getElem_sshiftRight' {x y : BitVec w} {i : Nat} (h : i < w) :
    (x.sshiftRight' y)[i] = (if h : y.toNat + i < w then x[y.toNat + i] else x.msb) := by
  simp [show ¬ w ≤ i by omega, getElem_sshiftRight]

theorem getMsbD_sshiftRight' {x y: BitVec w} {i : Nat} :
    (x.sshiftRight y.toNat).getMsbD i =
      (decide (i < w) && if i < y.toNat then x.msb else x.getMsbD (i - y.toNat)) := by
  simp

theorem msb_sshiftRight' {x y: BitVec w} :
    (x.sshiftRight' y).msb = x.msb := by simp

/-! ### signExtend -/

/-- Equation theorem for `Int.sub` when both arguments are `Int.ofNat` -/
private theorem Int.ofNat_sub_ofNat_of_lt {n m : Nat} (hlt : n < m) :
    (n : Int) - (m : Int) = -(↑(m - 1 - n) + 1) := by
  omega

/-- Equation theorem for `Int.mod` -/
private theorem Int.negSucc_emod (m : Nat) (n : Int) :
    -(m + 1) % n = Int.subNatNat (Int.natAbs n) ((m % Int.natAbs n) + 1) := rfl

/-- The sign extension is the same as zero extending when `msb = false`. -/
theorem signExtend_eq_setWidth_of_msb_false {x : BitVec w} {v : Nat} (hmsb : x.msb = false) :
    x.signExtend v = x.setWidth v := by
  ext i
  by_cases hv : i < v
  · simp only [signExtend, getLsbD, getElem_setWidth, hv, decide_true, Bool.true_and, toNat_ofInt,
      BitVec.toInt_eq_msb_cond, hmsb, ↓reduceIte, reduceCtorEq]
    simp [BitVec.testBit_toNat]
  · simp only [getElem_setWidth, hv, decide_false, Bool.false_and]
    omega

/--
The sign extension is a bitwise not, followed by a zero extend, followed by another bitwise not
when `msb = true`. The double bitwise not ensures that the high bits are '1',
and the lower bits are preserved. -/
theorem signExtend_eq_not_setWidth_not_of_msb_true {x : BitVec w} {v : Nat} (hmsb : x.msb = true) :
    x.signExtend v = ~~~((~~~x).setWidth v) := by
  apply BitVec.eq_of_toNat_eq
  simp only [signExtend, BitVec.toInt_eq_msb_cond, toNat_ofInt, toNat_not,
    toNat_setWidth, hmsb, ↓reduceIte]
  norm_cast
  rw [Int.ofNat_sub_ofNat_of_lt, Int.negSucc_emod]
  simp only [Int.natAbs_ofNat, Nat.succ_eq_add_one]
  rw [Int.subNatNat_of_le]
  · rw [Int.toNat_ofNat, Nat.add_comm, Nat.sub_add_eq]
  · apply Nat.le_trans
    · apply Nat.succ_le_of_lt
      apply Nat.mod_lt
      apply Nat.two_pow_pos
    · apply Nat.le_refl
  · omega

theorem getLsbD_signExtend (x  : BitVec w) {v i : Nat} :
    (x.signExtend v).getLsbD i = (decide (i < v) && if i < w then x.getLsbD i else x.msb) := by
  rcases hmsb : x.msb with rfl | rfl
  · rw [signExtend_eq_setWidth_of_msb_false hmsb]
    by_cases (i < v) <;> by_cases (i < w) <;> simp_all <;> omega
  · rw [signExtend_eq_not_setWidth_not_of_msb_true hmsb]
    by_cases (i < v) <;> by_cases (i < w) <;> simp_all <;> omega

theorem getMsbD_signExtend {x : BitVec w} {v i : Nat} :
    (x.signExtend v).getMsbD i =
      (decide (i < v) && if v - w ≤ i then x.getMsbD (i + w - v) else x.msb) := by
  rcases hmsb : x.msb with rfl | rfl
  · simp only [signExtend_eq_setWidth_of_msb_false hmsb, getMsbD_setWidth]
    by_cases h : v - w ≤ i <;> simp [h, getMsbD] <;> omega
  · simp only [signExtend_eq_not_setWidth_not_of_msb_true hmsb, getMsbD_not, getMsbD_setWidth]
    by_cases h : i < v <;> by_cases h' : v - w ≤ i <;> simp [h, h'] <;> omega

theorem getElem_signExtend {x  : BitVec w} {v i : Nat} (h : i < v) :
    (x.signExtend v)[i] = if h : i < w then x[i] else x.msb := by
  simp [←getLsbD_eq_getElem, getLsbD_signExtend, h]

theorem msb_signExtend {x : BitVec w} :
    (x.signExtend v).msb = (decide (0 < v) && if w ≥ v then x.getMsbD (w - v) else x.msb) := by
  by_cases h : w ≥ v
  · simp [h, BitVec.msb, getMsbD_signExtend, show v - w = 0 by omega]
  · simp [h, BitVec.msb, getMsbD_signExtend, show ¬ (v - w = 0) by omega]

/-- Sign extending to a width smaller than the starting width is a truncation. -/
theorem signExtend_eq_setWidth_of_le (x : BitVec w) {v : Nat} (hv : v ≤ w) :
  x.signExtend v = x.setWidth v := by
  ext i h
  simp [getElem_signExtend, show i < w by omega]

@[deprecated signExtend_eq_setWidth_of_le (since := "2025-03-07")]
theorem signExtend_eq_setWidth_of_lt (x : BitVec w) {v : Nat} (hv : v ≤ w) :
  x.signExtend v = x.setWidth v := signExtend_eq_setWidth_of_le x hv

/-- Sign extending to the same bitwidth is a no op. -/
@[simp] theorem signExtend_eq (x : BitVec w) : x.signExtend w = x := by
  rw [signExtend_eq_setWidth_of_le _ (Nat.le_refl _), setWidth_eq]

/-- Sign extending to a larger bitwidth depends on the msb.
If the msb is false, then the result equals the original value.
If the msb is true, then we add a value of `(2^v - 2^w)`, which arises from the sign extension. -/
private theorem toNat_signExtend_of_le (x : BitVec w) {v : Nat} (hv : w ≤ v) :
    (x.signExtend v).toNat = x.toNat + if x.msb then 2^v - 2^w else 0 := by
  apply Nat.eq_of_testBit_eq
  intro i
  have ⟨k, hk⟩ := Nat.exists_eq_add_of_le hv
  rw [hk, testBit_toNat, getLsbD_signExtend, Nat.pow_add, ← Nat.mul_sub_one, Nat.add_comm (x.toNat)]
  by_cases hx : x.msb
  · simp only [hx, Bool.if_true_right, ↓reduceIte,
      Nat.testBit_two_pow_mul_add _ x.isLt,
      testBit_toNat, Nat.testBit_two_pow_sub_one]
    -- Case analysis on i being in the intervals [0..w), [w..w + k), [w+k..∞)
    have hi : i < w ∨ (w ≤ i ∧ i < w + k) ∨ w + k ≤ i := by omega
    rcases hi with hi | hi | hi
    · simp [hi]; omega
    · simp [hi]; omega
    · simp [hi, show ¬ (i < w + k) by omega, show ¬ (i < w) by omega]
      omega
  · simp only [hx, Bool.if_false_right,
      Bool.false_eq_true, ↓reduceIte, Nat.zero_add, testBit_toNat]
    have hi : i < w ∨ (w ≤ i ∧ i < w + k) ∨ w + k ≤ i := by omega
    rcases hi with hi | hi | hi
    · simp [hi]; omega
    · simp [hi]
    · simp [hi, show ¬ (i < w + k) by omega, show ¬ (i < w) by omega, getLsbD_ge x i (by omega)]

/-- Sign extending to a larger bitwidth depends on the msb.
If the msb is false, then the result equals the original value.
If the msb is true, then we add a value of `(2^v - 2^w)`, which arises from the sign extension. -/
theorem toNat_signExtend (x : BitVec w) {v : Nat} :
    (x.signExtend v).toNat = (x.setWidth v).toNat + if x.msb then 2^v - 2^w else 0 := by
  by_cases h : v ≤ w
  · have : 2^v ≤ 2^w := Nat.pow_le_pow_right Nat.two_pos h
    simp [signExtend_eq_setWidth_of_le x h, toNat_setWidth, Nat.sub_eq_zero_of_le this]
  · have : 2^w ≤ 2^v := Nat.pow_le_pow_right Nat.two_pos (by omega)
    rw [toNat_signExtend_of_le x (by omega), toNat_setWidth, Nat.mod_eq_of_lt (by omega)]

/--
If the current width `w` is smaller than the extended width `v`,
then the value when interpreted as an integer does not change.
-/
theorem toInt_signExtend_of_le {x : BitVec w} (h : w ≤ v) :
    (x.signExtend v).toInt = x.toInt := by
  by_cases hlt : w < v
  · rw [toInt_signExtend_of_lt hlt]
  · obtain rfl : w = v := by omega
    simp
where
  toInt_signExtend_of_lt {x : BitVec w} (hv : w < v):
      (x.signExtend v).toInt = x.toInt := by
    simp only [toInt_eq_msb_cond, toNat_signExtend]
    have : (x.signExtend v).msb = x.msb := by
      rw [msb_eq_getLsbD_last, getLsbD_eq_getElem (Nat.sub_one_lt_of_lt hv)]
      simp [getElem_signExtend, Nat.le_sub_one_of_lt hv]
      omega
    have H : 2^w ≤ 2^v := Nat.pow_le_pow_right (by omega) (by omega)
    simp only [this, toNat_setWidth, Int.natCast_add, Int.ofNat_emod, Int.natCast_mul]
    by_cases h : x.msb
    <;> norm_cast
    <;> simp [h, Nat.mod_eq_of_lt (Nat.lt_of_lt_of_le x.isLt H)]
    omega

/--
If the current width `w` is larger than the extended width `v`,
then the value when interpreted as an integer is truncated,
and we compute a modulo by `2^v`.
-/
theorem toInt_signExtend_eq_toNat_bmod_of_le {x : BitVec w} (hv : v ≤ w) :
    (x.signExtend v).toInt = Int.bmod x.toNat (2^v) := by
  simp [signExtend_eq_setWidth_of_le _ hv]

/--
Interpreting the sign extension of `(x : BitVec w)` to width `v`
computes `x % 2^v` (where `%` is the balanced mod). See `toInt_signExtend` for a version stated
in terms of `toInt` instead of `toNat`.
-/
theorem toInt_signExtend_eq_toNat_bmod (x : BitVec w) :
    (x.signExtend v).toInt = Int.bmod x.toNat (2 ^ min v w) := by
  by_cases hv : v ≤ w
  · simp [toInt_signExtend_eq_toNat_bmod_of_le hv, Nat.min_eq_left hv]
  · simp only [Nat.not_le] at hv
    rw [toInt_signExtend_of_le (Nat.le_of_lt hv),
      Nat.min_eq_right (by omega), toInt_eq_toNat_bmod]

theorem toInt_signExtend (x : BitVec w) :
    (x.signExtend v).toInt = x.toInt.bmod (2 ^ min v w) := by
  rw [toInt_signExtend_eq_toNat_bmod, BitVec.toInt_eq_toNat_bmod, Int.bmod_bmod_of_dvd]
  exact Nat.pow_dvd_pow _ (Nat.min_le_right v w)

theorem toInt_signExtend_eq_toInt_bmod_of_le (x : BitVec w) (h : v ≤ w) :
    (x.signExtend v).toInt = x.toInt.bmod (2 ^ v) := by
  rw [BitVec.toInt_signExtend, Nat.min_eq_left h]

/-! ### append -/

theorem append_def (x : BitVec v) (y : BitVec w) :
    x ++ y = (shiftLeftZeroExtend x w ||| setWidth' (Nat.le_add_left w v) y) := rfl

@[simp] theorem toNat_append (x : BitVec m) (y : BitVec n) :
    (x ++ y).toNat = x.toNat <<< n ||| y.toNat :=
  rfl

theorem getLsbD_append {x : BitVec n} {y : BitVec m} :
    getLsbD (x ++ y) i = if i < m then getLsbD y i else getLsbD x (i - m) := by
  simp only [append_def, getLsbD_or, getLsbD_shiftLeftZeroExtend, getLsbD_setWidth']
  by_cases h : i < m
  · simp [h]
  · simp_all [h]

theorem getElem_append {x : BitVec n} {y : BitVec m} (h : i < n + m) :
    (x ++ y)[i] = if h : i < m then y[i] else x[i - m] := by
  simp only [append_def]
  by_cases h' : i < m
  · simp [h']
  · simp [h', show m ≤ i by omega, show i - m < n by omega]

@[simp] theorem getMsbD_append {x : BitVec n} {y : BitVec m} :
    getMsbD (x ++ y) i = if n ≤ i then getMsbD y (i - n) else getMsbD x i := by
  simp only [append_def]
  have : i + m - (n + m) = i - n := by omega
  by_cases h : n ≤ i
  · simp_all
  · simp [h]

theorem msb_append {x : BitVec w} {y : BitVec v} :
    (x ++ y).msb = if w = 0 then y.msb else x.msb := by
  rw [← append_eq, append]
  simp only [msb_or, msb_shiftLeftZeroExtend, msb_setWidth']
  by_cases h : w = 0
  · subst h
    simp [BitVec.msb, getMsbD]
  · have q : 0 < w + v := by omega
    have t : y.getLsbD (w + v - 1) = false := getLsbD_ge _ _ (by omega)
    simp [h, q, t, BitVec.msb, getMsbD]

@[simp] theorem append_zero_width (x : BitVec w) (y : BitVec 0) : x ++ y = x := by
  ext i ih
  rw [getElem_append] -- Why does this not work with `simp [getElem_append]`?
  simp [show i < w by omega]

@[simp] theorem zero_width_append (x : BitVec 0) (y : BitVec v) : x ++ y = y.cast (by omega) := by
  ext i ih
  simp [getElem_append, show i < v by omega]

@[simp] theorem zero_append_zero : 0#v ++ 0#w = 0#(v + w) := by
  ext
  simp [getElem_append]

@[simp] theorem cast_append_right (h : w + v = w + v') (x : BitVec w) (y : BitVec v) :
    (x ++ y).cast h = x ++ y.cast (by omega) := by
  ext
  simp only [getElem_cast, getElem_append]
  split <;> split
  · rfl
  · omega
  · omega
  · congr
    omega

@[simp] theorem cast_append_left (h : w + v = w' + v) (x : BitVec w) (y : BitVec v) :
    (x ++ y).cast h = x.cast (by omega) ++ y := by
  ext
  simp [getElem_append]

theorem setWidth_append {x : BitVec w} {y : BitVec v} :
    (x ++ y).setWidth k = if h : k ≤ v then y.setWidth k else (x.setWidth (k - v) ++ y).cast (by omega) := by
  ext i h
  simp only [getElem_setWidth, h, getLsbD_append, getElem_append]
  split <;> rename_i h₁ <;> split <;> rename_i h₂
  · simp [h]
  · simp [getElem_append, h₁]
  · omega
  · simp [getElem_append, h₁]

@[simp] theorem setWidth_append_of_eq {x : BitVec v} {y : BitVec w} (h : w' = w) :
    setWidth (v' + w') (x ++ y) = setWidth v' x ++ setWidth w' y := by
  subst h
  ext i h'
  simp only [getElem_setWidth, getLsbD_append, getElem_append]
  split
  · simp
  · simp

@[simp] theorem setWidth_cons {x : BitVec w} : (cons a x).setWidth w = x := by
  simp [cons, setWidth_append]

@[simp] theorem not_append {x : BitVec w} {y : BitVec v} : ~~~ (x ++ y) = (~~~ x) ++ (~~~ y) := by
  ext i
  simp only [getElem_not, getElem_append, cond_eq_if]
  split
  · simp_all
  · simp_all

@[simp] theorem and_append {x₁ x₂ : BitVec w} {y₁ y₂ : BitVec v} :
    (x₁ ++ y₁) &&& (x₂ ++ y₂) = (x₁ &&& x₂) ++ (y₁ &&& y₂) := by
  ext i
  simp only [getElem_and, getElem_append]
  split <;> simp

@[simp] theorem or_append {x₁ x₂ : BitVec w} {y₁ y₂ : BitVec v} :
    (x₁ ++ y₁) ||| (x₂ ++ y₂) = (x₁ ||| x₂) ++ (y₁ ||| y₂) := by
  ext i
  simp only [getElem_or, getElem_append]
  split <;> simp

@[simp] theorem xor_append {x₁ x₂ : BitVec w} {y₁ y₂ : BitVec v} :
    (x₁ ++ y₁) ^^^ (x₂ ++ y₂) = (x₁ ^^^ x₂) ++ (y₁ ^^^ y₂) := by
  ext i
  simp only [getElem_xor, getElem_append]
  split <;> simp

theorem shiftRight_add {w : Nat} (x : BitVec w) (n m : Nat) :
    x >>> (n + m) = (x >>> n) >>> m:= by
  ext i
  simp [Nat.add_assoc n m i]

theorem shiftLeft_ushiftRight {x : BitVec w} {n : Nat}:
    x >>> n <<< n = x &&& BitVec.allOnes w <<< n := by
  induction n generalizing x
  case zero =>
    ext; simp
  case succ n ih =>
    rw [BitVec.shiftLeft_add, Nat.add_comm, BitVec.shiftRight_add, ih,
       Nat.add_comm, BitVec.shiftLeft_add, BitVec.shiftLeft_and_distrib]
    ext i h
    by_cases hw : w = 0
    · simp [hw]
    · by_cases hi₂ : i = 0
      · simp [hi₂]
      · simp [Nat.lt_one_iff, hi₂, h, show 1 + (i - 1) = i by omega]

@[simp]
theorem msb_shiftLeft {x : BitVec w} {n : Nat} :
    (x <<< n).msb = x.getMsbD n := by
  simp [BitVec.msb]

/--
A `(x : BitVec v)` set to width `w` equals `(v - w)` zeros,
followed by the low `(min v w) bits of `x`
-/
theorem setWidth_eq_append_extractLsb' {v : Nat} {x : BitVec v} {w : Nat} :
    x.setWidth w = ((0#(w - v)) ++ x.extractLsb' 0 (min v w)).cast (by omega) := by
  ext i hi
  simp only [getElem_cast, getElem_append]
  by_cases hiv : i < v
  · simp [hi]
    omega
  · simp [getLsbD_ge x i (by omega)]

/--
A `(x : BitVec v)` set to a width `w ≥ v` equals `(w - v)` zeros, followed by `x`.
-/
theorem setWidth_eq_append {v : Nat} {x : BitVec v} {w : Nat} (h : v ≤ w) :
    x.setWidth w = ((0#(w - v)) ++ x).cast (by omega) := by
  rw [setWidth_eq_append_extractLsb']
  ext i hi
  simp only [getElem_cast, getElem_append]
  by_cases hiv : i < v
  · simp [hiv]
    omega
  · simp [hiv, getLsbD_ge x i (by omega)]

theorem setWidth_eq_extractLsb' {v : Nat} {x : BitVec v} {w : Nat} (h : w ≤ v) :
    x.setWidth w = x.extractLsb' 0 w := by
  rw [setWidth_eq_append_extractLsb']
  ext i hi
  simp only [getElem_cast, getElem_append]
  by_cases hiv : i < v
  · simp [hi]
    omega
  · simp [getLsbD_ge x i (by omega)]

theorem ushiftRight_eq_extractLsb'_of_lt {x : BitVec w} {n : Nat} (hn : n < w) :
    x >>> n = ((0#n) ++ (x.extractLsb' n (w - n))).cast (by omega) := by
  ext i hi
  simp only [getElem_cast, getElem_append, getElem_zero, getElem_ushiftRight, getElem_extractLsb']
  split
  · simp
  · exact getLsbD_ge x (n+i) (by omega)

theorem shiftLeft_eq_concat_of_lt {x : BitVec w} {n : Nat} (hn : n < w) :
    x <<< n = (x.extractLsb' 0 (w - n) ++ 0#n).cast (by omega) := by
  ext i hi
  simp only [getElem_shiftLeft, getElem_cast, getElem_append, getElem_zero, getElem_extractLsb',
    Nat.zero_add, Bool.if_false_left]
  by_cases hi' : i < n
  · simp [hi']
  · simp [hi', show i - n < w by omega]

/-- Combine adjacent `extractLsb'` operations into a single `extractLsb'`. -/
theorem extractLsb'_append_extractLsb'_eq_extractLsb' {x : BitVec w} (h : start₂ = start₁ + len₁) :
    ((x.extractLsb' start₂ len₂) ++ (x.extractLsb' start₁ len₁)) =
    (x.extractLsb' start₁ (len₁ + len₂)).cast (by omega) := by
  ext i h
  simp only [getElem_append, getElem_extractLsb', dite_eq_ite, getElem_cast, ite_eq_left_iff,
    Nat.not_lt]
  intros hi
  congr 1
  omega

/-- Combine adjacent `~~~ (extractLsb _)'` operations into a single `~~~ (extractLsb _)'`. -/
theorem not_extractLsb'_append_not_extractLsb'_eq_not_extractLsb' {x : BitVec w} (h : start₂ = start₁ + len₁) :
    (~~~ (x.extractLsb' start₂ len₂) ++ ~~~ (x.extractLsb' start₁ len₁)) =
    (~~~ x.extractLsb' start₁ (len₁ + len₂)).cast (by omega) := by
  ext i h
  simp only [getElem_cast, getElem_not, getElem_extractLsb', getElem_append]
  by_cases hi : i < len₁
  · simp [hi]
  · simp only [hi, ↓reduceDIte, Bool.not_eq_eq_eq_not, Bool.not_not]
    congr 1
    omega

/-- A sign extension of `x : BitVec w` equals high bits of either `0` or `1` depending on `x.msb`,
followed by the low bits of `x`. -/
theorem signExtend_eq_append_extractLsb' {w v : Nat} {x : BitVec w} :
    x.signExtend v =
    ((if x.msb then allOnes (v - w) else 0#(v - w)) ++ x.extractLsb' 0 (min w v)).cast (by omega) := by
  ext i hi
  simp only [getElem_cast]
  cases hx : x.msb
  · simp only [hx, signExtend_eq_setWidth_of_msb_false, getElem_setWidth, Bool.false_eq_true,
      ↓reduceIte, getElem_append, getElem_extractLsb', Nat.zero_add, getElem_zero, dite_eq_ite,
      Bool.if_false_right, Bool.iff_and_self, decide_eq_true_eq]
    intros hi
    have hw : i < w := lt_of_getLsbD hi
    omega
  · simp [signExtend_eq_not_setWidth_not_of_msb_true hx, getElem_append, Nat.lt_min, hi]

/-- A sign extension of `x : BitVec w` to a larger bitwidth `v ≥ w`
equals high bits of either `0` or `1` depending on `x.msb`, followed by `x`. -/
theorem signExtend_eq_append_of_le {w v : Nat} {x : BitVec w} (h : w ≤ v) :
    x.signExtend v =
    ((if x.msb then allOnes (v - w) else 0#(v - w)) ++ x).cast (by omega) := by
  ext i hi
  cases hx : x.msb <;>
    simp [getElem_cast, hx, getElem_append, getElem_signExtend]

/--
The 'master theorem' for extracting bits from `(xhi ++ xlo)`,
which performs a case analysis on the start index, length, and the lengths of `xlo, xhi`.
· If the start index is entirely out of the `xlo` bitvector, then grab the bits from `xhi`.
· If the start index is entirely contained in the `xlo` bitvector, then grab the bits from `xlo`.
· If the start index is split between the two bitvectors,
  then append `(w - start)` bits from `xlo` with `(len - (w - start))` bits from xhi.
  Diagramatically:
  ```
                 xhi                      xlo
          (<---------------------](<-------w--------]
  start+len..start:  (<-----len---*------]
  w - start:                      *------*
  len - (w -start):  *------------*
  ```
-/
theorem extractLsb'_append_eq_ite {v w} {xhi : BitVec v} {xlo : BitVec w} {start len : Nat} :
    extractLsb' start len (xhi ++ xlo) =
    if hstart : start < w
    then
      if hlen : start + len < w
      then extractLsb' start len xlo
      else
        (((extractLsb' (start - w) (len - (w - start)) xhi) ++
            extractLsb' start (w - start) xlo)).cast (by omega)
    else
      extractLsb' (start - w) len xhi := by
  by_cases hstart : start < w
  · simp only [hstart, ↓reduceDIte]
    by_cases hlen : start + len < w
    · simp only [hlen, ↓reduceDIte]
      ext i hi
      simp only [getElem_extractLsb', getLsbD_append, ite_eq_left_iff, Nat.not_lt]
      intros hcontra
      omega
    · simp only [hlen, ↓reduceDIte]
      ext i hi
      simp only [getElem_extractLsb', getLsbD_append, getElem_cast,
        getElem_append, dite_eq_ite]
      by_cases hi₂ : start + i < w
      · simp [hi₂, show i < min len w by omega, show i < w - start by omega]
      · simp [hi₂, ↓reduceIte, show ¬i < w - start by omega,
          show start + i - w = start - w + (i - (w - start)) by omega]
  · simp only [hstart, ↓reduceDIte]
    ext i hi
    simp [getElem_extractLsb', getLsbD_append,
      show ¬start + i < w by omega, ↓reduceIte,
      show start + i - w = start - w + i by omega]

/-- Extracting bits `[start..start+len)` from `(xhi ++ xlo)` equals extracting
the bits from `xlo` when `start + len` is within `xlo`.
-/
theorem extractLsb'_append_eq_of_lt {v w} {xhi : BitVec v} {xlo : BitVec w}
    {start len : Nat} (h : start + len < w) :
    extractLsb' start len (xhi ++ xlo) = extractLsb' start len xlo := by
  simp [extractLsb'_append_eq_ite, h]
  omega

/-- Extracting bits `[start..start+len)` from `(xhi ++ xlo)` equals extracting
the bits from `xhi` when `start` is outside `xlo`.
-/
theorem extractLsb'_append_eq_of_le {v w} {xhi : BitVec v} {xlo : BitVec w}
    {start len : Nat} (h : w ≤ start) :
    extractLsb' start len (xhi ++ xlo) = extractLsb' (start - w) len xhi := by
  simp [extractLsb'_append_eq_ite, h, show ¬ start < w by omega]

/-! ### rev -/

theorem getLsbD_rev (x : BitVec w) (i : Fin w) :
    x.getLsbD i.rev = x.getMsbD i := by
  simp only [getLsbD, Fin.val_rev, getMsbD, Fin.is_lt, decide_true, Bool.true_and]
  congr 1
  omega

theorem getElem_rev {x : BitVec w} {i : Fin w}:
    x[i.rev] = x.getMsbD i := by
  simp only [Fin.getElem_fin, Fin.val_rev, getMsbD, Fin.is_lt, decide_true, Bool.true_and]
  congr 1
  omega

theorem getMsbD_rev (x : BitVec w) (i : Fin w) :
    x.getMsbD i.rev = x.getLsbD i := by
  simp only [← getLsbD_rev]
  simp only [Fin.rev]
  congr
  omega

/-! ### cons -/

@[simp] theorem toNat_cons (b : Bool) (x : BitVec w) :
    (cons b x).toNat = (b.toNat <<< w) ||| x.toNat := by
  let ⟨x, _⟩ := x
  simp [cons, toNat_append, toNat_ofBool]

/-- Variant of `toNat_cons` using `+` instead of `|||`. -/
theorem toNat_cons' {x : BitVec w} :
    (cons a x).toNat = (a.toNat <<< w) + x.toNat := by
  simp [cons, Nat.shiftLeft_eq, Nat.mul_comm _ (2^w), Nat.mul_add_lt_is_or, x.isLt]

theorem getLsbD_cons (b : Bool) {n} (x : BitVec n) (i : Nat) :
    getLsbD (cons b x) i = if i = n then b else getLsbD x i := by
  simp only [getLsbD, toNat_cons, Nat.testBit_or, Nat.testBit_shiftLeft, ge_iff_le]
  rcases Nat.lt_trichotomy i n with i_lt_n | i_eq_n | n_lt_i
  · have p1 : ¬(n ≤ i) := by omega
    have p2 : i ≠ n := by omega
    simp [p1, p2]
  · simp only [i_eq_n, ge_iff_le, Nat.le_refl, decide_true, Nat.sub_self, Nat.testBit_zero,
    Bool.true_and, testBit_toNat, getLsbD_ge, Bool.or_false, ↓reduceIte]
    cases b <;> trivial
  · have p1 : i ≠ n := by omega
    have p2 : i - n ≠ 0 := by omega
    simp [p1, p2, Nat.testBit_bool_to_nat]

theorem getElem_cons {b : Bool} {n} {x : BitVec n} {i : Nat} (h : i < n + 1) :
    (cons b x)[i] = if h : i = n then b else x[i] := by
  simp only [getElem_eq_testBit_toNat, toNat_cons, Nat.testBit_or, getLsbD]
  rw [Nat.testBit_shiftLeft]
  rcases Nat.lt_trichotomy i n with i_lt_n | i_eq_n | n_lt_i
  · have p1 : ¬(n ≤ i) := by omega
    have p2 : i ≠ n := by omega
    simp [p1, p2]
  · simp only [i_eq_n, ge_iff_le, Nat.le_refl, decide_true, Nat.sub_self, Nat.testBit_zero,
    Bool.true_and, testBit_toNat, getLsbD_ge, Bool.or_false, ↓reduceIte]
    cases b <;> trivial
  · have p1 : i ≠ n := by omega
    have p2 : i - n ≠ 0 := by omega
    simp [p1, p2, Nat.testBit_bool_to_nat]

@[simp] theorem msb_cons : (cons a x).msb = a := by
  simp [cons, msb_cast, msb_append]

@[simp] theorem getMsbD_cons_zero : (cons a x).getMsbD 0 = a := by
  rw [← BitVec.msb, msb_cons]

@[simp] theorem getMsbD_cons_succ : (cons a x).getMsbD (i + 1) = x.getMsbD i := by
  simp [cons, Nat.le_add_left 1 i]

theorem setWidth_succ (x : BitVec w) :
    setWidth (i+1) x = cons (getLsbD x i) (setWidth i x) := by
  ext j h
  simp only [getElem_setWidth, getElem_cons]
  if j_eq : j = i then
    simp [j_eq]
  else
    have j_lt : j < i := Nat.lt_of_le_of_ne (Nat.le_of_succ_le_succ h) j_eq
    simp [j_eq, j_lt]

@[simp] theorem cons_msb_setWidth (x : BitVec (w+1)) : (cons x.msb (x.setWidth w)) = x := by
  ext i
  simp only [getElem_cons]
  split <;> rename_i h
  · simp [BitVec.msb, getMsbD, h]
  · by_cases h' : i < w
    · simp_all
    · omega

@[deprecated "Use the reverse direction of `cons_msb_setWidth`" (since := "2024-09-23")]
theorem eq_msb_cons_setWidth (x : BitVec (w+1)) : x = (cons x.msb (x.setWidth w)) := by
  simp

@[simp] theorem not_cons (x : BitVec w) (b : Bool) : ~~~(cons b x) = cons (!b) (~~~x) := by
  simp [cons]

@[simp] theorem cons_or_cons (x y : BitVec w) (a b : Bool) :
    (cons a x) ||| (cons b y) = cons (a || b) (x ||| y) := by
  ext i
  simp [cons]

@[simp] theorem cons_and_cons (x y : BitVec w) (a b : Bool) :
    (cons a x) &&& (cons b y) = cons (a && b) (x &&& y) := by
  ext i
  simp [cons]

@[simp] theorem cons_xor_cons (x y : BitVec w) (a b : Bool) :
    (cons a x) ^^^ (cons b y) = cons (a ^^ b) (x ^^^ y) := by
  ext i
  simp [cons]


theorem cons_append (x : BitVec w₁) (y : BitVec w₂) (a : Bool) :
    (cons a x) ++ y = (cons a (x ++ y)).cast (by omega) := by
  apply eq_of_toNat_eq
  simp only [toNat_append, toNat_cons, toNat_cast]
  rw [Nat.shiftLeft_add, Nat.shiftLeft_or_distrib, Nat.or_assoc]

theorem cons_append_append (x : BitVec w₁) (y : BitVec w₂) (z : BitVec w₃) (a : Bool) :
    (cons a x) ++ y ++ z = (cons a (x ++ y ++ z)).cast (by omega) := by
  ext i h
  simp only [cons, getElem_append, getElem_cast, getElem_ofBool, cast_cast, getLsbD_append, getLsbD_cast, getLsbD_ofBool]
  by_cases h₀ : i < w₁ + w₂ + w₃
  · simp only [h₀, ↓reduceIte]
    by_cases h₁ : i < w₃
    · simp [h₁]
    · simp only [h₁, ↓reduceIte]
      by_cases h₂ : i - w₃ < w₂
      · simp [h₂]
      · simp [h₂, show i - w₃ - w₂ < w₁ by omega]
  · simp only [show ¬i - w₃ - w₂ < w₁ by omega, ↓reduceIte, show i - w₃ - w₂ - w₁ = 0 by omega,
      decide_true, Bool.true_and, h₀, show i - (w₁ + w₂ + w₃) = 0 by omega]
    by_cases h₂ : i < w₃
    · simp [h₂]; omega
    · simp [h₂];  omega

/-! ### concat -/

@[simp] theorem toNat_concat (x : BitVec w) (b : Bool) :
    (concat x b).toNat = x.toNat * 2 + b.toNat := by
  apply Nat.eq_of_testBit_eq
  simp only [concat, toNat_append, Nat.shiftLeft_eq, Nat.pow_one, toNat_ofBool, Nat.testBit_or]
  cases b
  · simp
  · rintro (_ | i)
    <;> simp [Nat.add_mod, Nat.add_comm, Nat.add_mul_div_right, Nat.testBit_add_one]

theorem getLsbD_concat (x : BitVec w) (b : Bool) (i : Nat) :
    (concat x b).getLsbD i = if i = 0 then b else x.getLsbD (i - 1) := by
  simp only [concat, getLsbD, toNat_append, toNat_ofBool, Nat.testBit_or, Nat.shiftLeft_eq]
  cases i
  · simp [Nat.mod_eq_of_lt b.toNat_lt]
  · simp [Nat.div_eq_of_lt b.toNat_lt, Nat.testBit_add_one]

theorem getElem_concat (x : BitVec w) (b : Bool) (i : Nat) (h : i < w + 1) :
    (concat x b)[i] = if h : i = 0 then b else x[i - 1] := by
  simp only [concat, getElem_eq_testBit_toNat, getLsbD, toNat_append,
    toNat_ofBool, Nat.testBit_or, Nat.shiftLeft_eq]
  cases i
  · simp [Nat.mod_eq_of_lt b.toNat_lt]
  · simp [Nat.div_eq_of_lt b.toNat_lt, Nat.testBit_add_one]

@[simp] theorem getLsbD_concat_zero : (concat x b).getLsbD 0 = b := by
  simp [getElem_concat]

@[simp] theorem getElem_concat_zero : (concat x b)[0] = b := by
  simp [getElem_concat]

@[simp] theorem getLsbD_concat_succ : (concat x b).getLsbD (i + 1) = x.getLsbD i := by
  simp [getLsbD_concat]

@[simp] theorem getElem_concat_succ {x : BitVec w} {i : Nat} (h : i + 1 < w + 1) :
    (concat x b)[i + 1] = x[i] := by
  simp only [Nat.add_lt_add_iff_right] at h
  simp [getElem_concat, h, getLsbD_eq_getElem]

@[simp]
theorem getMsbD_concat {i w : Nat} {b : Bool} {x : BitVec w} :
    (x.concat b).getMsbD i = if i < w then x.getMsbD i else decide (i = w) && b := by
  simp only [getMsbD_eq_getLsbD, Nat.add_sub_cancel, getLsbD_concat]
  by_cases h₀ : i = w
  · simp [h₀]
  · by_cases h₁ : i < w
    · simp [h₀, h₁, show ¬ w - i = 0 by omega, show i < w + 1 by omega, Nat.sub_sub, Nat.add_comm]
    · simp only [show w - i = 0 by omega, ↓reduceIte, h₁, h₀, decide_false, Bool.false_and,
        Bool.and_eq_false_imp, decide_eq_true_eq]
      intro
      omega

@[simp]
theorem msb_concat {w : Nat} {b : Bool} {x : BitVec w} :
    (x.concat b).msb = if 0 < w then x.msb else b := by
  simp only [BitVec.msb, getMsbD_eq_getLsbD, Nat.zero_lt_succ, decide_true, Nat.add_one_sub_one,
    Nat.sub_zero, Bool.true_and]
  by_cases h₀ : 0 < w
  · simp [getElem_concat, h₀, show ¬ w = 0 by omega, show w - 1 < w by omega]
  · simp [h₀, show w = 0 by omega]

@[simp] theorem toInt_concat (x : BitVec w) (b : Bool) :
    (concat x b).toInt = if w = 0 then -b.toInt else x.toInt * 2 + b.toInt := by
  simp only [BitVec.toInt, toNat_concat]
  cases w
  · cases b <;> simp [eq_nil x]
  · cases b <;> simp <;> omega

@[simp] theorem toFin_concat (x : BitVec w) (b : Bool) :
    (concat x b).toFin = Fin.mk (x.toNat * 2 + b.toNat) (by
      have := Bool.toNat_lt b
      simp [← Nat.two_pow_pred_add_two_pow_pred, Bool.toNat_lt b]
      omega
    ) := by
  simp [← Fin.val_inj]

@[simp] theorem not_concat (x : BitVec w) (b : Bool) : ~~~(concat x b) = concat (~~~x) !b := by
  ext (_ | i) h <;> simp [getLsbD_concat]

@[simp] theorem concat_or_concat (x y : BitVec w) (a b : Bool) :
    (concat x a) ||| (concat y b) = concat (x ||| y) (a || b) := by
  ext (_ | i) h <;> simp [getLsbD_concat]

@[simp] theorem concat_and_concat (x y : BitVec w) (a b : Bool) :
    (concat x a) &&& (concat y b) = concat (x &&& y) (a && b) := by
  ext (_ | i) h <;> simp [getLsbD_concat]

@[simp] theorem concat_xor_concat (x y : BitVec w) (a b : Bool) :
    (concat x a) ^^^ (concat y b) = concat (x ^^^ y) (a ^^ b) := by
  ext (_ | i) h <;> simp [getLsbD_concat]

@[simp] theorem zero_concat_false : concat 0#w false = 0#(w + 1) := by
  ext
  simp [getElem_concat]

/-! ### shiftConcat -/

theorem getLsbD_shiftConcat (x : BitVec w) (b : Bool) (i : Nat) :
    (shiftConcat x b).getLsbD i
    = (decide (i < w) && (if (i = 0) then b else x.getLsbD (i - 1))) := by
  simp only [shiftConcat, getLsbD_setWidth, getLsbD_concat]

theorem getElem_shiftConcat {x : BitVec w} {b : Bool} (h : i < w) :
    (x.shiftConcat b)[i] = if i = 0 then b else x[i-1] := by
  rw [← getLsbD_eq_getElem, getLsbD_shiftConcat, getLsbD_eq_getElem, decide_eq_true h, Bool.true_and]

@[simp]
theorem getElem_shiftConcat_zero {x : BitVec w} (b : Bool) (h : 0 < w) :
    (x.shiftConcat b)[0] = b := by
  simp [getElem_shiftConcat]

@[simp]
theorem getElem_shiftConcat_succ {x : BitVec w} {b : Bool} (h : i + 1 < w) :
    (x.shiftConcat b)[i+1] = x[i] := by
  simp [getElem_shiftConcat]

theorem getLsbD_shiftConcat_eq_decide (x : BitVec w) (b : Bool) (i : Nat) :
    (shiftConcat x b).getLsbD i
    = (decide (i < w) && ((decide (i = 0) && b) || (decide (0 < i) && x.getLsbD (i - 1)))) := by
  simp only [getLsbD_shiftConcat]
  split <;> simp [*, show ((0 < i) ↔ ¬(i = 0)) by omega]

theorem shiftRight_sub_one_eq_shiftConcat (n : BitVec w) (hwn : 0 < wn) :
    n >>> (wn - 1) = (n >>> wn).shiftConcat (n.getLsbD (wn - 1)) := by
  ext i h
  simp only [getElem_ushiftRight, getElem_shiftConcat, h, decide_true, Bool.true_and]
  split
  · simp [*]
  · congr 1; omega

@[simp, bitvec_to_nat]
theorem toNat_shiftConcat {x : BitVec w} {b : Bool} :
    (x.shiftConcat b).toNat
    = (x.toNat <<< 1 + b.toNat) % 2 ^ w  := by
  simp [shiftConcat, Nat.shiftLeft_eq]

/-- `x.shiftConcat b` does not overflow if `x < 2^k` for `k < w`, and so
`x.shiftConcat b |>.toNat = x.toNat * 2 + b.toNat`. -/
theorem toNat_shiftConcat_eq_of_lt {x : BitVec w} {b : Bool} {k : Nat}
    (hk : k < w) (hx : x.toNat < 2 ^ k) :
    (x.shiftConcat b).toNat = x.toNat * 2 + b.toNat := by
  simp only [toNat_shiftConcat, Nat.shiftLeft_eq, Nat.pow_one]
  have : 2 ^ k < 2 ^ w := Nat.pow_lt_pow_of_lt (by omega) (by omega)
  have : 2 ^ k * 2 ≤ 2 ^ w := (Nat.pow_lt_pow_iff_pow_mul_le_pow (by omega)).mp this
  rw [Nat.mod_eq_of_lt (by cases b <;> simp [bitvec_to_nat] <;> omega)]

theorem toNat_shiftConcat_lt_of_lt {x : BitVec w} {b : Bool} {k : Nat}
    (hk : k < w) (hx : x.toNat < 2 ^ k) :
    (x.shiftConcat b).toNat < 2 ^ (k + 1) := by
  rw [toNat_shiftConcat_eq_of_lt hk hx]
  have := Bool.toNat_lt b
  omega

/-! ### add -/

theorem add_def {n} (x y : BitVec n) : x + y = .ofNat n (x.toNat + y.toNat) := rfl

/--
Definition of bitvector addition as a nat.
-/
@[simp, bitvec_to_nat] theorem toNat_add (x y : BitVec w) : (x + y).toNat = (x.toNat + y.toNat) % 2^w := rfl
@[simp] theorem toFin_add (x y : BitVec w) : (x + y).toFin = toFin x + toFin y := rfl
@[simp] theorem ofFin_add (x : Fin (2^n)) (y : BitVec n) :
  .ofFin x + y = .ofFin (x + y.toFin) := rfl
@[simp] theorem add_ofFin (x : BitVec n) (y : Fin (2^n)) :
  x + .ofFin y = .ofFin (x.toFin + y) := rfl

theorem ofNat_add {n} (x y : Nat) : BitVec.ofNat n (x + y) = BitVec.ofNat n x + BitVec.ofNat n y := by
  apply eq_of_toNat_eq
  simp [BitVec.ofNat, Fin.ofNat'_add]

theorem ofNat_add_ofNat {n} (x y : Nat) : BitVec.ofNat n x + BitVec.ofNat n y = BitVec.ofNat n (x + y) :=
  (ofNat_add x y).symm

protected theorem add_assoc (x y z : BitVec n) : x + y + z = x + (y + z) := by
  apply eq_of_toNat_eq ; simp [Nat.add_assoc]
instance : Std.Associative (α := BitVec n) (· + ·) := ⟨BitVec.add_assoc⟩

protected theorem add_comm (x y : BitVec n) : x + y = y + x := by
  simp [add_def, Nat.add_comm]
instance : Std.Commutative (α := BitVec n) (· + ·) := ⟨BitVec.add_comm⟩

@[simp] protected theorem add_zero (x : BitVec n) : x + 0#n = x := by simp [add_def]

@[simp] protected theorem zero_add (x : BitVec n) : 0#n + x = x := by simp [add_def]
instance : Std.LawfulIdentity (α := BitVec n) (· + ·) 0#n where
  left_id := BitVec.zero_add
  right_id := BitVec.add_zero

theorem setWidth_add (x y : BitVec w) (h : i ≤ w) :
    (x + y).setWidth i = x.setWidth i + y.setWidth i := by
  have dvd : 2^i ∣ 2^w := Nat.pow_dvd_pow _ h
  simp [bitvec_to_nat, h, Nat.mod_mod_of_dvd _ dvd]

@[simp, bitvec_to_nat] theorem toInt_add (x y : BitVec w) :
  (x + y).toInt = (x.toInt + y.toInt).bmod (2^w) := by
  simp [toInt_eq_toNat_bmod]

theorem ofInt_add {n} (x y : Int) : BitVec.ofInt n (x + y) =
    BitVec.ofInt n x + BitVec.ofInt n y := by
  apply eq_of_toInt_eq
  simp

@[simp]
theorem shiftLeft_add_distrib {x y : BitVec w} {n : Nat} :
    (x + y) <<< n = x <<< n + y <<< n := by
  induction n
  case zero =>
    simp
  case succ n ih =>
    simp [ih, toNat_eq, Nat.shiftLeft_eq, ← Nat.add_mul]

theorem add_eq_xor {a b : BitVec 1} : a + b = a ^^^ b := by
  have ha : a = 0 ∨ a = 1 := eq_zero_or_eq_one _
  have hb : b = 0 ∨ b = 1 := eq_zero_or_eq_one _
  rcases ha with h | h <;> (rcases hb with h' | h' <;> (simp [h, h']))

/-! ### sub/neg -/

theorem sub_def {n} (x y : BitVec n) : x - y = .ofNat n ((2^n - y.toNat) + x.toNat) := by rfl

@[simp] theorem toNat_sub {n} (x y : BitVec n) :
    (x - y).toNat = (((2^n - y.toNat) + x.toNat) % 2^n) := rfl

@[simp, bitvec_to_nat] theorem toInt_sub {x y : BitVec w} :
    (x - y).toInt = (x.toInt - y.toInt).bmod (2 ^ w) := by
  simp [toInt_eq_toNat_bmod, @Int.ofNat_sub y.toNat (2 ^ w) (by omega)]

-- We prefer this lemma to `toNat_sub` for the `bitvec_to_nat` simp set.
-- For reasons we don't yet understand, unfolding via `toNat_sub` sometimes
-- results in `omega` generating proof terms that are very slow in the kernel.
@[bitvec_to_nat] theorem toNat_sub' {n} (x y : BitVec n) :
    (x - y).toNat = ((x.toNat + (2^n - y.toNat)) % 2^n) := by
  rw [toNat_sub, Nat.add_comm]

@[simp] theorem toFin_sub (x y : BitVec n) : (x - y).toFin = toFin x - toFin y := rfl

theorem ofFin_sub (x : Fin (2^n)) (y : BitVec n) : .ofFin x - y = .ofFin (x - y.toFin) :=
  rfl
theorem sub_ofFin (x : BitVec n) (y : Fin (2^n)) : x - .ofFin y = .ofFin (x.toFin - y) :=
  rfl

-- Remark: we don't use `[simp]` here because simproc` subsumes it for literals.
-- If `x` and `n` are not literals, applying this theorem eagerly may not be a good idea.
theorem ofNat_sub_ofNat {n} (x y : Nat) : BitVec.ofNat n x - BitVec.ofNat n y = .ofNat n ((2^n - y % 2^n) + x) := by
  apply eq_of_toNat_eq
  simp [BitVec.ofNat, Fin.ofNat'_sub]

@[simp] protected theorem sub_zero (x : BitVec n) : x - 0#n = x := by apply eq_of_toNat_eq ; simp

@[simp] protected theorem zero_sub (x : BitVec n) : 0#n - x = -x := rfl

@[simp] protected theorem sub_self (x : BitVec n) : x - x = 0#n := by
  apply eq_of_toNat_eq
  simp only [toNat_sub]
  rw [Nat.add_comm, Nat.add_sub_of_le]
  · simp
  · exact Nat.le_of_lt x.isLt

@[simp, bitvec_to_nat] theorem toNat_neg (x : BitVec n) : (- x).toNat = (2^n - x.toNat) % 2^n := by
  simp [Neg.neg, BitVec.neg]

theorem toNat_neg_of_pos {x : BitVec n} (h : 0#n < x) :
    (- x).toNat = 2^n - x.toNat := by
  change 0 < x.toNat at h
  rw [toNat_neg, Nat.mod_eq_of_lt]
  omega

theorem toInt_neg {x : BitVec w} :
    (-x).toInt = (-x.toInt).bmod (2 ^ w) := by
  rw [← BitVec.zero_sub, toInt_sub]
  simp [BitVec.toInt_ofNat]

theorem ofInt_neg {w : Nat} {n : Int} : BitVec.ofInt w (-n) = -BitVec.ofInt w n :=
  eq_of_toInt_eq (by simp [toInt_neg])

@[simp] theorem toFin_neg (x : BitVec n) :
    (-x).toFin = Fin.ofNat' (2^n) (2^n - x.toNat) :=
  rfl

theorem sub_toAdd {n} (x y : BitVec n) : x - y = x + - y := by
  apply eq_of_toNat_eq
  simp only [toNat_sub, toNat_add, toNat_neg, Nat.add_mod_mod]
  rw [Nat.add_comm]

@[simp] theorem neg_zero (n:Nat) : -BitVec.ofNat n 0 = BitVec.ofNat n 0 := by apply eq_of_toNat_eq ; simp

theorem add_sub_cancel (x y : BitVec w) : x + y - y = x := by
  apply eq_of_toNat_eq
  have y_toNat_le := Nat.le_of_lt y.isLt
  rw [toNat_sub, toNat_add, Nat.add_comm, Nat.mod_add_mod, Nat.add_assoc, ← Nat.add_sub_assoc y_toNat_le,
      Nat.add_sub_cancel_left, Nat.add_mod_right, toNat_mod_cancel]

theorem sub_add_cancel (x y : BitVec w) : x - y + y = x := by
  rw [sub_toAdd, BitVec.add_assoc, BitVec.add_comm _ y,
      ← BitVec.add_assoc, ← sub_toAdd, add_sub_cancel]

theorem eq_sub_iff_add_eq {x y z : BitVec w} : x = z - y ↔ x + y = z := by
  apply Iff.intro <;> intro h
  · simp [h, sub_add_cancel]
  · simp [←h, add_sub_cancel]

theorem sub_eq_iff_eq_add {x y z : BitVec w} : x - y = z ↔ x = z + y := by
  apply Iff.intro <;> intro h
  · simp [← h, sub_add_cancel]
  · simp [h, add_sub_cancel]

theorem negOne_eq_allOnes : -1#w = allOnes w := by
  apply eq_of_toNat_eq
  if g : w = 0 then
    simp [g]
  else
    have q : 1 < 2^w := by simp [g]
    have r : (2^w - 1) < 2^w := by omega
    simp [Nat.mod_eq_of_lt q, Nat.mod_eq_of_lt r]

theorem neg_eq_not_add (x : BitVec w) : -x = ~~~x + 1#w := by
  apply eq_of_toNat_eq
  simp only [toNat_neg, ofNat_eq_ofNat, toNat_add, toNat_not, toNat_ofNat, Nat.add_mod_mod]
  congr
  have hx : x.toNat < 2^w := x.isLt
  rw [Nat.sub_sub, Nat.add_comm 1 x.toNat, ← Nat.sub_sub, Nat.sub_add_cancel (by omega)]

theorem not_eq_neg_add (x : BitVec w) : ~~~ x = -x - 1#w := by
  rw [eq_sub_iff_add_eq, neg_eq_not_add, BitVec.add_comm]

@[simp]
theorem neg_neg {x : BitVec w} : - - x = x := by
  by_cases h : x = 0#w
  · simp [h]
  · simp [bitvec_to_nat, h]

@[simp]
protected theorem neg_inj {x y : BitVec w} : -x = -y ↔ x = y :=
  ⟨fun h => by rw [← @neg_neg w x, ← @neg_neg w y, h], congrArg _⟩

theorem neg_ne_iff_ne_neg {x y : BitVec w} : -x ≠ y ↔ x ≠ -y := by
  constructor
  all_goals
    intro h h'
    subst h'
    simp at h

@[simp]
theorem neg_eq_zero_iff {x : BitVec w} : -x = 0#w ↔ x = 0#w := by
  constructor
  · intro h
    have : - (- x) = - 0 := by simp [h]
    simpa using this
  · intro h
    simp [h]

theorem sub_eq_xor {a b : BitVec 1} : a - b = a ^^^ b := by
  have ha : a = 0 ∨ a = 1 := eq_zero_or_eq_one _
  have hb : b = 0 ∨ b = 1 := eq_zero_or_eq_one _
  rcases ha with h | h <;> (rcases hb with h' | h' <;> (simp [h, h']))

@[simp]
theorem sub_eq_self {x : BitVec 1} : -x = x := by
  have ha : x = 0 ∨ x = 1 := eq_zero_or_eq_one _
  rcases ha with h | h <;> simp [h]

theorem not_neg (x : BitVec w) : ~~~(-x) = x + -1#w := by
  rcases w with _ | w
  · apply Subsingleton.elim
  · rw [BitVec.not_eq_comm]
    apply BitVec.eq_of_toNat_eq
    simp only [BitVec.toNat_neg, BitVec.toNat_not, BitVec.toNat_add, BitVec.toNat_ofNat,
      Nat.add_mod_mod]
    by_cases hx : x.toNat = 0
    · simp [hx]
    · rw [show (_ - 1 % _) = _ by rw [Nat.mod_eq_of_lt (by omega)],
        show _ + (_ - 1) = (x.toNat - 1) + 2^(w + 1) by omega,
        Nat.add_mod_right,
        show (x.toNat - 1) % _ = _ by rw [Nat.mod_eq_of_lt (by omega)],
        show (_ - x.toNat) % _ = _ by rw [Nat.mod_eq_of_lt (by omega)]]
      omega

theorem neg_add {x y : BitVec w} : - (x + y) = - x - y := by
  apply eq_of_toInt_eq
  simp [toInt_neg, toInt_add, Int.neg_add, Int.add_neg_eq_sub]

theorem add_neg_eq_sub {x y : BitVec w} : x + - y = (x - y) := by
  apply eq_of_toInt_eq
  simp [toInt_neg, Int.sub_eq_add_neg]

@[simp]
theorem sub_neg {x y : BitVec w} : x - - y = x + y := by
  apply eq_of_toInt_eq
  simp [toInt_neg, Int.bmod_neg]

theorem neg_sub {x y : BitVec w} : - (x - y) = - x + y := by
 rw [sub_toAdd, neg_add, sub_neg]

/- ### add/sub injectivity -/

@[simp]
protected theorem add_left_inj {x y : BitVec w} (z : BitVec w) : (x + z = y + z) ↔ x = y := by
  apply Iff.intro
  · intro p
    rw [← add_sub_cancel x z, ← add_sub_cancel y z, p]
  · exact congrArg (· + z)

@[simp]
protected theorem add_right_inj {x y : BitVec w} (z : BitVec w) : (z + x = z + y) ↔ x = y := by
  simp [BitVec.add_comm z]

@[simp]
protected theorem sub_left_inj {x y : BitVec w} (z : BitVec w) : (x - z = y - z) ↔ x = y := by
  simp [sub_toAdd]

@[simp]
protected theorem sub_right_inj {x y : BitVec w} (z : BitVec w) : (z - x = z - y) ↔ x = y := by
  simp [sub_toAdd]

/-! ### add self -/

@[simp]
protected theorem add_left_eq_self {x y : BitVec w} : x + y = y ↔ x = 0#w := by
  conv => lhs; rhs; rw [← BitVec.zero_add y]
  exact BitVec.add_left_inj y

@[simp]
protected theorem add_right_eq_self {x y : BitVec w} : x + y = x ↔ y = 0#w := by
  rw [BitVec.add_comm]
  exact BitVec.add_left_eq_self

@[simp]
protected theorem self_eq_add_right {x y : BitVec w} : x = x + y ↔ y = 0#w := by
  rw [Eq.comm]
  exact BitVec.add_right_eq_self

@[simp]
protected theorem self_eq_add_left {x y : BitVec w} : x = y + x ↔ y = 0#w := by
  rw [BitVec.add_comm]
  exact BitVec.self_eq_add_right

/-! ### fill -/

@[simp]
theorem getLsbD_fill {w i : Nat} {v : Bool} :
    (fill w v).getLsbD i = (v && decide (i < w)) := by
  by_cases h : v
  <;> simp [h, BitVec.fill, BitVec.negOne_eq_allOnes]

@[simp]
theorem getMsbD_fill {w i : Nat} {v : Bool} :
    (fill w v).getMsbD i = (v && decide (i < w)) := by
  by_cases h : v
  <;> simp [h, BitVec.fill, BitVec.negOne_eq_allOnes]

@[simp]
theorem getElem_fill {w i : Nat} {v : Bool} (h : i < w) :
    (fill w v)[i] = v := by
  by_cases h : v
  <;> simp [h, BitVec.fill, BitVec.negOne_eq_allOnes]

@[simp]
theorem msb_fill {w : Nat} {v : Bool} :
    (fill w v).msb = (v && decide (0 < w)) := by
  simp [BitVec.msb]

theorem fill_eq {w : Nat} {v : Bool} : fill w v = if v = true then allOnes w else 0#w := by
  by_cases h : v <;> (simp only [h] ; ext ; simp)

@[simp]
theorem fill_true {w : Nat} : fill w true = allOnes w := by
  simp [fill_eq]

@[simp]
theorem fill_false {w : Nat} : fill w false = 0#w := by
  simp [fill_eq]

@[simp] theorem fill_toNat {w : Nat} {v : Bool} :
    (fill w v).toNat = if v = true then 2^w - 1 else 0 := by
  by_cases h : v <;> simp [h]

@[simp] theorem fill_toInt {w : Nat} {v : Bool} :
    (fill w v).toInt = if v = true && 0 < w then -1 else 0 := by
  by_cases h : v <;> simp [h]

@[simp] theorem fill_toFin {w : Nat} {v : Bool} :
    (fill w v).toFin = if v = true then (allOnes w).toFin else Fin.ofNat' (2 ^ w) 0 := by
  by_cases h : v <;> simp [h]

/-! ### mul -/

theorem mul_def {n} {x y : BitVec n} : x * y = (ofFin <| x.toFin * y.toFin) := by rfl

@[simp, bitvec_to_nat] theorem toNat_mul (x y : BitVec n) : (x * y).toNat = (x.toNat * y.toNat) % 2 ^ n := rfl
@[simp] theorem toFin_mul (x y : BitVec n) : (x * y).toFin = (x.toFin * y.toFin) := rfl

protected theorem mul_comm (x y : BitVec w) : x * y = y * x := by
  apply eq_of_toFin_eq; simpa using Fin.mul_comm ..
instance : Std.Commutative (fun (x y : BitVec w) => x * y) := ⟨BitVec.mul_comm⟩

protected theorem mul_assoc (x y z : BitVec w) : x * y * z = x * (y * z) := by
  apply eq_of_toFin_eq; simpa using Fin.mul_assoc ..
instance : Std.Associative (fun (x y : BitVec w) => x * y) := ⟨BitVec.mul_assoc⟩

@[simp] protected theorem mul_one (x : BitVec w) : x * 1#w = x := by
  cases w
  · apply Subsingleton.elim
  · apply eq_of_toNat_eq; simp [Nat.mod_eq_of_lt]

@[simp] protected theorem one_mul (x : BitVec w) : 1#w * x = x := by
  rw [BitVec.mul_comm, BitVec.mul_one]

instance : Std.LawfulCommIdentity (fun (x y : BitVec w) => x * y) (1#w) where
  right_id := BitVec.mul_one

@[simp]
theorem mul_zero {x : BitVec w} : x * 0#w = 0#w := by
  apply eq_of_toNat_eq
  simp [toNat_mul]

@[simp]
theorem zero_mul {x : BitVec w} : 0#w * x = 0#w := by
  apply eq_of_toNat_eq
  simp [toNat_mul]

theorem mul_add {x y z : BitVec w} :
    x * (y + z) = x * y + x * z := by
  apply eq_of_toNat_eq
  simp only [toNat_mul, toNat_add, Nat.add_mod_mod, Nat.mod_add_mod]
  rw [Nat.mul_mod, Nat.mod_mod (y.toNat + z.toNat),
    ← Nat.mul_mod, Nat.mul_add]

theorem mul_succ {x y : BitVec w} : x * (y + 1#w) = x * y + x := by simp [mul_add]
theorem succ_mul {x y : BitVec w} : (x + 1#w) * y = x * y + y := by simp [BitVec.mul_comm, BitVec.mul_add]

theorem mul_two {x : BitVec w} : x * 2#w = x + x := by
  have : 2#w = 1#w + 1#w := by apply BitVec.eq_of_toNat_eq; simp
  simp [this, mul_succ]

theorem two_mul {x : BitVec w} : 2#w * x = x + x := by rw [BitVec.mul_comm, mul_two]

@[simp, bitvec_to_nat] theorem toInt_mul (x y : BitVec w) :
  (x * y).toInt = (x.toInt * y.toInt).bmod (2^w) := by
  simp [toInt_eq_toNat_bmod]

theorem ofInt_mul {n} (x y : Int) : BitVec.ofInt n (x * y) =
    BitVec.ofInt n x * BitVec.ofInt n y := by
  apply eq_of_toInt_eq
  simp

theorem mul_eq_and {a b : BitVec 1} : a * b = a &&& b := by
  have ha : a = 0 ∨ a = 1 := eq_zero_or_eq_one _
  have hb : b = 0 ∨ b = 1 := eq_zero_or_eq_one _
  rcases ha with h | h <;> (rcases hb with h' | h' <;> (simp [h, h']))

@[simp] protected theorem neg_mul (x y : BitVec w) : -x * y = -(x * y) := by
  apply eq_of_toInt_eq
  simp [toInt_neg]

@[simp] protected theorem mul_neg (x y : BitVec w) : x * -y = -(x * y) := by
  rw [BitVec.mul_comm, BitVec.neg_mul, BitVec.mul_comm]

protected theorem neg_mul_neg (x y : BitVec w) : -x * -y = x * y := by simp

protected theorem neg_mul_comm (x y : BitVec w) : -x * y = x * -y := by simp

theorem mul_sub {x y z : BitVec w} :
    x * (y - z) = x * y - x * z := by
  rw [← add_neg_eq_sub, mul_add, BitVec.mul_neg, add_neg_eq_sub]

theorem neg_add_mul_eq_mul_not {x y : BitVec w} :
    - (x + x * y) = x * ~~~ y := by
  rw [neg_add, sub_toAdd, ← BitVec.mul_neg, neg_eq_not_add y, mul_add,
    BitVec.mul_one, BitVec.add_comm, BitVec.add_assoc,
    BitVec.add_right_eq_self, add_neg_eq_sub, BitVec.sub_self]

theorem neg_mul_not_eq_add_mul {x y : BitVec w} :
    - (x * ~~~ y) = x + x * y := by
  rw [not_eq_neg_add, mul_sub, neg_sub, ← BitVec.mul_neg, neg_neg,
    BitVec.mul_one, BitVec.add_comm]

theorem BitVec.neg_eq_neg_one_mul (b : BitVec w) : -b = -1#w * b :=
  BitVec.eq_of_toInt_eq (by simp)

/-! ### le and lt -/

@[bitvec_to_nat] theorem le_def {x y : BitVec n} :
  x ≤ y ↔ x.toNat ≤ y.toNat := Iff.rfl

@[simp] theorem le_ofFin {x : BitVec n} {y : Fin (2^n)} :
  x ≤ BitVec.ofFin y ↔ x.toFin ≤ y := Iff.rfl
@[simp] theorem ofFin_le {x : Fin (2^n)} {y : BitVec n} :
  BitVec.ofFin x ≤ y ↔ x ≤ y.toFin := Iff.rfl
@[simp] theorem ofNat_le_ofNat {n} {x y : Nat} : (BitVec.ofNat n x) ≤ (BitVec.ofNat n y) ↔ x % 2^n ≤ y % 2^n := by
  simp [le_def]

@[bitvec_to_nat] theorem lt_def {x y : BitVec n} :
  x < y ↔ x.toNat < y.toNat := Iff.rfl

@[simp] theorem lt_ofFin {x : BitVec n} {y : Fin (2^n)} :
  x < BitVec.ofFin y ↔ x.toFin < y := Iff.rfl
@[simp] theorem ofFin_lt {x : Fin (2^n)} {y : BitVec n} :
  BitVec.ofFin x < y ↔ x < y.toFin := Iff.rfl
@[simp] theorem ofNat_lt_ofNat {n} {x y : Nat} : BitVec.ofNat n x < BitVec.ofNat n y ↔ x % 2^n < y % 2^n := by
  simp [lt_def]

@[simp] protected theorem not_le {x y : BitVec n} : ¬ x ≤ y ↔ y < x := by
  simp [le_def, lt_def]

@[simp] protected theorem not_lt {x y : BitVec n} : ¬ x < y ↔ y ≤ x := by
  simp [le_def, lt_def]

@[simp] protected theorem le_refl (x : BitVec n) : x ≤ x := by
  simp [le_def]

@[simp] protected theorem lt_irrefl (x : BitVec n) : ¬x < x := by
  simp [lt_def]

protected theorem le_trans {x y z : BitVec n} : x ≤ y → y ≤ z → x ≤ z := by
  simp only [le_def]
  apply Nat.le_trans

protected theorem lt_trans {x y z : BitVec n} : x < y → y < z → x < z := by
  simp only [lt_def]
  apply Nat.lt_trans

protected theorem le_total (x y : BitVec n) : x ≤ y ∨ y ≤ x := by
  simp only [le_def]
  apply Nat.le_total

protected theorem le_antisymm {x y : BitVec n} : x ≤ y → y ≤ x → x = y := by
  simp only [le_def, BitVec.toNat_eq]
  apply Nat.le_antisymm

protected theorem lt_asymm {x y : BitVec n} : x < y → ¬ y < x := by
  simp only [lt_def]
  apply Nat.lt_asymm

protected theorem lt_of_le_ne {x y : BitVec n} : x ≤ y → ¬ x = y → x < y := by
  simp only [lt_def, le_def, BitVec.toNat_eq]
  apply Nat.lt_of_le_of_ne

protected theorem ne_of_lt {x y : BitVec n} : x < y → x ≠ y := by
  simp only [lt_def, ne_eq, toNat_eq]
  apply Nat.ne_of_lt

protected theorem umod_lt (x : BitVec n) {y : BitVec n} : 0 < y → x % y < y := by
  simp only [ofNat_eq_ofNat, lt_def, toNat_ofNat, Nat.zero_mod, umod, toNat_ofNatLT]
  apply Nat.mod_lt

theorem not_lt_iff_le {x y : BitVec w} : (¬ x < y) ↔ y ≤ x := by
  constructor <;>
    (intro h; simp only [lt_def, Nat.not_lt, le_def] at h ⊢; omega)

@[simp]
theorem not_lt_zero {x : BitVec w} : ¬x < 0#w := of_decide_eq_false rfl

@[simp]
theorem le_zero_iff {x : BitVec w} : x ≤ 0#w ↔ x = 0#w := by
  constructor
  · intro h
    have : x ≥ 0 := not_lt_iff_le.mp not_lt_zero
    exact Eq.symm (BitVec.le_antisymm this h)
  · simp_all

@[simp]
theorem lt_one_iff {x : BitVec w} (h : 0 < w) : x < 1#w ↔ x = 0#w := by
  constructor
  · intro h₂
    rw [lt_def, toNat_ofNat, ← Int.ofNat_lt, Int.ofNat_emod, Int.ofNat_one, Int.natCast_pow,
      Int.ofNat_two, @Int.emod_eq_of_lt 1 (2^w) (by omega) (by omega)] at h₂
    simp [toNat_eq, show x.toNat = 0 by omega]
  · simp_all

@[simp]
theorem not_allOnes_lt {x : BitVec w} : ¬allOnes w < x := by
  have : 2^w ≠ 0 := Ne.symm (NeZero.ne' (2^w))
  rw [BitVec.not_lt, le_def, Nat.le_iff_lt_add_one, toNat_allOnes, Nat.sub_one_add_one this]
  exact isLt x

@[simp]
theorem allOnes_le_iff {x : BitVec w} : allOnes w ≤ x ↔ x = allOnes w := by
  constructor
  · intro h
    have : x ≤ allOnes w := not_lt_iff_le.mp not_allOnes_lt
    exact Eq.symm (BitVec.le_antisymm h this)
  · simp_all

@[simp]
theorem lt_allOnes_iff {x : BitVec w} : x < allOnes w ↔ x ≠ allOnes w := by
 have := not_congr (@allOnes_le_iff w x)
 rw [BitVec.not_le] at this
 exact this

/-! ### udiv -/

theorem udiv_def {x y : BitVec n} : x / y = BitVec.ofNat n (x.toNat / y.toNat) := by
  have h : x.toNat / y.toNat < 2 ^ n := Nat.lt_of_le_of_lt (Nat.div_le_self ..) (by omega)
  rw [← udiv_eq]
  simp [udiv, bitvec_to_nat, h, Nat.mod_eq_of_lt]

@[simp]
theorem toFin_udiv {x y : BitVec n} : (x / y).toFin = x.toFin / y.toFin := by
  rfl

@[simp, bitvec_to_nat]
theorem toNat_udiv {x y : BitVec n} : (x / y).toNat = x.toNat / y.toNat := by
  rfl

@[simp]
theorem zero_udiv {x : BitVec w} : (0#w) / x = 0#w := by
  simp [bitvec_to_nat]

@[simp]
theorem udiv_zero {x : BitVec n} : x / 0#n = 0#n := by
  simp [udiv_def]

@[simp]
theorem udiv_one {x : BitVec w} : x / 1#w = x := by
  simp only [udiv_eq, toNat_eq, toNat_udiv, toNat_ofNat]
  cases w
  · simp [eq_nil x]
  · simp

@[simp]
theorem udiv_eq_and {x y : BitVec 1} :
    x / y = (x &&& y) := by
  have hx : x = 0#1 ∨ x = 1#1 := by bv_omega
  have hy : y = 0#1 ∨ y = 1#1 := by bv_omega
  rcases hx with rfl | rfl <;>
    rcases hy with rfl | rfl <;>
      rfl

@[simp]
theorem udiv_self {x : BitVec w} :
    x / x = if x == 0#w then 0#w else 1#w := by
  by_cases h : x = 0#w
  · simp [h]
  · simp only [toNat_eq, toNat_ofNat, Nat.zero_mod] at h
    simp only [udiv_eq, beq_iff_eq, toNat_eq, toNat_ofNat, Nat.zero_mod, h,
      ↓reduceIte, toNat_udiv]
    rw [Nat.div_self (by omega), Nat.mod_eq_of_lt (by omega)]

theorem msb_udiv (x y : BitVec w) :
    (x / y).msb = (x.msb && y == 1#w) := by
  cases msb_x : x.msb
  · suffices x.toNat / y.toNat < 2 ^ (w - 1) by simpa [msb_eq_decide]
    calc
      x.toNat / y.toNat ≤ x.toNat     := by apply Nat.div_le_self
                      _ < 2 ^ (w - 1) := by simpa [msb_eq_decide] using msb_x
  . rcases w with _|w
    · contradiction
    · have : (y == 1#_) = decide (y.toNat = 1) := by
        simp [(· == ·), toNat_eq]
      simp only [this, Bool.true_and]
      match hy : y.toNat with
      | 0 =>
        obtain rfl : y = 0#_ := eq_of_toNat_eq hy
        simp
      | 1 =>
        obtain rfl : y = 1#_ := eq_of_toNat_eq (by simp [hy])
        simpa using msb_x
      | y + 2 =>
        suffices x.toNat / (y + 2) < 2 ^ w by
          simp_all [msb_eq_decide, hy]
        calc
          x.toNat / (y + 2)
            ≤ x.toNat / 2 := by apply Nat.div_add_le_right (by omega)
          _ < 2 ^ w       := by omega

theorem msb_udiv_eq_false_of {x : BitVec w} (h : x.msb = false) (y : BitVec w) :
    (x / y).msb = false := by
  simp [msb_udiv, h]

/--
If `x` is nonnegative (i.e., does not have its msb set),
then `x / y` is nonnegative, thus `toInt` and `toNat` coincide.
-/
theorem toInt_udiv_of_msb {x : BitVec w} (h : x.msb = false) (y : BitVec w) :
    (x / y).toInt = x.toNat / y.toNat := by
  simp [toInt_eq_msb_cond, msb_udiv_eq_false_of h]
  norm_cast

/-! ### umod -/

theorem umod_def {x y : BitVec n} :
    x % y = BitVec.ofNat n (x.toNat % y.toNat) := by
  rw [← umod_eq]
  have h : x.toNat % y.toNat < 2 ^ n := Nat.lt_of_le_of_lt (Nat.mod_le _ _) x.isLt
  simp [umod, bitvec_to_nat, Nat.mod_eq_of_lt h]

@[simp, bitvec_to_nat]
theorem toNat_umod {x y : BitVec n} :
    (x % y).toNat = x.toNat % y.toNat := rfl

@[simp]
theorem toFin_umod {x y : BitVec w} :
    (x % y).toFin = x.toFin % y.toFin := rfl

@[simp]
theorem umod_zero {x : BitVec n} : x % 0#n = x := by
  simp [umod_def]

@[simp]
theorem zero_umod {x : BitVec w} : (0#w) % x = 0#w := by
  simp [bitvec_to_nat]

@[simp]
theorem umod_one {x : BitVec w} : x % (1#w) = 0#w := by
  simp only [toNat_eq, toNat_umod, toNat_ofNat, Nat.zero_mod]
  cases w
  · simp [eq_nil x]
  · simp [Nat.mod_one]

@[simp]
theorem umod_self {x : BitVec w} : x % x = 0#w := by
  simp [bitvec_to_nat]

@[simp]
theorem umod_eq_and {x y : BitVec 1} : x % y = x &&& (~~~y) := by
  have hx : x = 0#1 ∨ x = 1#1 := by bv_omega
  have hy : y = 0#1 ∨ y = 1#1 := by bv_omega
  rcases hx with rfl | rfl <;>
    rcases hy with rfl | rfl <;>
      rfl

theorem umod_eq_of_lt {x y : BitVec w} (h : x < y) :
    x % y = x := by
  apply eq_of_toNat_eq
  simp [Nat.mod_eq_of_lt h]

@[simp]
theorem msb_umod {x y : BitVec w} :
    (x % y).msb = (x.msb && (x < y || y == 0#w)) := by
  rw [msb_eq_decide, toNat_umod]
  cases msb_x : x.msb
  · suffices x.toNat % y.toNat < 2 ^ (w - 1) by simpa
    calc
      x.toNat % y.toNat ≤ x.toNat     := by apply Nat.mod_le
                      _ < 2 ^ (w - 1) := by simpa [msb_eq_decide] using msb_x
  . by_cases hy : y = 0
    · simp_all [msb_eq_decide]
    · suffices 2 ^ (w - 1) ≤ x.toNat % y.toNat ↔ x < y by simp_all
      by_cases x_lt_y : x < y
      . simp_all [Nat.mod_eq_of_lt x_lt_y, msb_eq_decide]
      · suffices x.toNat % y.toNat < 2 ^ (w - 1) by
          simpa [x_lt_y]
        have y_le_x : y.toNat ≤ x.toNat := by
          simpa using x_lt_y
        replace hy : y.toNat ≠ 0 :=
          toNat_ne_iff_ne.mpr hy
        by_cases msb_y : y.toNat < 2 ^ (w - 1)
        · have : x.toNat % y.toNat < y.toNat := Nat.mod_lt _ (by omega)
          omega
        · rcases w with _|w
          · contradiction
          simp only [Nat.add_one_sub_one]
          replace msb_y : 2 ^ w ≤ y.toNat := by
            simpa using msb_y
          have : y.toNat ≤ y.toNat * (x.toNat / y.toNat) := by
              apply Nat.le_mul_of_pos_right
              apply Nat.div_pos y_le_x
              omega
          have : x.toNat % y.toNat ≤ x.toNat - y.toNat := by
            rw [Nat.mod_eq_sub]; omega
          omega

theorem toInt_umod {x y : BitVec w} :
    (x % y).toInt = (x.toNat % y.toNat : Int).bmod (2 ^ w) := by
  simp [toInt_eq_toNat_bmod]

theorem toInt_umod_of_msb {x y : BitVec w} (h : x.msb = false) :
    (x % y).toInt = x.toInt % y.toNat := by
  simp [toInt_eq_msb_cond, h]

/-! ### smtUDiv -/

theorem smtUDiv_eq (x y : BitVec w) : smtUDiv x y = if y = 0#w then allOnes w else x / y := by
  simp [smtUDiv]

@[simp]
theorem smtUDiv_zero {x : BitVec n} : x.smtUDiv 0#n = allOnes n := rfl

/-! ### sdiv -/

/-- Equation theorem for `sdiv` in terms of `udiv`. -/
theorem sdiv_eq (x y : BitVec w) : x.sdiv y =
  match x.msb, y.msb with
  | false, false => udiv x y
  | false, true  =>  - (x.udiv (- y))
  | true,  false => - ((- x).udiv y)
  | true,  true  => (- x).udiv (- y) := by
  rw [BitVec.sdiv]
  rcases x.msb <;> rcases y.msb <;> simp

@[bitvec_to_nat]
theorem toNat_sdiv {x y : BitVec w} : (x.sdiv y).toNat =
    match x.msb, y.msb with
    | false, false => (udiv x y).toNat
    | false, true  =>  (- (x.udiv (- y))).toNat
    | true,  false => (- ((- x).udiv y)).toNat
    | true,  true  => ((- x).udiv (- y)).toNat := by
  simp only [sdiv_eq, toNat_udiv]
  by_cases h : x.msb <;> by_cases h' : y.msb <;> simp [h, h']

@[simp]
theorem zero_sdiv {x : BitVec w} : (0#w).sdiv x = 0#w := by
  simp only [sdiv_eq]
  rcases x.msb with msb | msb <;> simp

@[simp]
theorem sdiv_zero {x : BitVec n} : x.sdiv 0#n = 0#n := by
  simp only [sdiv_eq, msb_zero]
  rcases x.msb with msb | msb <;> apply eq_of_toNat_eq <;> simp

@[simp]
theorem sdiv_one {x : BitVec w} : x.sdiv 1#w = x := by
  simp only [sdiv_eq]
  · by_cases h : w = 1
    · subst h
      rcases x.msb with msb | msb <;> simp
    · rcases x.msb with msb | msb <;> simp [h]

theorem sdiv_eq_and (x y : BitVec 1) : x.sdiv y = x &&& y := by
  have hx : x = 0#1 ∨ x = 1#1 := by bv_omega
  have hy : y = 0#1 ∨ y = 1#1 := by bv_omega
  rcases hx with rfl | rfl <;>
    rcases hy with rfl | rfl <;>
      rfl

@[simp]
theorem sdiv_self {x : BitVec w} :
    x.sdiv x = if x == 0#w then 0#w else 1#w := by
  simp [sdiv_eq]
  · by_cases h : w = 1
    · subst h
      rcases x.msb with msb | msb <;> simp
    · rcases x.msb with msb | msb <;> simp [h]

/-! ### smtSDiv -/

theorem smtSDiv_eq (x y : BitVec w) : smtSDiv x y =
  match x.msb, y.msb with
  | false, false => smtUDiv x y
  | false, true  => -(smtUDiv x (-y))
  | true,  false => -(smtUDiv (-x) y)
  | true,  true  => smtUDiv (-x) (-y) := by
  rw [BitVec.smtSDiv]
  rcases x.msb <;> rcases y.msb <;> simp

@[simp]
theorem smtSDiv_zero {x : BitVec n} : x.smtSDiv 0#n = if x.slt 0#n then 1#n else (allOnes n) := by
  rcases hx : x.msb <;> simp [smtSDiv, slt_zero_iff_msb_cond, hx, ← negOne_eq_allOnes]

/-! ### srem -/

theorem srem_eq (x y : BitVec w) : srem x y =
  match x.msb, y.msb with
  | false, false => x % y
  | false, true  => x % (-y)
  | true,  false => - ((-x) % y)
  | true,  true  => -((-x) % (-y)) := by
  rw [BitVec.srem]
  rcases x.msb <;> rcases y.msb <;> simp

/-! ### smod -/

/-- Equation theorem for `smod` in terms of `umod`. -/
theorem smod_eq (x y : BitVec w) : x.smod y =
  match x.msb, y.msb with
  | false, false => x.umod y
  | false, true =>
    let u := x.umod (- y)
    (if u = 0#w then u else u + y)
  | true, false =>
    let u := umod (- x) y
    (if u = 0#w then u else y - u)
  | true, true => - ((- x).umod (- y)) := by
  rw [BitVec.smod]
  rcases x.msb <;> rcases y.msb <;> simp

@[bitvec_to_nat]
theorem toNat_smod {x y : BitVec w} : (x.smod y).toNat =
    match x.msb, y.msb with
    | false, false => (x.umod y).toNat
    | false, true =>
      let u := x.umod (- y)
      (if u = 0#w then u.toNat else (u + y).toNat)
    | true, false =>
      let u := (-x).umod y
      (if u = 0#w then u.toNat else (y - u).toNat)
    | true, true => (- ((- x).umod (- y))).toNat := by
  simp only [smod_eq, toNat_umod]
  by_cases h : x.msb <;> by_cases h' : y.msb
  <;> by_cases h'' : (-x).umod y = 0#w <;> by_cases h''' : x.umod (-y) = 0#w
  <;> simp only [h, h', h'', h''']
  <;> simp only [umod, toNat_eq, toNat_ofNatLT, toNat_ofNat, Nat.zero_mod] at h'' h'''
  <;> simp [h'', h''']

@[simp]
theorem smod_zero {x : BitVec n} : x.smod 0#n = x := by
  simp only [smod_eq, msb_zero]
  rcases x.msb with msb | msb <;> apply eq_of_toNat_eq
  · simp
  · by_cases h : x = 0#n <;> simp [h]

/-! ### ofBoolList -/

@[simp] theorem getMsbD_ofBoolListBE : (ofBoolListBE bs).getMsbD i = bs.getD i false := by
  induction bs generalizing i <;> cases i <;> simp_all [ofBoolListBE]

@[simp] theorem getLsbD_ofBoolListBE :
    (ofBoolListBE bs).getLsbD i = (decide (i < bs.length) && bs.getD (bs.length - 1 - i) false) := by
  simp [getLsbD_eq_getMsbD]

@[simp] theorem getElem_ofBoolListBE (h : i < bs.length) :
    (ofBoolListBE bs)[i] = bs[bs.length - 1 - i] := by
  rw [← getLsbD_eq_getElem, getLsbD_ofBoolListBE]
  simp only [h, decide_true, List.getD_eq_getElem?_getD, Bool.true_and]
  rw [List.getElem?_eq_getElem (by omega)]
  simp

@[simp] theorem getLsb_ofBoolListLE : (ofBoolListLE bs).getLsbD i = bs.getD i false := by
  induction bs generalizing i <;> cases i <;> simp_all [ofBoolListLE]

@[simp] theorem getMsbD_ofBoolListLE :
    (ofBoolListLE bs).getMsbD i = (decide (i < bs.length) && bs.getD (bs.length - 1 - i) false) := by
  simp [getMsbD_eq_getLsbD]

/-! # Rotate Left -/

/--`rotateLeft` is defined in terms of left and right shifts. -/
theorem rotateLeft_def {x : BitVec w} {r : Nat} :
    x.rotateLeft r = (x <<< (r % w)) ||| (x >>> (w - r % w)) := by
  simp only [rotateLeft, rotateLeftAux]

/-- `rotateLeft` is invariant under `mod` by the bitwidth. -/
@[simp]
theorem rotateLeft_mod_eq_rotateLeft {x : BitVec w} {r : Nat} :
    x.rotateLeft (r % w) = x.rotateLeft r := by
  simp only [rotateLeft, Nat.mod_mod]

/-- `rotateLeft` equals the bit fiddling definition of `rotateLeftAux` when the rotation amount is
smaller than the bitwidth. -/
theorem rotateLeft_eq_rotateLeftAux_of_lt {x : BitVec w} {r : Nat} (hr : r < w) :
    x.rotateLeft r = x.rotateLeftAux r := by
  simp only [rotateLeft, Nat.mod_eq_of_lt hr]


/--
Accessing bits in `x.rotateLeft r` the range `[0, r)` is equal to
accessing bits `x` in the range `[w - r, w)`.

Proof by example:
Let x := <6 5 4 3 2 1 0> : BitVec 7.
x.rotateLeft 2 = (<6 5 | 4 3 2 1 0>).rotateLeft 2 = <3 2 1 0 | 6 5>

(x.rotateLeft 2).getLsbD ⟨i, i < 2⟩
= <3 2 1 0 | 6 5>.getLsbD ⟨i, i < 2⟩
= <6 5>[i]
= <6 5 | 4 3 2 1 0>[i + len(<4 3 2 1 0>)]
= <6 5 | 4 3 2 1 0>[i + 7 - 2]
-/
theorem getLsbD_rotateLeftAux_of_le {x : BitVec w} {r : Nat} {i : Nat} (hi : i < r) :
    (x.rotateLeftAux r).getLsbD i = x.getLsbD (w - r + i) := by
  rw [rotateLeftAux, getLsbD_or, getLsbD_ushiftRight]
  simp; omega

/--
Accessing bits in `x.rotateLeft r` the range `[r, w)` is equal to
accessing bits `x` in the range `[0, w - r)`.

Proof by example:
Let x := <6 5 4 3 2 1 0> : BitVec 7.
x.rotateLeft 2 = (<6 5 | 4 3 2 1 0>).rotateLeft 2 = <3 2 1 0 | 6 5>

(x.rotateLeft 2).getLsbD ⟨i, i ≥ 2⟩
= <3 2 1 0 | 6 5>.getLsbD ⟨i, i ≥ 2⟩
= <3 2 1 0>[i - 2]
= <6 5 | 3 2 1 0>[i - 2]

Intuitively, grab the full width (7), then move the marker `|` by `r` to the right `(-2)`
Then, access the bit at `i` from the right `(+i)`.
 -/
theorem getLsbD_rotateLeftAux_of_geq {x : BitVec w} {r : Nat} {i : Nat} (hi : i ≥ r) :
    (x.rotateLeftAux r).getLsbD i = (decide (i < w) && x.getLsbD (i - r)) := by
  rw [rotateLeftAux, getLsbD_or]
  suffices (x >>> (w - r)).getLsbD i = false by
    have hiltr : decide (i < r) = false := by
      simp [hi]
    simp [getLsbD_shiftLeft, Bool.or_false, hi, hiltr, this]
  simp only [getLsbD_ushiftRight]
  apply getLsbD_ge
  omega

/-- When `r < w`, we give a formula for `(x.rotateLeft r).getLsbD i`. -/
theorem getLsbD_rotateLeft_of_le {x : BitVec w} {r i : Nat} (hr: r < w) :
    (x.rotateLeft r).getLsbD i =
      cond (i < r)
      (x.getLsbD (w - r + i))
      (decide (i < w) && x.getLsbD (i - r)) := by
  · rw [rotateLeft_eq_rotateLeftAux_of_lt hr]
    by_cases h : i < r
    · simp [h, getLsbD_rotateLeftAux_of_le h]
    · simp [h, getLsbD_rotateLeftAux_of_geq <| Nat.ge_of_not_lt h]

@[simp]
theorem getLsbD_rotateLeft {x : BitVec w} {r i : Nat}  :
    (x.rotateLeft r).getLsbD i =
      cond (i < r % w)
      (x.getLsbD (w - (r % w) + i))
      (decide (i < w) && x.getLsbD (i - (r % w))) := by
  rcases w with ⟨rfl, w⟩
  · simp
  · rw [← rotateLeft_mod_eq_rotateLeft, getLsbD_rotateLeft_of_le (Nat.mod_lt _ (by omega))]

@[simp]
theorem getElem_rotateLeft {x : BitVec w} {r i : Nat} (h : i < w) :
    (x.rotateLeft r)[i] =
      if h' : i < r % w then x[(w - (r % w) + i)] else x[i - (r % w)] := by
  simp [← BitVec.getLsbD_eq_getElem, h]

theorem getMsbD_rotateLeftAux_of_lt {x : BitVec w} {r : Nat} {i : Nat} (hi : i < w - r) :
    (x.rotateLeftAux r).getMsbD i = x.getMsbD (r + i) := by
  rw [rotateLeftAux, getMsbD_or]
  simp [show i < w - r by omega, Nat.add_comm]

theorem getMsbD_rotateLeftAux_of_ge {x : BitVec w} {r : Nat} {i : Nat} (hi : i ≥ w - r) :
    (x.rotateLeftAux r).getMsbD i = (decide (i < w) && x.getMsbD (i - (w - r))) := by
  simp [rotateLeftAux, getMsbD_or, show i + r ≥ w by omega, show ¬i < w - r by omega]

/--
If a number `w * n ≤ i < w * (n + 1)`, then `i - w * n` equals `i % w`.
This is true by subtracting `w * n` from the inequality, giving
`0 ≤ i - w * n < w`, which uniquely identifies `i % w`.
-/
private theorem Nat.sub_mul_eq_mod_of_lt_of_le (hlo : w * n ≤ i) (hhi : i < w * (n + 1)) :
    i - w * n = i % w := by
  rw [Nat.mod_def]
  congr
  symm
  apply Nat.div_eq_of_lt_le
    (by rw [Nat.mul_comm]; omega)
    (by rw [Nat.mul_comm]; omega)

/-- When `r < w`, we give a formula for `(x.rotateLeft r).getMsbD i`. -/
theorem getMsbD_rotateLeft_of_lt {n w : Nat} {x : BitVec w} (hi : r < w):
    (x.rotateLeft r).getMsbD n = (decide (n < w) && x.getMsbD ((r + n) % w)) := by
  rcases w with rfl | w
  · simp
  · rw [BitVec.rotateLeft_eq_rotateLeftAux_of_lt (by omega)]
    by_cases h : n < (w + 1) - r
    · simp [getMsbD_rotateLeftAux_of_lt h, Nat.mod_eq_of_lt, show r + n < (w + 1) by omega, show n < w + 1 by omega]
    · simp [getMsbD_rotateLeftAux_of_ge <| Nat.ge_of_not_lt h]
      by_cases h₁ : n < w + 1
      · simp only [h₁, decide_true, Bool.true_and]
        have h₂ : (r + n) < 2 * (w + 1) := by omega
        congr 1
        rw [← Nat.sub_mul_eq_mod_of_lt_of_le (n := 1) (by omega) (by omega)]
        omega
      · simp [h₁]

theorem getMsbD_rotateLeft {r n w : Nat} {x : BitVec w} :
    (x.rotateLeft r).getMsbD n = (decide (n < w) && x.getMsbD ((r + n) % w)) := by
  rcases w with rfl | w
  · simp
  · by_cases h : r < w
    · rw [getMsbD_rotateLeft_of_lt (by omega)]
    · rw [← rotateLeft_mod_eq_rotateLeft, getMsbD_rotateLeft_of_lt (by apply Nat.mod_lt; simp)]
      simp

@[simp]
theorem msb_rotateLeft {m w : Nat} {x : BitVec w} :
    (x.rotateLeft m).msb = x.getMsbD (m % w) := by
  simp only [BitVec.msb, getMsbD_rotateLeft]
  by_cases h : w = 0
  · simp [h]
  · simp
    omega

@[simp]
theorem toNat_rotateLeft {x : BitVec w} {r : Nat} :
    (x.rotateLeft r).toNat = (x.toNat <<< (r % w)) % (2^w) ||| x.toNat >>> (w - r % w) := by
  simp only [rotateLeft_def, toNat_shiftLeft, toNat_ushiftRight, toNat_or]

/-! ## Rotate Right -/

/-- `rotateRight` is defined in terms of left and right shifts. -/
theorem rotateRight_def {x : BitVec w} {r : Nat} :
    x.rotateRight r = (x >>> (r % w)) ||| (x <<< (w - r % w)) := by
  simp only [rotateRight, rotateRightAux]

/--
Accessing bits in `x.rotateRight r` the range `[0, w-r)` is equal to
accessing bits `x` in the range `[r, w)`.

Proof by example:
Let x := <6 5 4 3 2 1 0> : BitVec 7.
x.rotateRight 2 = (<6 5 4 3 2 | 1 0>).rotateRight 2 = <1 0 | 6 5 4 3 2>

(x.rotateLeft 2).getLsbD ⟨i, i ≤ 7 - 2⟩
= <1 0 | 6 5 4 3 2>.getLsbD ⟨i, i ≤ 7 - 2⟩
= <6 5 4 3 2>.getLsbD i
= <6 5 4 3 2 | 1 0>[i + 2]
-/
theorem getLsbD_rotateRightAux_of_le {x : BitVec w} {r : Nat} {i : Nat} (hi : i < w - r) :
    (x.rotateRightAux r).getLsbD i = x.getLsbD (r + i) := by
  rw [rotateRightAux, getLsbD_or, getLsbD_ushiftRight]
  suffices (x <<< (w - r)).getLsbD i = false by
    simp only [this, Bool.or_false]
  simp only [getLsbD_shiftLeft, Bool.and_eq_false_imp, Bool.and_eq_true, decide_eq_true_eq,
    Bool.not_eq_true', decide_eq_false_iff_not, Nat.not_lt, and_imp]
  omega

/--
Accessing bits in `x.rotateRight r` the range `[w-r, w)` is equal to
accessing bits `x` in the range `[0, r)`.

Proof by example:
Let x := <6 5 4 3 2 1 0> : BitVec 7.
x.rotateRight 2 = (<6 5 4 3 2 | 1 0>).rotateRight 2 = <1 0 | 6 5 4 3 2>

(x.rotateLeft 2).getLsbD ⟨i, i ≥ 7 - 2⟩
= <1 0 | 6 5 4 3 2>.getLsbD ⟨i, i ≤ 7 - 2⟩
= <1 0>.getLsbD (i - len(<6 5 4 3 2>)
= <6 5 4 3 2 | 1 0> (i - len<6 4 4 3 2>)
 -/
theorem getLsbD_rotateRightAux_of_geq {x : BitVec w} {r : Nat} {i : Nat} (hi : i ≥ w - r) :
    (x.rotateRightAux r).getLsbD i = (decide (i < w) && x.getLsbD (i - (w - r))) := by
  rw [rotateRightAux, getLsbD_or]
  suffices (x >>> r).getLsbD i = false by
    simp only [this, getLsbD_shiftLeft, Bool.false_or]
    by_cases hiw : i < w
    <;> simp [hiw, hi]
  simp only [getLsbD_ushiftRight]
  apply getLsbD_ge
  omega

/-- `rotateRight` equals the bit fiddling definition of `rotateRightAux` when the rotation amount is
smaller than the bitwidth. -/
theorem rotateRight_eq_rotateRightAux_of_lt {x : BitVec w} {r : Nat} (hr : r < w) :
    x.rotateRight r = x.rotateRightAux r := by
  simp only [rotateRight, Nat.mod_eq_of_lt hr]

/-- rotateRight is invariant under `mod` by the bitwidth. -/
@[simp]
theorem rotateRight_mod_eq_rotateRight {x : BitVec w} {r : Nat} :
    x.rotateRight (r % w) = x.rotateRight r := by
  simp only [rotateRight, Nat.mod_mod]

/-- When `r < w`, we give a formula for `(x.rotateRight r).getLsb i`. -/
theorem getLsbD_rotateRight_of_lt {x : BitVec w} {r i : Nat} (hr: r < w) :
    (x.rotateRight r).getLsbD i =
      cond (i < w - r)
      (x.getLsbD (r + i))
      (decide (i < w) && x.getLsbD (i - (w - r))) := by
  · rw [rotateRight_eq_rotateRightAux_of_lt hr]
    by_cases h : i < w - r
    · simp [h, getLsbD_rotateRightAux_of_le h]
    · simp [h, getLsbD_rotateRightAux_of_geq <| Nat.le_of_not_lt h]

@[simp]
theorem getLsbD_rotateRight {x : BitVec w} {r i : Nat} :
    (x.rotateRight r).getLsbD i =
      cond (i < w - (r % w))
      (x.getLsbD ((r % w) + i))
      (decide (i < w) && x.getLsbD (i - (w - (r % w)))) := by
  rcases w with ⟨rfl, w⟩
  · simp
  · rw [← rotateRight_mod_eq_rotateRight, getLsbD_rotateRight_of_lt (Nat.mod_lt _ (by omega))]

@[simp]
theorem getElem_rotateRight {x : BitVec w} {r i : Nat} (h : i < w) :
    (x.rotateRight r)[i] = if h' : i < w - (r % w) then x[(r % w) + i] else x[(i - (w - (r % w)))] := by
  simp [← BitVec.getLsbD_eq_getElem, getLsbD_rotateRight, h]

theorem getMsbD_rotateRightAux_of_lt {x : BitVec w} {r : Nat} {i : Nat} (hi : i < r) :
    (x.rotateRightAux r).getMsbD i = x.getMsbD (i + (w - r)) := by
  rw [rotateRightAux, getMsbD_or, getMsbD_ushiftRight]
  simp [show i < r by omega]

theorem getMsbD_rotateRightAux_of_ge {x : BitVec w} {r : Nat} {i : Nat} (hi : i ≥ r) :
    (x.rotateRightAux r).getMsbD i = (decide (i < w) && x.getMsbD (i - r)) := by
  simp [rotateRightAux, show ¬ i < r by omega, show i + (w - r) ≥ w by omega]

/-- When `m < w`, we give a formula for `(x.rotateLeft m).getMsbD i`. -/
-- This should not be a simp lemma as `getMsbD_rotateRight` will apply first.
theorem getMsbD_rotateRight_of_lt {w n m : Nat} {x : BitVec w} (hr : m < w) :
    (x.rotateRight m).getMsbD n = (decide (n < w) && (if (n < m % w)
    then x.getMsbD ((w + n - m % w) % w) else x.getMsbD (n - m % w))) := by
  rcases w with rfl | w
  · simp
  · rw [rotateRight_eq_rotateRightAux_of_lt (by omega)]
    by_cases h : n < m
    · simp only [getMsbD_rotateRightAux_of_lt h, show n < w + 1 by omega, decide_true,
        show m % (w + 1) = m by rw [Nat.mod_eq_of_lt hr], h, ↓reduceIte,
        show (w + 1 + n - m) < (w + 1) by omega, Nat.mod_eq_of_lt, Bool.true_and]
      congr 1
      omega
    · simp [h, getMsbD_rotateRightAux_of_ge <| Nat.ge_of_not_lt h]
      by_cases h₁ : n < w + 1
      · simp [h, h₁, decide_true, Bool.true_and, Nat.mod_eq_of_lt hr]
      · simp [h₁]

@[simp]
theorem getMsbD_rotateRight {w n m : Nat} {x : BitVec w} :
    (x.rotateRight m).getMsbD n = (decide (n < w) && (if (n < m % w)
    then x.getMsbD ((w + n - m % w) % w) else x.getMsbD (n - m % w))):= by
  rcases w with rfl | w
  · simp
  · by_cases h₀ : m < w
    · rw [getMsbD_rotateRight_of_lt (by omega)]
    · rw [← rotateRight_mod_eq_rotateRight, getMsbD_rotateRight_of_lt (by apply Nat.mod_lt; simp)]
      simp

@[simp]
theorem msb_rotateRight {r w : Nat} {x : BitVec w} :
    (x.rotateRight r).msb = x.getMsbD ((w - r % w) % w) := by
  simp only [BitVec.msb, getMsbD_rotateRight]
  by_cases h₀ : 0 < w
  · simp only [h₀, decide_true, Nat.add_zero, Nat.zero_le, Nat.sub_eq_zero_of_le, Bool.true_and,
    ite_eq_left_iff, Nat.not_lt, Nat.le_zero_eq]
    intro h₁
    simp [h₁]
  · simp [show w = 0 by omega]

@[simp]
theorem toNat_rotateRight {x : BitVec w} {r : Nat} :
    (x.rotateRight r).toNat = (x.toNat >>> (r % w)) ||| x.toNat <<< (w - r % w) % (2^w) := by
  simp only [rotateRight_def, toNat_shiftLeft, toNat_ushiftRight, toNat_or]

/- ## twoPow -/

theorem twoPow_eq (w : Nat) (i : Nat) : twoPow w i = 1#w <<< i := by
  dsimp [twoPow]

@[simp, bitvec_to_nat]
theorem toNat_twoPow (w : Nat) (i : Nat) : (twoPow w i).toNat = 2^i % 2^w := by
  rcases w with rfl | w
  · simp [Nat.mod_one, toNat_of_zero_length]
  · simp only [twoPow, toNat_shiftLeft, toNat_ofNat]
    have h1 : 1 < 2 ^ (w + 1) := Nat.one_lt_two_pow (by omega)
    rw [Nat.mod_eq_of_lt h1, Nat.shiftLeft_eq, Nat.one_mul]

theorem toNat_twoPow_of_le {i w : Nat} (h : w ≤ i) : (twoPow w i).toNat = 0 := by
  rw [toNat_twoPow]
  apply Nat.mod_eq_zero_of_dvd
  exact Nat.pow_dvd_pow_iff_le_right'.mpr h

theorem toNat_twoPow_of_lt {i w : Nat} (h : i < w) : (twoPow w i).toNat = 2^i := by
  rw [toNat_twoPow]
  apply Nat.mod_eq_of_lt
  apply Nat.pow_lt_pow_of_lt (by omega) (by omega)

theorem toNat_twoPow_eq_ite {i w : Nat} : (twoPow w i).toNat = if i < w then 2^i else 0 := by
  by_cases h : i < w
  · simp only [h, toNat_twoPow_of_lt, if_true]
  · simp only [h, if_false]
    rw [toNat_twoPow_of_le (by omega)]

@[simp]
theorem getLsbD_twoPow (i j : Nat) : (twoPow w i).getLsbD j = ((i < w) && (i = j)) := by
  rcases w with rfl | w
  · simp
  · simp only [twoPow, getLsbD_shiftLeft, getLsbD_ofNat]
    by_cases hj : j < i
    · simp only [hj, decide_true, Bool.not_true, Bool.and_false, Bool.false_and, Bool.false_eq,
      Bool.and_eq_false_imp, decide_eq_true_eq, decide_eq_false_iff_not]
      omega
    · by_cases hi : Nat.testBit 1 (j - i)
      · obtain hi' := Nat.testBit_one_eq_true_iff_self_eq_zero.mp hi
        have hij : j = i := by omega
        simp_all
      · have hij : i ≠ j := by
          intro h; subst h
          simp at hi
        simp_all

@[simp]
theorem msb_twoPow {i w: Nat} :
    (twoPow w i).msb = (decide (i < w) && decide (i = w - 1)) := by
  simp only [BitVec.msb, getMsbD_eq_getLsbD, Nat.sub_zero, getLsbD_twoPow,
    Bool.and_iff_right_iff_imp, Bool.and_eq_true, decide_eq_true_eq, and_imp]
  intros
  omega

theorem toInt_twoPow {w i : Nat} :
    (BitVec.twoPow w i).toInt = if w ≤ i then 0
      else if i + 1 = w then (-(2^i : Nat) : Int) else 2^i := by
  simp only [BitVec.toInt_eq_msb_cond, toNat_twoPow_eq_ite]
  rcases w with _ | w
  · simp
  · by_cases h : i = w
    · simp [h, show ¬ (w + 1 ≤ w) by omega]
      omega
    · by_cases h' : w + 1 ≤ i
      · simp [h', show ¬ i < w + 1 by omega]
      · simp [h, h', show i < w + 1 by omega, Int.natCast_pow]

theorem toFin_twoPow {w i : Nat} :
    (BitVec.twoPow w i).toFin = Fin.ofNat' (2^w) (2^i) := by
  rcases w with rfl | w
  · simp [BitVec.twoPow, BitVec.toFin, toFin_shiftLeft, Fin.fin_one_eq_zero]
  · simp [BitVec.twoPow, BitVec.toFin, toFin_shiftLeft, Nat.shiftLeft_eq]

@[simp]
theorem getElem_twoPow {i j : Nat} (h : j < w) : (twoPow w i)[j] = decide (j = i) := by
  rw [←getLsbD_eq_getElem, getLsbD_twoPow]
  simp [eq_comm]
  omega

@[simp]
theorem getMsbD_twoPow {i j w: Nat} :
    (twoPow w i).getMsbD j = (decide (i < w) && decide (j = w - i - 1)) := by
  simp only [getMsbD_eq_getLsbD, getLsbD_twoPow]
  by_cases h₀ : i < w <;> by_cases h₁ : j < w <;>
  simp [h₀, h₁] <;> omega

theorem and_twoPow (x : BitVec w) (i : Nat) :
    x &&& (twoPow w i) = if x.getLsbD i then twoPow w i else 0#w := by
  ext j h
  simp only [getElem_and, getLsbD_twoPow]
  by_cases hj : i = j <;> by_cases hx : x.getLsbD i <;> simp_all <;> omega

theorem twoPow_and (x : BitVec w) (i : Nat) :
    (twoPow w i) &&& x = if x.getLsbD i then twoPow w i else 0#w := by
  rw [BitVec.and_comm, and_twoPow]

@[simp]
theorem mul_twoPow_eq_shiftLeft (x : BitVec w) (i : Nat) :
    x * (twoPow w i) = x <<< i := by
  apply eq_of_toNat_eq
  simp only [toNat_mul, toNat_twoPow, toNat_shiftLeft, Nat.shiftLeft_eq]
  by_cases hi : i < w
  · have hpow : 2^i < 2^w := Nat.pow_lt_pow_of_lt (by omega) (by omega)
    rw [Nat.mod_eq_of_lt hpow]
  · have hpow : 2 ^ i % 2 ^ w = 0 := by
      rw [Nat.mod_eq_zero_of_dvd]
      apply Nat.pow_dvd_pow 2 (by omega)
    simp [Nat.mul_mod, hpow]

theorem twoPow_mul_eq_shiftLeft (x : BitVec w) (i : Nat) :
    (twoPow w i) * x = x <<< i := by
  rw [BitVec.mul_comm, mul_twoPow_eq_shiftLeft]


theorem twoPow_zero {w : Nat} : twoPow w 0 = 1#w := by
  apply eq_of_toNat_eq
  simp

theorem shiftLeft_eq_mul_twoPow (x : BitVec w) (n : Nat) :
    x <<< n = x * (BitVec.twoPow w n) := by
  ext i
  simp [getLsbD_shiftLeft, Fin.is_lt, decide_true, Bool.true_and, mul_twoPow_eq_shiftLeft]

/-- 2^i * 2^j = 2^(i + j) with bitvectors as well -/
theorem twoPow_mul_twoPow_eq {w : Nat} (i j : Nat) : twoPow w i * twoPow w j = twoPow w (i + j) := by
  apply BitVec.eq_of_toNat_eq
  simp only [toNat_mul, toNat_twoPow]
  rw [← Nat.mul_mod, Nat.pow_add]

/--
The unsigned division of `x` by `2^k` equals shifting `x` right by `k`,
when `k` is less than the bitwidth `w`.
-/
theorem udiv_twoPow_eq_of_lt {w : Nat} {x : BitVec w} {k : Nat} (hk : k < w) : x / (twoPow w k) = x >>> k := by
  have : 2^k < 2^w := Nat.pow_lt_pow_of_lt (by decide) hk
  simp [bitvec_to_nat, Nat.shiftRight_eq_div_pow, Nat.mod_eq_of_lt this]

theorem shiftLeft_neg {x : BitVec w} {y : Nat} :
    (-x) <<< y = - (x <<< y) := by
  rw [shiftLeft_eq_mul_twoPow, shiftLeft_eq_mul_twoPow, BitVec.neg_mul]

/- ### cons -/

@[simp] theorem true_cons_zero : cons true 0#w = twoPow (w + 1) w := by
  ext
  simp [getElem_cons]

@[simp] theorem false_cons_zero : cons false 0#w = 0#(w + 1) := by
  ext
  simp [getElem_cons]

@[simp] theorem zero_concat_true : concat 0#w true = 1#(w + 1) := by
  ext
  simp [getElem_concat]

/- ### setWidth, setWidth, and bitwise operations -/

/--
When the `(i+1)`th bit of `x` is false,
keeping the lower `(i + 1)` bits of `x` equals keeping the lower `i` bits.
-/
theorem setWidth_setWidth_succ_eq_setWidth_setWidth_of_getLsbD_false
  {x : BitVec w} {i : Nat} (hx : x.getLsbD i = false) :
    setWidth w (x.setWidth (i + 1)) =
      setWidth w (x.setWidth i) := by
  ext k h
  by_cases hik : i = k
  · subst hik
    simp [hx]
  · by_cases hik' : k < i + 1 <;> simp [hik'] <;> omega

/--
When the `(i+1)`th bit of `x` is true,
keeping the lower `(i + 1)` bits of `x` equalsk eeping the lower `i` bits
and then performing bitwise-or with `twoPow i = (1 << i)`,
-/
theorem setWidth_setWidth_succ_eq_setWidth_setWidth_or_twoPow_of_getLsbD_true
    {x : BitVec w} {i : Nat} (hx : x.getLsbD i = true) :
    setWidth w (x.setWidth (i + 1)) =
      setWidth w (x.setWidth i) ||| (twoPow w i) := by
  ext k h
  simp only [getElem_setWidth, h, getElem_or, getElem_twoPow]
  by_cases hik : i = k
  · subst hik
    simp [hx]
  · by_cases hik' : k < i + 1
    <;> simp [hik, hik', show ¬ (k = i) by omega]
    <;> omega

/-- Bitwise and of `(x : BitVec w)` with `1#w` equals zero extending `x.lsb` to `w`. -/
theorem and_one_eq_setWidth_ofBool_getLsbD {x : BitVec w} :
    (x &&& 1#w) = setWidth w (ofBool (x.getLsbD 0)) := by
  ext (_ | i) h <;> simp [Bool.and_comm, h]

@[simp]
theorem replicate_zero {x : BitVec w} : x.replicate 0 = 0#0 := by
  simp [replicate]

@[simp]
theorem replicate_one {w : Nat} {x : BitVec w} :
    (x.replicate 1) = x.cast (by rw [Nat.mul_one]) := by
  simp [replicate]

@[simp]
theorem replicate_succ {x : BitVec w} :
    x.replicate (n + 1) =
    (x ++ replicate n x).cast (by rw [Nat.mul_succ]; omega) := by
  simp [replicate]

@[simp]
theorem getLsbD_replicate {n w : Nat} {x : BitVec w} :
    (x.replicate n).getLsbD i =
    (decide (i < w * n) && x.getLsbD (i % w)) := by
  induction n generalizing x
  case zero => simp
  case succ n ih =>
    simp only [replicate_succ, getLsbD_cast, getLsbD_append]
    by_cases hi : i < w * (n + 1)
    · simp only [hi, decide_true, Bool.true_and]
      by_cases hi' : i < w * n
      · rw [ih]
        simp_all
      · simp only [hi', ↓reduceIte]
        rw [Nat.sub_mul_eq_mod_of_lt_of_le (by omega) (by omega)]
    · rw [Nat.mul_succ] at hi ⊢
      simp only [show ¬i < w * n by omega, decide_false, cond_false, hi, Bool.false_and]
      apply BitVec.getLsbD_ge (x := x) (i := i - w * n) (ge := by omega)

@[simp]
theorem getElem_replicate {n w : Nat} {x : BitVec w} (h : i < w * n) :
    (x.replicate n)[i] = if h' : w = 0 then false else x[i % w]'(@Nat.mod_lt i w (by omega)) := by
  simp only [← getLsbD_eq_getElem, getLsbD_replicate]
  cases w <;> simp; omega

theorem append_assoc {x₁ : BitVec w₁} {x₂ : BitVec w₂} {x₃ : BitVec w₃} :
    (x₁ ++ x₂) ++ x₃ = (x₁ ++ (x₂ ++ x₃)).cast (by omega) := by
  induction w₁ generalizing x₂ x₃
  case zero => simp
  case succ n ih =>
    specialize @ih (setWidth n x₁)
    rw [← cons_msb_setWidth x₁, cons_append_append, ih, cons_append]
    ext j h
    simp [getElem_cons, show n + w₂ + w₃ = n + (w₂ + w₃) by omega]

theorem replicate_append_self {x : BitVec w} :
    x ++ x.replicate n = (x.replicate n ++ x).cast (by omega) := by
  induction n with
  | zero => simp
  | succ n ih =>
    rw [replicate_succ]
    conv => lhs; rw [ih]
    simp only [cast_cast, cast_eq]
    rw [← cast_append_left]
    · rw [append_assoc]; congr
    · rw [Nat.add_comm, Nat.mul_add, Nat.mul_one]; omega

theorem replicate_succ' {x : BitVec w} :
    x.replicate (n + 1) =
    (replicate n x ++ x).cast (by rw [Nat.mul_succ]) := by
  simp [replicate_append_self]

<<<<<<< HEAD
theorem BitVec.setWidth_add_eq_mod (x y : BitVec w) : BitVec.setWidth i (x + y) = (BitVec.setWidth i x + BitVec.setWidth i y) % (BitVec.twoPow i w) := by
=======
theorem BitVec.setWidth_add_eq_mod {x y : BitVec w} : BitVec.setWidth i (x + y) = (BitVec.setWidth i x + BitVec.setWidth i y) % (BitVec.twoPow i w) := by
>>>>>>> 6a202f5a
  apply BitVec.eq_of_toNat_eq
  rw [toNat_setWidth]
  simp only [toNat_setWidth, toNat_add, toNat_umod, Nat.add_mod_mod, Nat.mod_add_mod, toNat_twoPow]
  by_cases h : i ≤ w
  · rw [Nat.mod_eq_zero_of_dvd (Nat.pow_dvd_pow 2 h), Nat.mod_zero, Nat.mod_mod_of_dvd _ (Nat.pow_dvd_pow 2 h)]
  · have hk : 2 ^ w < 2 ^ i := Nat.pow_lt_pow_of_lt (by decide) (Nat.lt_of_not_le h)
    rw [Nat.mod_eq_of_lt hk, Nat.mod_mod_eq_mod_mod_of_dvd (Nat.pow_dvd_pow _ (Nat.le_of_not_le h))]

/-! ### intMin -/

/-- The bitvector of width `w` that has the smallest value when interpreted as an integer. -/
def intMin (w : Nat) := twoPow w (w - 1)

theorem getLsbD_intMin (w : Nat) : (intMin w).getLsbD i = decide (i + 1 = w) := by
  simp only [intMin, getLsbD_twoPow, bool_to_prop]
  omega

theorem getMsbD_intMin {w i : Nat} :
    (intMin w).getMsbD i = (decide (0 < w) && decide (i = 0)) := by
  simp only [getMsbD, getLsbD_intMin]
  match w, i with
  | 0,   _    => simp
  | w+1, 0    => simp
  | w+1, i+1  => simp; omega

/--
The RHS is zero in case `w = 0` which is modeled by wrapping the expression in `... % 2 ^ w`.
-/
@[simp, bitvec_to_nat]
theorem toNat_intMin : (intMin w).toNat = 2 ^ (w - 1) % 2 ^ w := by
  simp [intMin]

/--
The RHS is zero in case `w = 0` which is modeled by wrapping the expression in `... % 2 ^ w`.
-/
theorem toInt_intMin {w : Nat} :
    (intMin w).toInt = -((2 ^ (w - 1) % 2 ^ w) : Nat) := by
  by_cases h : w = 0
  · subst h
    simp [BitVec.toInt]
  · have w_pos : 0 < w := by omega
    simp only [BitVec.toInt, toNat_intMin, w_pos, Nat.two_pow_pred_mod_two_pow,
      Int.two_pow_pred_sub_two_pow, ite_eq_right_iff]
    rw [Nat.mul_comm]
    simp [w_pos]

theorem toInt_intMin_of_pos {v : Nat} (hv : 0 < v) : (intMin v).toInt = -2 ^ (v - 1) := by
  rw [toInt_intMin, Nat.mod_eq_of_lt]
  · simp [Int.natCast_pow]
  · rw [Nat.pow_lt_pow_iff_right (by omega)]
    omega

theorem toInt_intMin_le (x : BitVec w) :
    (intMin w).toInt ≤ x.toInt := by
  cases w
  case zero => simp [toInt_intMin, @of_length_zero x]
  case succ w =>
    simp only [toInt_intMin, Nat.add_one_sub_one, Int.ofNat_emod]
    have : 0 < 2 ^ w := Nat.two_pow_pos w
    rw [Int.emod_eq_of_lt (by omega) (by omega)]
    rw [BitVec.toInt_eq_toNat_bmod]
    rw [show (2 ^ w : Nat) = ((2 ^ (w + 1) : Nat) : Int) / 2 by omega]
    apply Int.le_bmod (by omega)

theorem intMin_sle (x : BitVec w) : (intMin w).sle x := by
  simp only [BitVec.sle, toInt_intMin_le x, decide_true]

@[simp]
theorem neg_intMin {w : Nat} : -intMin w = intMin w := by
  by_cases h : 0 < w
  · simp [bitvec_to_nat, h]
  · simp only [Nat.not_lt, Nat.le_zero_eq] at h
    simp [bitvec_to_nat, h]

@[simp]
theorem abs_intMin {w : Nat} : (intMin w).abs = intMin w := by
  simp [BitVec.abs, bitvec_to_nat]

theorem toInt_neg_of_ne_intMin {x : BitVec w} (rs : x ≠ intMin w) :
    (-x).toInt = -(x.toInt) := by
  simp only [ne_eq, toNat_eq, toNat_intMin] at rs
  by_cases x_zero : x = 0
  · subst x_zero
    simp [BitVec.toInt]
    omega
  by_cases w_0 : w = 0
  · subst w_0
    simp [BitVec.eq_nil x]
  have : 0 < w := by omega
  rw [Nat.two_pow_pred_mod_two_pow (by omega)] at rs
  simp only [BitVec.toInt, BitVec.toNat_neg, BitVec.sub_toNat_mod_cancel x_zero]
  have := @Nat.two_pow_pred_mul_two w (by omega)
  split <;> split <;> omega

theorem toInt_neg_eq_ite {x : BitVec w} :
    (-x).toInt = if x = intMin w then x.toInt else -(x.toInt) := by
  by_cases hx : x = intMin w <;>
    simp [hx, neg_intMin, toInt_neg_of_ne_intMin]

theorem msb_intMin {w : Nat} : (intMin w).msb = decide (0 < w) := by
  simp only [msb_eq_decide, toNat_intMin, decide_eq_decide]
  by_cases h : 0 < w <;> simp_all

/-! ### intMax -/

/-- The bitvector of width `w` that has the largest value when interpreted as an integer. -/
def intMax (w : Nat) := (twoPow w (w - 1)) - 1

@[simp, bitvec_to_nat]
theorem toNat_intMax : (intMax w).toNat = 2 ^ (w - 1) - 1 := by
  simp only [intMax]
  by_cases h : w = 0
  · simp [h]
  · have h' : 0 < w := by omega
    rw [toNat_sub, toNat_twoPow, ← Nat.sub_add_comm (by simpa [h'] using Nat.one_le_two_pow),
      Nat.add_sub_assoc (by simpa [h'] using Nat.one_le_two_pow),
      Nat.two_pow_pred_mod_two_pow h', ofNat_eq_ofNat, toNat_ofNat, Nat.one_mod_two_pow h',
      Nat.add_mod_left, Nat.mod_eq_of_lt]
    have := Nat.two_pow_pred_lt_two_pow h'
    have := Nat.two_pow_pos w
    omega

@[simp]
theorem getLsbD_intMax (w : Nat) : (intMax w).getLsbD i = decide (i + 1 < w) := by
  rw [← testBit_toNat, toNat_intMax, Nat.testBit_two_pow_sub_one, decide_eq_decide]
  omega

@[simp] theorem intMax_add_one {w : Nat} : intMax w + 1#w = intMin w := by
  simp only [toNat_eq, toNat_intMax, toNat_add, toNat_intMin, toNat_ofNat, Nat.add_mod_mod]
  by_cases h : w = 0
  · simp [h]
  · rw [Nat.sub_add_cancel (Nat.two_pow_pos (w - 1)), Nat.two_pow_pred_mod_two_pow (by omega)]


/-! ### Non-overflow theorems -/

/-- If `x.toNat + y.toNat < 2^w`, then the addition `(x + y)` does not overflow. -/
theorem toNat_add_of_lt {w} {x y : BitVec w} (h : x.toNat + y.toNat < 2^w) :
    (x + y).toNat = x.toNat + y.toNat := by
  rw [BitVec.toNat_add, Nat.mod_eq_of_lt h]

/--
If `y ≤ x`, then the subtraction `(x - y)` does not overflow.
Thus, `(x - y).toNat = x.toNat - y.toNat`
-/
theorem toNat_sub_of_le {x y : BitVec n} (h : y ≤ x) :
    (x - y).toNat = x.toNat - y.toNat := by
  simp only [toNat_sub]
  rw [BitVec.le_def] at h
  by_cases h' : x.toNat = y.toNat
  · rw [h', Nat.sub_self, Nat.sub_add_cancel (by omega), Nat.mod_self]
  · have : 2 ^ n - y.toNat + x.toNat = 2 ^ n + (x.toNat - y.toNat) := by omega
    rw [this, Nat.add_mod_left, Nat.mod_eq_of_lt (by omega)]

/--
If `y > x`, then the subtraction `(x - y)` *does* overflow, and the result is the wraparound.
Thus, `(x - y).toNat = 2^w - (y.toNat - x.toNat)`.
-/
theorem toNat_sub_of_lt {x y : BitVec w} (h : x < y) :
    (x - y).toNat = 2^w - (y.toNat - x.toNat) := by
  simp only [toNat_sub]
  rw [Nat.mod_eq_of_lt (by bv_omega)]
  bv_omega

/-- If `x.toNat * y.toNat < 2^w`, then the multiplication `(x * y)` does not overflow.
Thus, `(x * y).toNat = x.toNat * y.toNat`.
-/
theorem toNat_mul_of_lt {w} {x y : BitVec w} (h : x.toNat * y.toNat < 2^w) :
    (x * y).toNat = x.toNat * y.toNat := by
  rw [BitVec.toNat_mul, Nat.mod_eq_of_lt h]


/--
`x ≤ y + z` if and only if `x - z ≤ y`
when `x - z` and `y + z` do not overflow.
-/
theorem le_add_iff_sub_le {x y z : BitVec w}
    (hxz : z ≤ x) (hbz : y.toNat + z.toNat < 2^w) :
      x ≤ y + z ↔ x - z ≤ y := by
  simp_all only [BitVec.le_def]
  rw [BitVec.toNat_sub_of_le (by rw [BitVec.le_def]; omega),
    BitVec.toNat_add_of_lt (by omega)]
  omega

/--
`x - z ≤ y - z` if and only if `x ≤ y`
when `x - z` and `y - z` do not overflow.
-/
theorem sub_le_sub_iff_le {x y z : BitVec w} (hxz : z ≤ x) (hyz : z ≤ y) :
    (x - z ≤ y - z) ↔ x ≤ y := by
  simp_all only [BitVec.le_def]
  rw [BitVec.toNat_sub_of_le (by rw [BitVec.le_def]; omega),
    BitVec.toNat_sub_of_le (by rw [BitVec.le_def]; omega)]
  omega

/-! ### neg -/

theorem msb_eq_toInt {x : BitVec w}:
    x.msb = decide (x.toInt < 0) := by
  by_cases h : x.msb <;> simp [h, toInt_eq_msb_cond] <;> omega

theorem msb_eq_toNat {x : BitVec w}:
    x.msb = decide (x.toNat ≥ 2 ^ (w - 1)) := by
  simp only [msb_eq_decide, ge_iff_le]

/-! ### abs -/

theorem abs_eq (x : BitVec w) : x.abs = if x.msb then -x else x := by rfl

@[simp, bitvec_to_nat]
theorem toNat_abs {x : BitVec w} : x.abs.toNat = if x.msb then 2^w - x.toNat else x.toNat := by
  simp only [BitVec.abs, neg_eq]
  by_cases h : x.msb = true
  · simp only [h, ↓reduceIte, toNat_neg]
    have : 2 * x.toNat ≥ 2 ^ w := BitVec.msb_eq_true_iff_two_mul_ge.mp h
    rw [Nat.mod_eq_of_lt (by omega)]
  · simp [h]

theorem getLsbD_abs {i : Nat} {x : BitVec w} :
    getLsbD x.abs i = if x.msb then getLsbD (-x) i else getLsbD x i := by
  by_cases h : x.msb <;> simp [BitVec.abs, h]

theorem getElem_abs {i : Nat} {x : BitVec w} (h : i < w) :
    x.abs[i] = if x.msb then (-x)[i] else x[i] := by
  by_cases h : x.msb <;> simp [BitVec.abs, h]

theorem getMsbD_abs {i : Nat} {x : BitVec w} :
    getMsbD (x.abs) i = if x.msb then getMsbD (-x) i else getMsbD x i := by
  by_cases h : x.msb <;> simp [BitVec.abs, h]

/-
The absolute value of `x : BitVec w` is naively a case split on the sign of `x`.
However, recall that when `x = intMin w`, `-x = x`.
Thus, the full value of `abs x` is computed by the case split:
- If `x : BitVec w` is `intMin`, then its absolute value is also `intMin w`, and
  thus `toInt` will equal `intMin.toInt`.
- Otherwise, if `x` is negative, then `x.abs.toInt = (-x).toInt`.
- If `x` is positive, then it is equal to `x.abs.toInt = x.toInt`.
-/
theorem toInt_abs_eq_ite {x : BitVec w} :
  x.abs.toInt =
    if x = intMin w then (intMin w).toInt
    else if x.msb then -x.toInt
    else x.toInt := by
  by_cases hx : x = intMin w
  · simp [hx]
  · simp [hx]
    by_cases hx₂ : x.msb
    · simp [hx₂, abs_eq, toInt_neg_of_ne_intMin hx]
    · simp [hx₂, abs_eq]



/-
The absolute value of `x : BitVec w` is a case split on the sign of `x`, when `x ≠ intMin w`.
This is a variant of `toInt_abs_eq_ite`.
-/
theorem toInt_abs_eq_ite_of_ne_intMin {x : BitVec w} (hx : x ≠ intMin w) :
  x.abs.toInt = if x.msb then -x.toInt else x.toInt := by
  simp [toInt_abs_eq_ite, hx]


/--
The absolute value of `x : BitVec w`, interpreted as an integer, is a case split:
- When `x = intMin w`, then `x.abs = intMin w`
- Otherwise, `x.abs.toInt` equals the absolute value (`x.toInt.natAbs`).

This is a simpler version of `BitVec.toInt_abs_eq_ite`, which hides a case split on `x.msb`.
-/
theorem toInt_abs_eq_natAbs {x : BitVec w} : x.abs.toInt =
    if x = intMin w then (intMin w).toInt else x.toInt.natAbs := by
  rw [toInt_abs_eq_ite]
  by_cases hx : x = intMin w
  · simp [hx]
  · simp [hx]
    by_cases h : x.msb
    · simp only [h, ↓reduceIte]
      have : x.toInt < 0 := by
        rw [toInt_neg_iff]
        have := msb_eq_true_iff_two_mul_ge.mp h
        omega
      omega
    · simp only [h, Bool.false_eq_true, ↓reduceIte]
      have : 0 ≤ x.toInt := by
        rw [toInt_pos_iff]
        exact msb_eq_false_iff_two_mul_lt.mp (by simp [h])
      omega

/-
The absolute value of `(x : BitVec w)`, when interpreted as an integer,
is the absolute value of `x.toInt` when `(x ≠ intMin)`.
-/
theorem toInt_abs_eq_natAbs_of_ne_intMin {x : BitVec w} (hx : x ≠ intMin w) :
    x.abs.toInt = x.toInt.natAbs := by
  simp [toInt_abs_eq_natAbs, hx]

theorem toFin_abs {x : BitVec w} :
    x.abs.toFin = if x.msb then Fin.ofNat' (2 ^ w) (2 ^ w - x.toNat) else x.toFin := by
  by_cases h : x.msb <;> simp [BitVec.abs, h]

/-! ### Reverse -/

theorem getLsbD_reverse {i : Nat} {x : BitVec w} :
    (x.reverse).getLsbD i = x.getMsbD i := by
  induction w generalizing i
  case zero => simp
  case succ n ih =>
    simp only [reverse, truncate_eq_setWidth, getLsbD_concat]
    rcases i with rfl | i
    · rfl
    · simp only [Nat.add_one_ne_zero, ↓reduceIte, Nat.add_one_sub_one, ih]
      rw [getMsbD_setWidth]
      simp only [show n - (n + 1) = 0 by omega, Nat.zero_le, decide_true, Bool.true_and]
      congr; omega

theorem getElem_reverse (x : BitVec w) (h : i < w) :
    x.reverse[i] = x.getMsbD i := by
  rw [← getLsbD_eq_getElem, getLsbD_reverse]

theorem getMsbD_reverse {i : Nat} {x : BitVec w} :
    (x.reverse).getMsbD i = x.getLsbD i := by
  simp only [getMsbD_eq_getLsbD, getLsbD_reverse]
  by_cases hi : i < w
  · simp only [hi, decide_true, show w - 1 - i < w by omega, Bool.true_and]
    congr; omega
  · simp [hi, show i ≥ w by omega]

theorem msb_reverse {x : BitVec w} :
    (x.reverse).msb = x.getLsbD 0 :=
  by rw [BitVec.msb, getMsbD_reverse]

theorem reverse_append {x : BitVec w} {y : BitVec v} :
    (x ++ y).reverse = (y.reverse ++ x.reverse).cast (by omega) := by
  ext i h
  simp only [getElem_reverse, getElem_cast, getElem_append]
  by_cases hi : i < v
  · by_cases hw : w ≤ i
    · simp [getLsbD_reverse, hw]
    · simp [getElem_reverse, hw, show i < w by omega]
  · by_cases hw : w ≤ i
    · simp [hw, show ¬ i < w by omega, getLsbD_reverse]
    · simp [hw, show i < w by omega, getElem_reverse]

@[simp]
theorem reverse_cast {w v : Nat} (h : w = v) (x : BitVec w) :
    (x.cast h).reverse = x.reverse.cast h := by
  subst h; simp

theorem reverse_replicate {n : Nat} {x : BitVec w} :
    (x.replicate n).reverse = (x.reverse).replicate n := by
  induction n with
  | zero => rfl
  | succ n ih =>
    conv => lhs; simp only [replicate_succ']
    simp [reverse_append, ih]

@[simp]
theorem getMsbD_replicate {n w : Nat} {x : BitVec w} :
    (x.replicate n).getMsbD i = (decide (i < w * n) && x.getMsbD (i % w)) := by
  rw [← getLsbD_reverse, reverse_replicate, getLsbD_replicate, getLsbD_reverse]

@[simp]
theorem msb_replicate {n w : Nat} {x : BitVec w} :
    (x.replicate n).msb = (decide (0 < n) && x.msb) := by
  simp only [BitVec.msb, getMsbD_replicate, Nat.zero_mod]
  cases n <;> cases w <;> simp

/-! ### Decidable quantifiers -/

theorem forall_zero_iff {P : BitVec 0 → Prop} :
    (∀ v, P v) ↔ P 0#0 := by
  constructor
  · intro h
    apply h
  · intro h v
    obtain (rfl : v = 0#0) := (by ext i ⟨⟩)
    apply h

theorem forall_cons_iff {P : BitVec (n + 1) → Prop} :
    (∀ v : BitVec (n + 1), P v) ↔ (∀ (x : Bool) (v : BitVec n), P (v.cons x)) := by
  constructor
  · intro h _ _
    apply h
  · intro h v
    have w : v = (v.setWidth n).cons v.msb := by simp
    rw [w]
    apply h

instance instDecidableForallBitVecZero (P : BitVec 0 → Prop) :
    ∀ [Decidable (P 0#0)], Decidable (∀ v, P v)
  | .isTrue h => .isTrue fun v => by
    obtain (rfl : v = 0#0) := (by ext i ⟨⟩)
    exact h
  | .isFalse h => .isFalse (fun w => h (w _))

instance instDecidableForallBitVecSucc (P : BitVec (n+1) → Prop) [DecidablePred P]
    [Decidable (∀ (x : Bool) (v : BitVec n), P (v.cons x))] : Decidable (∀ v, P v) :=
  decidable_of_iff' (∀ x (v : BitVec n), P (v.cons x)) forall_cons_iff

instance instDecidableExistsBitVecZero (P : BitVec 0 → Prop) [Decidable (P 0#0)] :
    Decidable (∃ v, P v) :=
  decidable_of_iff (¬ ∀ v, ¬ P v) Classical.not_forall_not

instance instDecidableExistsBitVecSucc (P : BitVec (n+1) → Prop) [DecidablePred P]
    [Decidable (∀ (x : Bool) (v : BitVec n), ¬ P (v.cons x))] : Decidable (∃ v, P v) :=
  decidable_of_iff (¬ ∀ v, ¬ P v) Classical.not_forall_not

/--
For small numerals this isn't necessary (as typeclass search can use the above two instances),
but for large numerals this provides a shortcut.
Note, however, that for large numerals the decision procedure may be very slow,
and you should use `bv_decide` if possible.
-/
instance instDecidableForallBitVec :
    ∀ (n : Nat) (P : BitVec n → Prop) [DecidablePred P], Decidable (∀ v, P v)
  | 0, _, _ => inferInstance
  | n + 1, _, _ =>
    have := instDecidableForallBitVec n
    inferInstance

/--
For small numerals this isn't necessary (as typeclass search can use the above two instances),
but for large numerals this provides a shortcut.
Note, however, that for large numerals the decision procedure may be very slow.
-/
instance instDecidableExistsBitVec :
    ∀ (n : Nat) (P : BitVec n → Prop) [DecidablePred P], Decidable (∃ v, P v)
  | 0, _, _ => inferInstance
  | _ + 1, _, _ => inferInstance

/-! ### Deprecations -/

set_option linter.missingDocs false

@[deprecated toFin_uShiftRight (since := "2025-02-18")]
abbrev toFin_uShiftRight := @toFin_ushiftRight

@[deprecated signExtend_eq_setWidth_of_msb_false (since := "2024-12-08")]
abbrev signExtend_eq_not_setWidth_not_of_msb_false := @signExtend_eq_setWidth_of_msb_false

@[deprecated truncate_eq_setWidth (since := "2024-09-18")]
abbrev truncate_eq_zeroExtend := @truncate_eq_setWidth

@[deprecated toNat_setWidth' (since := "2024-09-18")]
abbrev toNat_zeroExtend' := @toNat_setWidth'

@[deprecated toNat_setWidth (since := "2024-09-18")]
abbrev toNat_zeroExtend := @toNat_setWidth

@[deprecated toNat_setWidth (since := "2024-09-18")]
abbrev toNat_truncate := @toNat_setWidth

@[deprecated setWidth_eq (since := "2024-09-18")]
abbrev zeroExtend_eq := @setWidth_eq

@[deprecated setWidth_eq (since := "2024-09-18")]
abbrev truncate_eq := @setWidth_eq

@[deprecated setWidth_zero (since := "2024-09-18")]
abbrev zeroExtend_zero := @setWidth_zero

@[deprecated getElem_setWidth (since := "2024-09-18")]
abbrev getElem_zeroExtend := @getElem_setWidth

@[deprecated getElem_setWidth' (since := "2024-09-18")]
abbrev getElem_zeroExtend' := @getElem_setWidth'

@[deprecated getElem?_setWidth (since := "2024-09-18")]
abbrev getElem?_zeroExtend := @getElem?_setWidth

@[deprecated getElem?_setWidth' (since := "2024-09-18")]
abbrev getElem?_zeroExtend' := @getElem?_setWidth'

@[deprecated getLsbD_setWidth (since := "2024-09-18")]
abbrev getLsbD_zeroExtend := @getLsbD_setWidth

@[deprecated getLsbD_setWidth' (since := "2024-09-18")]
abbrev getLsbD_zeroExtend' := @getLsbD_setWidth'

@[deprecated getMsbD_setWidth_add (since := "2024-09-18")]
abbrev getMsbD_zeroExtend_add := @getMsbD_setWidth_add

@[deprecated getMsbD_setWidth' (since := "2024-09-18")]
abbrev getMsbD_zeroExtend' := @getMsbD_setWidth'

@[deprecated getElem_setWidth (since := "2024-09-18")]
abbrev getElem_truncate := @getElem_setWidth

@[deprecated getElem?_setWidth (since := "2024-09-18")]
abbrev getElem?_truncate := @getElem?_setWidth

@[deprecated getLsbD_setWidth (since := "2024-09-18")]
abbrev getLsbD_truncate := @getLsbD_setWidth

@[deprecated msb_setWidth (since := "2024-09-18")]
abbrev msb_truncate := @msb_setWidth

@[deprecated cast_setWidth (since := "2024-09-18")]
abbrev cast_zeroExtend := @cast_setWidth

@[deprecated cast_setWidth (since := "2024-09-18")]
abbrev cast_truncate := @cast_setWidth

@[deprecated setWidth_setWidth_of_le (since := "2024-09-18")]
abbrev zeroExtend_zeroExtend_of_le := @setWidth_setWidth_of_le

@[deprecated setWidth_eq (since := "2024-09-18")]
abbrev truncate_eq_self := @setWidth_eq

@[deprecated setWidth_cast (since := "2024-09-18")]
abbrev truncate_cast := @setWidth_cast

@[deprecated msb_setWidth (since := "2024-09-18")]
abbrev mbs_zeroExtend := @msb_setWidth

@[deprecated msb_setWidth' (since := "2024-09-18")]
abbrev mbs_zeroExtend' := @msb_setWidth'

@[deprecated setWidth_one_eq_ofBool_getLsb_zero (since := "2024-09-18")]
abbrev zeroExtend_one_eq_ofBool_getLsb_zero := @setWidth_one_eq_ofBool_getLsb_zero

@[deprecated setWidth_ofNat_one_eq_ofNat_one_of_lt (since := "2024-09-18")]
abbrev zeroExtend_ofNat_one_eq_ofNat_one_of_lt := @setWidth_ofNat_one_eq_ofNat_one_of_lt

@[deprecated setWidth_one (since := "2024-09-18")]
abbrev truncate_one := @setWidth_one

@[deprecated setWidth_ofNat_of_le (since := "2024-09-18")]
abbrev truncate_ofNat_of_le := @setWidth_ofNat_of_le

@[deprecated setWidth_or (since := "2024-09-18")]
abbrev truncate_or := @setWidth_or

@[deprecated setWidth_and (since := "2024-09-18")]
abbrev truncate_and := @setWidth_and

@[deprecated setWidth_xor (since := "2024-09-18")]
abbrev truncate_xor := @setWidth_xor

@[deprecated setWidth_not (since := "2024-09-18")]
abbrev truncate_not := @setWidth_not

@[deprecated signExtend_eq_setWidth_of_msb_false  (since := "2024-09-18")]
abbrev signExtend_eq_not_zeroExtend_not_of_msb_false  := @signExtend_eq_setWidth_of_msb_false

@[deprecated signExtend_eq_not_setWidth_not_of_msb_true (since := "2024-09-18")]
abbrev signExtend_eq_not_zeroExtend_not_of_msb_true := @signExtend_eq_not_setWidth_not_of_msb_true

@[deprecated signExtend_eq_setWidth_of_lt (since := "2024-09-18")]
abbrev signExtend_eq_truncate_of_lt := @signExtend_eq_setWidth_of_le

@[deprecated truncate_append (since := "2024-09-18")]
abbrev truncate_append := @setWidth_append

@[deprecated truncate_append_of_eq (since := "2024-09-18")]
abbrev truncate_append_of_eq := @setWidth_append_of_eq

@[deprecated truncate_cons (since := "2024-09-18")]
abbrev truncate_cons := @setWidth_cons

@[deprecated truncate_succ (since := "2024-09-18")]
abbrev truncate_succ := @setWidth_succ

@[deprecated truncate_add (since := "2024-09-18")]
abbrev truncate_add := @setWidth_add

@[deprecated setWidth_setWidth_succ_eq_setWidth_setWidth_of_getLsbD_false (since := "2024-09-18")]
abbrev zeroExtend_truncate_succ_eq_zeroExtend_truncate_of_getLsbD_false := @setWidth_setWidth_succ_eq_setWidth_setWidth_of_getLsbD_false

@[deprecated setWidth_setWidth_succ_eq_setWidth_setWidth_or_twoPow_of_getLsbD_true (since := "2024-09-18")]
abbrev zeroExtend_truncate_succ_eq_zeroExtend_truncate_or_twoPow_of_getLsbD_true := @setWidth_setWidth_succ_eq_setWidth_setWidth_or_twoPow_of_getLsbD_true

@[deprecated and_one_eq_setWidth_ofBool_getLsbD (since := "2024-09-18")]
abbrev and_one_eq_zeroExtend_ofBool_getLsbD := @and_one_eq_setWidth_ofBool_getLsbD

@[deprecated msb_sshiftRight (since := "2024-10-03")]
abbrev sshiftRight_msb_eq_msb := @msb_sshiftRight

@[deprecated shiftLeft_zero (since := "2024-10-27")]
abbrev shiftLeft_zero_eq := @shiftLeft_zero

@[deprecated ushiftRight_zero (since := "2024-10-27")]
abbrev ushiftRight_zero_eq := @ushiftRight_zero

@[deprecated replicate_zero (since := "2025-01-08")]
abbrev replicate_zero_eq := @replicate_zero

@[deprecated replicate_succ (since := "2025-01-08")]
abbrev replicate_succ_eq := @replicate_succ

end BitVec<|MERGE_RESOLUTION|>--- conflicted
+++ resolved
@@ -1711,13 +1711,8 @@
     BitVec.allOnes w <<< n ||| x <<< n = BitVec.allOnes w <<< n := by
   simp [← shiftLeft_or_distrib]
 
-<<<<<<< HEAD
-@[simp] theorem setWidth_shiftLeft_of_le (hi : i ≤ v) (a : BitVec v) (b : Nat) :
-    (a <<< b).setWidth i = a.setWidth i <<< b :=
-=======
 @[simp] theorem setWidth_shiftLeft_of_le {x : BitVec w} {y : Nat} (hi : i ≤ w)  :
     (x <<< y).setWidth i = x.setWidth i <<< y :=
->>>>>>> 6a202f5a
   eq_of_getElem_eq (fun j hj => Bool.eq_iff_iff.2 (by simp; omega))
 
 /-! ### shiftLeft reductions from BitVec to Nat -/
@@ -1871,13 +1866,8 @@
   case succ nn ih =>
     simp [BitVec.ushiftRight_eq, getMsbD_ushiftRight, BitVec.msb, ih, show nn + 1 > 0 by omega]
 
-<<<<<<< HEAD
-@[simp] theorem setWidth_ushiftRight (hi : v ≤ i) (a : BitVec v) (b : Nat):
-    (a >>> b).setWidth i = a.setWidth i >>> b := by
-=======
 @[simp] theorem setWidth_ushiftRight {x : BitVec w} {y : Nat} (hi : w ≤ i) :
     (x >>> y).setWidth i = x.setWidth i >>> y := by
->>>>>>> 6a202f5a
   refine eq_of_getElem_eq (fun j hj => ?_)
   simp only [getElem_setWidth, getLsbD_ushiftRight, getElem_ushiftRight, getLsbD_setWidth,
     Bool.iff_and_self, decide_eq_true_eq]
@@ -4406,11 +4396,7 @@
     (replicate n x ++ x).cast (by rw [Nat.mul_succ]) := by
   simp [replicate_append_self]
 
-<<<<<<< HEAD
-theorem BitVec.setWidth_add_eq_mod (x y : BitVec w) : BitVec.setWidth i (x + y) = (BitVec.setWidth i x + BitVec.setWidth i y) % (BitVec.twoPow i w) := by
-=======
 theorem BitVec.setWidth_add_eq_mod {x y : BitVec w} : BitVec.setWidth i (x + y) = (BitVec.setWidth i x + BitVec.setWidth i y) % (BitVec.twoPow i w) := by
->>>>>>> 6a202f5a
   apply BitVec.eq_of_toNat_eq
   rw [toNat_setWidth]
   simp only [toNat_setWidth, toNat_add, toNat_umod, Nat.add_mod_mod, Nat.mod_add_mod, toNat_twoPow]
