/-
Copyright (c) 2023 Lean FRO, LLC. All rights reserved.
Released under Apache 2.0 license as described in the file LICENSE.
Authors: Joe Hendrix, Harun Khan, Alex Keizer, Abdalrhman M Mohamed, Siddharth Bhat

-/
prelude
import Init.Data.Bool
import Init.Data.BitVec.Basic
import Init.Data.Fin.Lemmas
import Init.Data.Nat.Lemmas
import Init.Data.Nat.Div.Lemmas
import Init.Data.Nat.Mod
import Init.Data.Nat.Div.Lemmas
import Init.Data.Int.Bitwise.Lemmas
import Init.Data.Int.LemmasAux
import Init.Data.Int.Pow
import Init.Data.Int.LemmasAux

set_option linter.missingDocs true

namespace BitVec

@[simp] theorem getLsbD_ofFin (x : Fin (2^n)) (i : Nat) :
    getLsbD (BitVec.ofFin x) i = x.val.testBit i := rfl

@[simp] theorem getElem_ofFin (x : Fin (2^n)) (i : Nat) (h : i < n) :
    (BitVec.ofFin x)[i] = x.val.testBit i := rfl

@[simp] theorem getLsbD_ge (x : BitVec w) (i : Nat) (ge : w ≤ i) : getLsbD x i = false := by
  let ⟨x, x_lt⟩ := x
  simp only [getLsbD_ofFin]
  apply Nat.testBit_lt_two_pow
  have p : 2^w ≤ 2^i := Nat.pow_le_pow_right (by omega) ge
  omega

@[simp] theorem getMsbD_ge (x : BitVec w) (i : Nat) (ge : w ≤ i) : getMsbD x i = false := by
  rw [getMsbD]
  simp only [Bool.and_eq_false_imp, decide_eq_true_eq]
  omega

theorem lt_of_getLsbD {x : BitVec w} {i : Nat} : getLsbD x i = true → i < w := by
  if h : i < w then
    simp [h]
  else
    simp [Nat.ge_of_not_lt h]

theorem lt_of_getMsbD {x : BitVec w} {i : Nat} : getMsbD x i = true → i < w := by
  if h : i < w then
    simp [h]
  else
    simp [Nat.ge_of_not_lt h]

@[simp] theorem getElem?_eq_getElem {l : BitVec w} {n} (h : n < w) : l[n]? = some l[n] := by
  simp only [getElem?_def, h, ↓reduceDIte]

theorem getElem?_eq_some_iff {l : BitVec w} : l[n]? = some a ↔ ∃ h : n < w, l[n] = a := by
  simp only [getElem?_def]
  split
  · simp_all
  · simp; omega

set_option linter.missingDocs false in
@[deprecated getElem?_eq_some_iff (since := "2025-02-17")]
abbrev getElem?_eq_some := @getElem?_eq_some_iff

@[simp] theorem getElem?_eq_none_iff {l : BitVec w} : l[n]? = none ↔ w ≤ n := by
  simp only [getElem?_def]
  split
  · simp_all
  · simp; omega

theorem getElem?_eq_none {l : BitVec w} (h : w ≤ n) : l[n]? = none := getElem?_eq_none_iff.mpr h

theorem getElem?_eq (l : BitVec w) (i : Nat) :
    l[i]? = if h : i < w then some l[i] else none := by
  split <;> simp_all

@[simp] theorem some_getElem_eq_getElem? (l : BitVec w) (i : Nat) (h : i < w) :
    (some l[i] = l[i]?) ↔ True := by
  simp [h]

@[simp] theorem getElem?_eq_some_getElem (l : BitVec w) (i : Nat) (h : i < w) :
    (l[i]? = some l[i]) ↔ True := by
  simp [h]

theorem getElem_eq_iff {l : BitVec w} {n : Nat} {h : n < w} : l[n] = x ↔ l[n]? = some x := by
  simp only [getElem?_eq_some_iff]
  exact ⟨fun w => ⟨h, w⟩, fun h => h.2⟩

theorem getElem_eq_getElem? (l : BitVec w) (i : Nat) (h : i < w) :
    l[i] = l[i]?.get (by simp [getElem?_eq_getElem, h]) := by
  simp [getElem_eq_iff]

theorem getLsbD_eq_getElem?_getD {x : BitVec w} {i : Nat} :
    x.getLsbD i = x[i]?.getD false := by
  rw [getElem?_def]
  split
  · rfl
  · simp_all

@[simp]
theorem getElem_of_getLsbD_eq_true {x : BitVec w} {i : Nat} (h : x.getLsbD i = true) :
    (x[i]'(lt_of_getLsbD h) = true) = True := by
  simp [← BitVec.getLsbD_eq_getElem, h]

/--
This normalized a bitvec using `ofFin` to `ofNat`.
-/
theorem ofFin_eq_ofNat : @BitVec.ofFin w (Fin.mk x lt) = BitVec.ofNat w x := by
  simp only [BitVec.ofNat, Fin.ofNat', lt, Nat.mod_eq_of_lt]

/-- Prove equality of bitvectors in terms of nat operations. -/
theorem eq_of_toNat_eq {n} : ∀ {x y : BitVec n}, x.toNat = y.toNat → x = y
  | ⟨_, _⟩, ⟨_, _⟩, rfl => rfl

/-- Prove nonequality of bitvectors in terms of nat operations. -/
theorem toNat_ne_iff_ne {n} {x y : BitVec n} : x.toNat ≠ y.toNat ↔ x ≠ y := by
  constructor
  · rintro h rfl; apply h rfl
  · intro h h_eq; apply h <| eq_of_toNat_eq h_eq

@[simp] theorem val_toFin (x : BitVec w) : x.toFin.val = x.toNat := rfl

@[bitvec_to_nat] theorem toNat_eq {x y : BitVec n} : x = y ↔ x.toNat = y.toNat :=
  Iff.intro (congrArg BitVec.toNat) eq_of_toNat_eq

@[bitvec_to_nat] theorem toNat_ne {x y : BitVec n} : x ≠ y ↔ x.toNat ≠ y.toNat := by
  rw [Ne, toNat_eq]

theorem testBit_toNat (x : BitVec w) : x.toNat.testBit i = x.getLsbD i := rfl

theorem getMsb'_eq_getLsb' (x : BitVec w) (i : Fin w) :
    x.getMsb' i = x.getLsb' ⟨w - 1 - i, by omega⟩ := by
  simp only [getMsb', getLsb']

theorem getMsb?_eq_getLsb? (x : BitVec w) (i : Nat) :
    x.getMsb? i = if i < w then x.getLsb? (w - 1 - i) else none := by
  simp only [getMsb?, getLsb?_eq_getElem?]
  split <;> simp [getMsb'_eq_getLsb']

theorem getMsbD_eq_getLsbD (x : BitVec w) (i : Nat) : x.getMsbD i = (decide (i < w) && x.getLsbD (w - 1 - i)) := by
  rw [getMsbD, getLsbD]

theorem getLsbD_eq_getMsbD (x : BitVec w) (i : Nat) : x.getLsbD i = (decide (i < w) && x.getMsbD (w - 1 - i)) := by
  rw [getMsbD]
  by_cases h₁ : i < w <;> by_cases h₂ : w - 1 - i < w <;>
    simp only [h₁, h₂] <;> simp only [decide_true, decide_false, Bool.false_and, Bool.and_false, Bool.true_and, Bool.and_true]
  · congr
    omega
  all_goals
    apply getLsbD_ge
    omega

@[simp] theorem getLsb?_ge (x : BitVec w) (i : Nat) (ge : w ≤ i) : x[i]? = none := by
  simp [ge]

@[simp] theorem getMsb?_ge (x : BitVec w) (i : Nat) (ge : w ≤ i) : getMsb? x i = none := by
  simp [getMsb?_eq_getLsb?]; omega

theorem lt_of_getLsb?_eq_some (x : BitVec w) (i : Nat) : x[i]? = some b → i < w := by
  cases h : x[i]? with
  | none => simp
  | some => by_cases i < w <;> simp_all

theorem lt_of_getMsb?_eq_some (x : BitVec w) (i : Nat) : getMsb? x i = some b → i < w := by
  if h : i < w then
    simp [h]
  else
    simp [Nat.ge_of_not_lt h]

theorem lt_of_getLsb?_isSome (x : BitVec w) (i : Nat) : x[i]?.isSome → i < w := by
  cases h : x[i]? with
  | none => simp
  | some => by_cases i < w <;> simp_all

theorem lt_of_getMsb?_isSome (x : BitVec w) (i : Nat) : (getMsb? x i).isSome → i < w := by
  if h : i < w then
    simp [h]
  else
    simp [Nat.ge_of_not_lt h]

theorem getMsbD_eq_getMsb?_getD (x : BitVec w) (i : Nat) :
    x.getMsbD i = (x.getMsb? i).getD false := by
  rw [getMsbD_eq_getLsbD]
  by_cases h : w = 0
  · simp [getMsb?, h]
  · rw [getLsbD_eq_getElem?_getD, getMsb?_eq_getLsb?]
    split <;>
    · simp only [getLsb?_eq_getElem?, Bool.and_iff_right_iff_imp, decide_eq_true_eq,
        Option.getD_none, Bool.and_eq_false_imp]
      intros
      omega

theorem eq_of_getLsbD_eq {x y : BitVec w}
    (pred : ∀ i, i < w → x.getLsbD i = y.getLsbD i) : x = y := by
  apply eq_of_toNat_eq
  apply Nat.eq_of_testBit_eq
  intro i
  if i_lt : i < w then
    exact pred i i_lt
  else
    have p : i ≥ w := Nat.le_of_not_gt i_lt
    simp [testBit_toNat, getLsbD_ge _ _ p]

@[ext] theorem eq_of_getElem_eq {x y : BitVec n} :
        (∀ i (hi : i < n), x[i] = y[i]) → x = y :=
  fun h => BitVec.eq_of_getLsbD_eq (h ↑·)

theorem eq_of_getLsbD_eq_iff {w : Nat} {x y : BitVec w} :
    x = y ↔ ∀ (i : Nat), i < w → x.getLsbD i = y.getLsbD i := by
  have iff := @BitVec.eq_of_getElem_eq_iff w x y
  constructor
  · intros heq i lt
    have hext := iff.mp heq i lt
    simp only [← getLsbD_eq_getElem] at hext
    exact hext
  · intros heq
    exact iff.mpr heq

theorem eq_of_getMsbD_eq {x y : BitVec w}
    (pred : ∀ i, i < w → x.getMsbD i = y.getMsbD i) : x = y := by
  simp only [getMsbD] at pred
  apply eq_of_getLsbD_eq
  intro i i_lt
  if w_zero : w = 0 then
    simp [w_zero]
  else
    have w_pos := Nat.pos_of_ne_zero w_zero
    have r : i ≤ w - 1 := by
      simp [Nat.le_sub_iff_add_le w_pos]
      exact i_lt
    have q_lt : w - 1 - i < w := by
      simp only [Nat.sub_sub]
      apply Nat.sub_lt w_pos
      simp [Nat.succ_add]
    have q := pred (w - 1 - i) q_lt
    simpa [q_lt, Nat.sub_sub_self, r] using q

-- This cannot be a `@[simp]` lemma, as it would be tried at every term.
theorem of_length_zero {x : BitVec 0} : x = 0#0 := by ext; simp [← getLsbD_eq_getElem]

theorem toNat_zero_length (x : BitVec 0) : x.toNat = 0 := by simp [of_length_zero]
theorem toInt_zero_length (x : BitVec 0) : x.toInt = 0 := by simp [of_length_zero]

theorem getLsbD_zero_length (x : BitVec 0) : x.getLsbD i = false := by simp
theorem getMsbD_zero_length (x : BitVec 0) : x.getMsbD i = false := by simp
theorem msb_zero_length (x : BitVec 0) : x.msb = false := by simp [BitVec.msb, of_length_zero]

theorem toNat_of_zero_length (h : w = 0) (x : BitVec w) : x.toNat = 0 := by
  subst h; simp [toNat_zero_length]
theorem toInt_of_zero_length (h : w = 0) (x : BitVec w) : x.toInt = 0 := by
  subst h; simp [toInt_zero_length]
theorem getLsbD_of_zero_length (h : w = 0) (x : BitVec w) : x.getLsbD i = false := by
  subst h; simp [getLsbD_zero_length]
theorem getMsbD_of_zero_length (h : w = 0) (x : BitVec w) : x.getMsbD i = false := by
  subst h; simp [getMsbD_zero_length]
theorem msb_of_zero_length (h : w = 0) (x : BitVec w) : x.msb = false := by
  subst h; simp [msb_zero_length]

theorem ofFin_ofNat (n : Nat) :
    ofFin (no_index (OfNat.ofNat n : Fin (2^w))) = OfNat.ofNat n := by
  simp only [OfNat.ofNat, Fin.ofNat', BitVec.ofNat, Nat.and_two_pow_sub_one_eq_mod]

theorem eq_of_toFin_eq : ∀ {x y : BitVec w}, x.toFin = y.toFin → x = y
  | ⟨_, _⟩, ⟨_, _⟩, rfl => rfl

theorem toFin_inj {x y : BitVec w} : x.toFin = y.toFin ↔ x = y := by
  apply Iff.intro
  case mp =>
    exact @eq_of_toFin_eq w x y
  case mpr =>
    intro h
    simp [toFin, h]

theorem toFin_zero : toFin (0 : BitVec w) = 0 := rfl
theorem toFin_one  : toFin (1 : BitVec w) = 1 := by
  rw [toFin_inj]; simp only [ofNat_eq_ofNat, ofFin_ofNat]

@[simp] theorem toNat_ofBool (b : Bool) : (ofBool b).toNat = b.toNat := by
  cases b <;> rfl

@[simp] theorem toInt_ofBool (b : Bool) : (ofBool b).toInt = -b.toInt := by
  cases b <;> rfl

@[simp] theorem toFin_ofBool (b : Bool) : (ofBool b).toFin = Fin.ofNat' 2 (b.toNat) := by
  cases b <;> rfl

theorem ofNat_one (n : Nat) : BitVec.ofNat 1 n = BitVec.ofBool (n % 2 = 1) :=  by
  rcases (Nat.mod_two_eq_zero_or_one n) with h | h <;> simp [h, BitVec.ofNat, Fin.ofNat']

theorem ofBool_eq_iff_eq : ∀ {b b' : Bool}, BitVec.ofBool b = BitVec.ofBool b' ↔ b = b' := by
  decide

@[simp] theorem not_ofBool : ~~~ (ofBool b) = ofBool (!b) := by cases b <;> rfl

@[simp] theorem ofBool_and_ofBool : ofBool b &&& ofBool b' = ofBool (b && b') := by
  cases b <;> cases b' <;> rfl

@[simp] theorem ofBool_or_ofBool : ofBool b ||| ofBool b' = ofBool (b || b') := by
  cases b <;> cases b' <;> rfl

@[simp] theorem ofBool_xor_ofBool : ofBool b ^^^ ofBool b' = ofBool (b ^^ b') := by
  cases b <;> cases b' <;> rfl

@[simp, bitvec_to_nat] theorem toNat_ofFin (x : Fin (2^n)) : (BitVec.ofFin x).toNat = x.val := rfl

@[simp] theorem toNat_ofNatLT (x : Nat) (p : x < 2^w) : (x#'p).toNat = x := rfl

@[deprecated toNat_ofNatLT (since := "2025-02-13")]
theorem toNat_ofNatLt (x : Nat) (p : x < 2^w) : (x#'p).toNat = x := rfl

@[simp] theorem getLsbD_ofNatLT {n : Nat} (x : Nat) (lt : x < 2^n) (i : Nat) :
  getLsbD (x#'lt) i = x.testBit i := by
  simp [getLsbD, BitVec.ofNatLT]

@[deprecated getLsbD_ofNatLT (since := "2025-02-13")]
theorem getLsbD_ofNatLt {n : Nat} (x : Nat) (lt : x < 2^n) (i : Nat) :
  getLsbD (x#'lt) i = x.testBit i := getLsbD_ofNatLT x lt i

@[simp] theorem getMsbD_ofNatLT {n x i : Nat} (h : x < 2^n) :
    getMsbD (x#'h) i = (decide (i < n) && x.testBit (n - 1 - i)) := by
  simp [getMsbD, getLsbD]

@[deprecated getMsbD_ofNatLT (since := "2025-02-13")]
theorem getMsbD_ofNatLt {n x i : Nat} (h : x < 2^n) :
    getMsbD (x#'h) i = (decide (i < n) && x.testBit (n - 1 - i)) := getMsbD_ofNatLT h

@[simp, bitvec_to_nat] theorem toNat_ofNat (x w : Nat) : (BitVec.ofNat w x).toNat = x % 2^w := by
  simp [BitVec.toNat, BitVec.ofNat, Fin.ofNat']

theorem ofNatLT_eq_ofNat {w : Nat} {n : Nat} (hn) : BitVec.ofNatLT n hn = BitVec.ofNat w n :=
  eq_of_toNat_eq (by simp [Nat.mod_eq_of_lt hn])

@[simp] theorem toFin_ofNat (x : Nat) : toFin (BitVec.ofNat w x) = Fin.ofNat' (2^w) x := rfl

@[simp] theorem finMk_toNat (x : BitVec w) : Fin.mk x.toNat x.isLt = x.toFin := rfl

@[simp] theorem toFin_ofNatLT {n : Nat} (h : n < 2 ^ w) : (BitVec.ofNatLT n h).toFin = Fin.mk n h := rfl

@[simp] theorem toFin_ofFin (n : Fin (2 ^ w)) : (BitVec.ofFin n).toFin = n := rfl
@[simp] theorem ofFin_toFin (x : BitVec w) : BitVec.ofFin x.toFin = x := rfl

@[simp] theorem ofNatLT_finVal (n : Fin (2 ^ w)) : BitVec.ofNatLT n.val n.isLt = BitVec.ofFin n := rfl

@[simp] theorem ofNatLT_toNat (x : BitVec w) : BitVec.ofNatLT x.toNat x.isLt = x := rfl

@[simp] theorem ofNat_finVal (n : Fin (2 ^ w)) : BitVec.ofNat w n.val = BitVec.ofFin n := by
  rw [← BitVec.ofNatLT_eq_ofNat n.isLt, ofNatLT_finVal]

-- Remark: we don't use `[simp]` here because simproc` subsumes it for literals.
-- If `x` and `n` are not literals, applying this theorem eagerly may not be a good idea.
theorem getLsbD_ofNat (n : Nat) (x : Nat) (i : Nat) :
  getLsbD (BitVec.ofNat n x) i = (i < n && x.testBit i) := by
  simp [getLsbD, BitVec.ofNat, Fin.val_ofNat']

@[simp] theorem getLsbD_zero : (0#w).getLsbD i = false := by simp [getLsbD]

@[simp] theorem getElem_zero (h : i < w) : (0#w)[i] = false := by simp [getElem_eq_testBit_toNat]

@[simp] theorem getMsbD_zero : (0#w).getMsbD i = false := by simp [getMsbD]

@[simp] theorem getLsbD_one : (1#w).getLsbD i = (decide (0 < w) && decide (i = 0)) := by
  simp only [getLsbD, toNat_ofNat, Nat.testBit_mod_two_pow]
  by_cases h : i = 0
    <;> simp [h, Nat.testBit_to_div_mod, Nat.div_eq_of_lt]

@[simp] theorem getElem_one (h : i < w) : (1#w)[i] = decide (i = 0) := by
  simp [← getLsbD_eq_getElem, getLsbD_one, h, show 0 < w by omega]

/-- The msb at index `w-1` is the least significant bit, and is true when the width is nonzero. -/
@[simp] theorem getMsbD_one : (1#w).getMsbD i = (decide (i = w - 1) && decide (0 < w)) := by
  simp only [getMsbD]
  by_cases h : 0 < w <;> by_cases h' : i = w - 1 <;> simp [h, h'] <;> omega

@[simp] theorem toNat_mod_cancel (x : BitVec n) : x.toNat % (2^n) = x.toNat :=
  Nat.mod_eq_of_lt x.isLt

@[simp] theorem toNat_mod_cancel' {x : BitVec n} :
    (x.toNat : Int) % (((2 ^ n) : Nat) : Int) = x.toNat := by
  rw_mod_cast [toNat_mod_cancel]

@[simp] theorem sub_toNat_mod_cancel {x : BitVec w} (h : ¬ x = 0#w) :
    (2 ^ w - x.toNat) % 2 ^ w = 2 ^ w - x.toNat := by
  simp only [toNat_eq, toNat_ofNat, Nat.zero_mod] at h
  rw [Nat.mod_eq_of_lt (by omega)]

@[simp] theorem toNat_mod_cancel_of_lt {x : BitVec n} (h : n < m) : x.toNat % (2 ^ m) = x.toNat := by
  have : 2 ^ n < 2 ^ m := Nat.pow_lt_pow_of_lt (by omega) h
  exact Nat.mod_eq_of_lt (by omega)

@[simp] theorem sub_sub_toNat_cancel {x : BitVec w} :
    2 ^ w - (2 ^ w - x.toNat) = x.toNat := by
  simp [Nat.sub_sub_eq_min, Nat.min_eq_right]
  omega

@[simp] theorem sub_add_bmod_cancel {x y : BitVec w} :
    ((((2 ^ w : Nat) - y.toNat) : Int) + x.toNat).bmod (2 ^ w) =
      ((x.toNat : Int) - y.toNat).bmod (2 ^ w) := by
  rw [Int.sub_eq_add_neg, Int.add_assoc, Int.add_comm, Int.bmod_add_cancel, Int.add_comm,
    Int.sub_eq_add_neg]

private theorem lt_two_pow_of_le {x m n : Nat} (lt : x < 2 ^ m) (le : m ≤ n) : x < 2 ^ n :=
  Nat.lt_of_lt_of_le lt (Nat.pow_le_pow_right (by trivial : 0 < 2) le)

theorem getElem_zero_ofNat_zero (i : Nat) (h : i < w) : (BitVec.ofNat w 0)[i] = false := by
  simp

theorem getElem_zero_ofNat_one (h : 0 < w) : (BitVec.ofNat w 1)[0] = true := by
  simp

theorem getElem?_zero_ofNat_zero : (BitVec.ofNat (w+1) 0)[0]? = some false := by
  simp

theorem getElem?_zero_ofNat_one : (BitVec.ofNat (w+1) 1)[0]? = some true := by
  simp

-- This does not need to be a `@[simp]` theorem as it is already handled by `getElem?_eq_getElem`.
theorem getElem?_zero_ofBool (b : Bool) : (ofBool b)[0]? = some b := by
  simp only [ofBool, ofNat_eq_ofNat, cond_eq_if]
  split <;> simp_all

@[simp] theorem getElem_zero_ofBool (b : Bool) : (ofBool b)[0] = b := by
  rw [getElem_eq_iff, getElem?_zero_ofBool]

theorem getElem?_succ_ofBool (b : Bool) (i : Nat) : (ofBool b)[i + 1]? = none := by
  simp

@[simp]
theorem getLsbD_ofBool (b : Bool) (i : Nat) : (ofBool b).getLsbD i = ((i = 0) && b) := by
  rcases b with rfl | rfl
  · simp [ofBool]
  · simp only [ofBool, ofNat_eq_ofNat, cond_true, getLsbD_ofNat, Bool.and_true]
    by_cases hi : i = 0 <;> simp [hi] <;> omega

@[simp] theorem getElem_ofBool_zero {b : Bool} : (ofBool b)[0] = b := by simp

@[simp]
theorem getElem_ofBool {b : Bool} {h : i < 1}: (ofBool b)[i] = b := by
  simp [← getLsbD_eq_getElem]
  omega

@[simp] theorem getMsbD_ofBool (b : Bool) : (ofBool b).getMsbD i = (decide (i = 0) && b) := by
  cases b <;> simp [getMsbD]

@[simp] theorem msb_ofBool (b : Bool) : (ofBool b).msb = b := by
  cases b <;> simp [BitVec.msb]

@[simp] theorem one_eq_zero_iff : 1#w = 0#w ↔ w = 0 := by
  constructor
  · intro h
    cases w
    · rfl
    · replace h := congrArg BitVec.toNat h
      simp at h
  · rintro rfl
    simp

/-! ### msb -/

@[simp] theorem msb_zero : (0#w).msb = false := by simp [BitVec.msb, getMsbD]

@[simp] theorem msb_one : (1#w).msb = decide (w = 1) := by
  simp [BitVec.msb, getMsbD_one, ← Bool.decide_and]
  omega

theorem msb_eq_getLsbD_last (x : BitVec w) :
    x.msb = x.getLsbD (w - 1) := by
  simp only [BitVec.msb, getMsbD]
  rcases w  with rfl | w
  · simp [BitVec.eq_nil x]
  · simp

@[bitvec_to_nat] theorem getLsbD_last (x : BitVec w) :
    x.getLsbD (w-1) = decide (2 ^ (w-1) ≤ x.toNat) := by
  rcases w with rfl | w
  · simp [toNat_of_zero_length]
  · simp only [getLsbD, Nat.testBit_to_div_mod, Nat.succ_sub_succ_eq_sub, Nat.sub_zero]
    rcases (Nat.lt_or_ge (BitVec.toNat x) (2 ^ w)) with h | h
    · simp [Nat.div_eq_of_lt h, h]
    · simp only [h]
      rw [Nat.div_eq_sub_div (Nat.two_pow_pos w) h, Nat.div_eq_of_lt]
      · simp
      · omega

@[bitvec_to_nat] theorem getLsbD_succ_last (x : BitVec (w + 1)) :
    x.getLsbD w = decide (2 ^ w ≤ x.toNat) := getLsbD_last x

@[bitvec_to_nat] theorem msb_eq_decide (x : BitVec w) : BitVec.msb x = decide (2 ^ (w-1) ≤ x.toNat) := by
  simp [msb_eq_getLsbD_last, getLsbD_last]

theorem toNat_ge_of_msb_true {x : BitVec n} (p : BitVec.msb x = true) : x.toNat ≥ 2^(n-1) := by
  match n with
  | 0 =>
    simp [BitVec.msb, BitVec.getMsbD] at p
  | n + 1 =>
    simp only [msb_eq_decide, Nat.add_one_sub_one, decide_eq_true_eq] at p
    simp only [Nat.add_sub_cancel]
    exact p

theorem msb_eq_getMsbD_zero (x : BitVec w) : x.msb = x.getMsbD 0 := by
  cases w <;> simp [getMsbD_eq_getLsbD, msb_eq_getLsbD_last]

/-! ### cast -/

@[simp, bitvec_to_nat] theorem toNat_cast (h : w = v) (x : BitVec w) : (x.cast h).toNat = x.toNat := rfl
@[simp] theorem toFin_cast (h : w = v) (x : BitVec w) :
    (x.cast h).toFin = x.toFin.cast (by rw [h]) :=
  rfl

@[simp] theorem getLsbD_cast (h : w = v) (x : BitVec w) : (x.cast h).getLsbD i = x.getLsbD i := by
  subst h; simp

@[simp] theorem getMsbD_cast (h : w = v) (x : BitVec w) : (x.cast h).getMsbD i = x.getMsbD i := by
  subst h; simp

@[simp] theorem getElem_cast (h : w = v) (x : BitVec w) (p : i < v) : (x.cast h)[i] = x[i] := by
  subst h; simp

@[simp] theorem msb_cast (h : w = v) (x : BitVec w) : (x.cast h).msb = x.msb := by
  simp [BitVec.msb]

/-! ### toInt/ofInt -/

/-- Prove equality of bitvectors in terms of nat operations. -/
theorem toInt_eq_toNat_cond (x : BitVec n) :
    x.toInt =
      if 2*x.toNat < 2^n then
        (x.toNat : Int)
      else
        (x.toNat : Int) - (2^n : Nat) :=
  rfl

theorem toInt_eq_toNat_of_lt {x : BitVec n} (h : 2 * x.toNat < 2^n) :
    x.toInt = x.toNat := by
  simp [toInt_eq_toNat_cond, h]

theorem msb_eq_false_iff_two_mul_lt {x : BitVec w} : x.msb = false ↔ 2 * x.toNat < 2^w := by
  cases w <;> simp [Nat.pow_succ, Nat.mul_comm _ 2, msb_eq_decide, toNat_of_zero_length]

theorem msb_eq_true_iff_two_mul_ge {x : BitVec w} : x.msb = true ↔ 2 * x.toNat ≥ 2^w := by
  simp [← Bool.ne_false_iff, msb_eq_false_iff_two_mul_lt]

/-- Characterize `x.toInt` in terms of `x.msb`. -/
theorem toInt_eq_msb_cond (x : BitVec w) :
    x.toInt = if x.msb then (x.toNat : Int) - (2^w : Nat) else (x.toNat : Int) := by
  simp only [BitVec.toInt, ← msb_eq_false_iff_two_mul_lt]
  cases x.msb <;> rfl

theorem toInt_eq_toNat_of_msb {x : BitVec w} (h : x.msb = false) :
    x.toInt = x.toNat := by
  simp [toInt_eq_msb_cond, h]

theorem toNat_toInt_of_msb {w : Nat} (b : BitVec w) (hb : b.msb = false) : b.toInt.toNat = b.toNat := by
  simp [b.toInt_eq_toNat_of_msb hb]

theorem toInt_eq_toNat_bmod (x : BitVec n) : x.toInt = Int.bmod x.toNat (2^n) := by
  simp only [toInt_eq_toNat_cond]
  split
  next g =>
    rw [Int.bmod_pos] <;> simp only [←Int.ofNat_emod, toNat_mod_cancel]
    omega
  next g =>
    rw [Int.bmod_neg] <;> simp only [←Int.ofNat_emod, toNat_mod_cancel]
    omega

theorem toInt_neg_of_msb_true {x : BitVec w} (h : x.msb = true) : x.toInt < 0 := by
  simp only [BitVec.toInt]
  have : 2 * x.toNat ≥ 2 ^ w := msb_eq_true_iff_two_mul_ge.mp h
  omega

theorem toInt_nonneg_of_msb_false {x : BitVec w} (h : x.msb = false) : 0 ≤ x.toInt := by
  simp only [BitVec.toInt]
  have : 2 * x.toNat < 2 ^ w := msb_eq_false_iff_two_mul_lt.mp h
  omega

/-- Prove equality of bitvectors in terms of nat operations. -/
theorem eq_of_toInt_eq {x y : BitVec n} : x.toInt = y.toInt → x = y := by
  intro eq
  simp only [toInt_eq_toNat_cond] at eq
  apply eq_of_toNat_eq
  revert eq
  have _xlt := x.isLt
  have _ylt := y.isLt
  split <;> split <;> omega

theorem toInt_inj {x y : BitVec n} : x.toInt = y.toInt ↔ x = y :=
  Iff.intro eq_of_toInt_eq (congrArg BitVec.toInt)

theorem toInt_ne {x y : BitVec n} : x.toInt ≠ y.toInt ↔ x ≠ y  := by
  rw [Ne, toInt_inj]

@[simp, bitvec_to_nat] theorem toNat_ofInt {n : Nat} (i : Int) :
  (BitVec.ofInt n i).toNat = (i % (2^n : Nat)).toNat := by
  unfold BitVec.ofInt
  simp

theorem toInt_ofNat {n : Nat} (x : Nat) :
  (BitVec.ofNat n x).toInt = (x : Int).bmod (2^n) := by
  simp [toInt_eq_toNat_bmod]

@[simp] theorem toInt_ofInt {n : Nat} (i : Int) :
  (BitVec.ofInt n i).toInt = i.bmod (2^n) := by
  have _ := Nat.two_pow_pos n
  have p : 0 ≤ i % (2^n : Nat) := by omega
  simp [toInt_eq_toNat_bmod, Int.toNat_of_nonneg p]

theorem toInt_ofInt_eq_self {w : Nat} (hw : 0 < w) {n : Int}
    (h : -2 ^ (w - 1) ≤ n) (h' : n < 2 ^ (w - 1)) : (BitVec.ofInt w n).toInt = n := by
  have hw : w = (w - 1) + 1 := by omega
  rw [toInt_ofInt, Int.bmod_eq_self_of_le] <;> (rw [hw]; simp [Int.natCast_pow]; omega)

@[simp] theorem ofInt_natCast (w n : Nat) :
  BitVec.ofInt w (n : Int) = BitVec.ofNat w n := rfl

@[simp] theorem ofInt_ofNat (w n : Nat) :
  BitVec.ofInt w (no_index (OfNat.ofNat n)) = BitVec.ofNat w (OfNat.ofNat n) := rfl

@[simp] theorem ofInt_toInt {x : BitVec w} : BitVec.ofInt w x.toInt = x := by
  by_cases h : 2 * x.toNat < 2^w <;> ext <;> simp [←getLsbD_eq_getElem, getLsbD, h, BitVec.toInt]

theorem toInt_neg_iff {w : Nat} {x : BitVec w} :
    BitVec.toInt x < 0 ↔ 2 ^ w ≤ 2 * x.toNat := by
  simp [toInt_eq_toNat_cond]; omega

theorem toInt_pos_iff {w : Nat} {x : BitVec w} :
    0 ≤ BitVec.toInt x ↔ 2 * x.toNat < 2 ^ w := by
  simp [toInt_eq_toNat_cond]; omega

theorem eq_zero_or_eq_one (a : BitVec 1) : a = 0#1 ∨ a = 1#1 := by
  obtain ⟨a, ha⟩ := a
  simp only [Nat.reducePow]
  have acases : a = 0 ∨ a = 1 := by omega
  rcases acases with ⟨rfl | rfl⟩
  · simp
  · case inr h =>
    subst h
    simp

@[simp]
theorem toInt_zero {w : Nat} : (0#w).toInt = 0 := by
  simp [BitVec.toInt, show 0 < 2^w by exact Nat.two_pow_pos w]

/--
`x.toInt` is less than `2^(w-1)`.
We phrase the fact in terms of `2^w` to prevent a case split on `w=0` when the lemma is used.
-/
theorem two_mul_toInt_lt {w : Nat} {x : BitVec w} : 2 * x.toInt < 2 ^ w := by
  simp only [BitVec.toInt]
  rcases w with _|w'
  · omega
  · rw [← Nat.two_pow_pred_add_two_pow_pred (by omega), ← Nat.two_mul, Nat.add_sub_cancel]
    simp only [Nat.zero_lt_succ, Nat.mul_lt_mul_left, Int.natCast_mul, Int.cast_ofNat_Int]
    norm_cast; omega

theorem two_mul_toInt_le {w : Nat} {x : BitVec w} : 2 * x.toInt ≤ 2 ^ w - 1 :=
  Int.le_sub_one_of_lt two_mul_toInt_lt

theorem toInt_lt {w : Nat} {x : BitVec w} : x.toInt < 2 ^ (w - 1) := by
  by_cases h : w = 0
  · subst h
    simp [eq_nil x]
  · have := @two_mul_toInt_lt w x
    rw_mod_cast [← Nat.two_pow_pred_add_two_pow_pred (by omega), Int.mul_comm, Int.natCast_add] at this
    omega

theorem toInt_le {w : Nat} {x : BitVec w} : x.toInt ≤ 2 ^ (w - 1) - 1 :=
  Int.le_sub_one_of_lt toInt_lt

/--
`x.toInt` is greater than or equal to `-2^(w-1)`.
We phrase the fact in terms of `2^w` to prevent a case split on `w=0` when the lemma is used.
-/
theorem le_two_mul_toInt {w : Nat} {x : BitVec w} : -2 ^ w ≤ 2 * x.toInt := by
  simp only [BitVec.toInt]
  rcases w with _|w'
  · omega
  · rw [← Nat.two_pow_pred_add_two_pow_pred (by omega), ← Nat.two_mul, Nat.add_sub_cancel]
    simp only [Nat.zero_lt_succ, Nat.mul_lt_mul_left, Int.natCast_mul, Int.cast_ofNat_Int]
    norm_cast; omega


theorem le_toInt {w : Nat} (x : BitVec w) : -2 ^ (w - 1) ≤ x.toInt := by
  by_cases h : w = 0
  · subst h
    simp [BitVec.eq_nil x]
  · have := le_two_mul_toInt (w := w) (x := x)
    generalize x.toInt = x at *
    rw [(show w = w - 1 + 1 by omega), Int.pow_succ] at this
    omega

/-! ### slt -/

/--
A bitvector, when interpreted as an integer, is less than zero iff
its most significant bit is true.
-/
theorem slt_zero_iff_msb_cond {x : BitVec w} : x.slt 0#w ↔ x.msb = true := by
  have := toInt_eq_msb_cond x
  constructor
  · intros h
    apply Classical.byContradiction
    intros hmsb
    simp only [Bool.not_eq_true] at hmsb
    simp only [hmsb, Bool.false_eq_true, ↓reduceIte] at this
    simp only [BitVec.slt, toInt_zero, decide_eq_true_eq] at h
    omega /- Can't have `x.toInt` which is equal to `x.toNat` be strictly less than zero -/
  · intros h
    simp only [h, ↓reduceIte] at this
    simp [BitVec.slt, this]
    omega

theorem slt_zero_eq_msb {w : Nat} {x : BitVec  w} : x.slt 0#w = x.msb := by
  rw [Bool.eq_iff_iff, BitVec.slt_zero_iff_msb_cond]

theorem sle_iff_toInt_le {w : Nat} {b b' : BitVec w} : b.sle b' ↔ b.toInt ≤ b'.toInt :=
  decide_eq_true_iff

theorem slt_iff_toInt_lt {w : Nat} {b b' : BitVec w} : b.slt b' ↔ b.toInt < b'.toInt :=
  decide_eq_true_iff

/-! ### setWidth, zeroExtend and truncate -/

@[simp]
theorem truncate_eq_setWidth {v : Nat} {x : BitVec w} :
  truncate v x = setWidth v x := rfl

@[simp]
theorem zeroExtend_eq_setWidth {v : Nat} {x : BitVec w} :
  zeroExtend v x = setWidth v x := rfl

@[simp, bitvec_to_nat] theorem toNat_setWidth' {m n : Nat} (p : m ≤ n) (x : BitVec m) :
    (setWidth' p x).toNat = x.toNat := by
  simp [setWidth']

@[simp, bitvec_to_nat] theorem toNat_setWidth (i : Nat) (x : BitVec n) :
    BitVec.toNat (setWidth i x) = x.toNat % 2^i := by
  let ⟨x, lt_n⟩ := x
  simp only [setWidth]
  if n_le_i : n ≤ i then
    have x_lt_two_i : x < 2 ^ i := lt_two_pow_of_le lt_n n_le_i
    simp [n_le_i, Nat.mod_eq_of_lt, x_lt_two_i]
  else
    simp [n_le_i, toNat_ofNat]

@[simp] theorem toInt_setWidth (x : BitVec w) :
    (x.setWidth v).toInt = Int.bmod x.toNat (2^v) := by
  simp [toInt_eq_toNat_bmod, toNat_setWidth, Int.emod_bmod]

@[simp] theorem toFin_setWidth {x : BitVec w} :
    (x.setWidth v).toFin = Fin.ofNat' (2^v) x.toNat := by
  ext; simp

@[simp] theorem setWidth_eq (x : BitVec n) : setWidth n x = x := by
  apply eq_of_toNat_eq
  let ⟨x, lt_n⟩ := x
  simp [setWidth]

@[simp] theorem setWidth_zero (m n : Nat) : setWidth m 0#n = 0#m := by
  apply eq_of_toNat_eq
  simp [toNat_setWidth]

@[simp] theorem ofNat_toNat (m : Nat) (x : BitVec n) : BitVec.ofNat m x.toNat = setWidth m x := by
  apply eq_of_toNat_eq
  simp

/-- Moves one-sided left toNat equality to BitVec equality. -/
theorem toNat_eq_nat {x : BitVec w} {y : Nat}
  : (x.toNat = y) ↔ (y < 2^w ∧ (x = BitVec.ofNat w y)) := by
  apply Iff.intro
  · intro eq
    simp [←eq, x.isLt]
  · intro eq
    simp [Nat.mod_eq_of_lt, eq]

/-- Moves one-sided right toNat equality to BitVec equality. -/
theorem nat_eq_toNat {x : BitVec w} {y : Nat}
  : (y = x.toNat) ↔ (y < 2^w ∧ (x = BitVec.ofNat w y)) := by
  rw [@eq_comm _ _ x.toNat]
  apply toNat_eq_nat

theorem getElem_setWidth' (x : BitVec w) (i : Nat) (h : w ≤ v) (hi : i < v) :
    (setWidth' h x)[i] = x.getLsbD i := by
  rw [getElem_eq_testBit_toNat, toNat_setWidth', getLsbD]

@[simp]
theorem getElem_setWidth (m : Nat) (x : BitVec n) (i : Nat) (h : i < m) :
    (setWidth m x)[i] = x.getLsbD i := by
  rw [setWidth]
  split
  · rw [getElem_setWidth']
  · simp [getElem_eq_testBit_toNat, getLsbD]
    omega

theorem getElem?_setWidth' (x : BitVec w) (i : Nat) (h : w ≤ v) :
    (setWidth' h x)[i]? = if i < v then some (x.getLsbD i) else none := by
  simp [getElem?_eq, getElem_setWidth']

theorem getElem?_setWidth (m : Nat) (x : BitVec n) (i : Nat) :
    (x.setWidth m)[i]? = if i < m then some (x.getLsbD i) else none := by
  simp [getElem?_eq, getElem_setWidth]

@[simp] theorem getLsbD_setWidth' (ge : m ≥ n) (x : BitVec n) (i : Nat) :
    getLsbD (setWidth' ge x) i = getLsbD x i := by
  simp [getLsbD, toNat_setWidth']

@[simp] theorem getMsbD_setWidth' (ge : m ≥ n) (x : BitVec n) (i : Nat) :
    getMsbD (setWidth' ge x) i = (decide (m - n ≤ i) && getMsbD x (i + n - m)) := by
  simp only [getMsbD, getLsbD_setWidth', gt_iff_lt]
  by_cases h₁ : decide (i < m) <;> by_cases h₂ : decide (m - n ≤ i) <;> by_cases h₃ : decide (i + n - m < n) <;>
    by_cases h₄ : n - 1 - (i + n - m) = m - 1 - i
  all_goals
    simp only [h₁, h₂, h₃, h₄]
    simp_all only [ge_iff_le, decide_eq_true_eq, Nat.not_le, Nat.not_lt, Bool.true_and,
      Bool.false_and, Bool.and_self] <;>
    (try apply getLsbD_ge) <;>
    (try apply (getLsbD_ge _ _ _).symm) <;>
    omega

@[simp] theorem getLsbD_setWidth (m : Nat) (x : BitVec n) (i : Nat) :
    getLsbD (setWidth m x) i = (decide (i < m) && getLsbD x i) := by
  simp [getLsbD, toNat_setWidth, Nat.testBit_mod_two_pow]

@[simp] theorem getMsbD_setWidth {m : Nat} {x : BitVec n} {i : Nat} :
    getMsbD (setWidth m x) i = (decide (m - n ≤ i) && getMsbD x (i + n - m)) := by
  unfold setWidth
  by_cases h : n ≤ m <;> simp only [h]
  · by_cases h' : m - n ≤ i
    <;> simp [h', show i - (m - n) = i + n - m by omega]
  · simp only [show m - n = 0 by omega, getMsbD, getLsbD_setWidth]
    by_cases h' : i < m
    · simp [show m - 1 - i < m by omega, show i + n - m < n by omega,
        show n - 1 - (i + n - m) = m - 1 - i by omega]
      omega
    · simp [h']
      omega

-- This is a simp lemma as there is only a runtime difference between `setWidth'` and `setWidth`,
-- and for verification purposes they are equivalent.
@[simp]
theorem setWidth'_eq {x : BitVec w} (h : w ≤ v) : x.setWidth' h = x.setWidth v := by
  apply eq_of_toNat_eq
  rw [toNat_setWidth, toNat_setWidth']
  rw [Nat.mod_eq_of_lt]
  exact Nat.lt_of_lt_of_le x.isLt (Nat.pow_le_pow_right (Nat.zero_lt_two) h)

@[simp] theorem getMsbD_setWidth_add {x : BitVec w} (h : k ≤ i) :
    (x.setWidth (w + k)).getMsbD i = x.getMsbD (i - k) := by
  by_cases h : w = 0
  · subst h; simp [of_length_zero]
  simp only [getMsbD, getLsbD_setWidth]
  by_cases h₁ : i < w + k <;> by_cases h₂ : i - k < w <;> by_cases h₃ : w + k - 1 - i < w + k
    <;> simp [h₁, h₂, h₃]
  · congr 1
    omega
  all_goals (first | apply getLsbD_ge | apply Eq.symm; apply getLsbD_ge)
    <;> omega

@[simp] theorem cast_setWidth (h : v = v') (x : BitVec w) :
    (x.setWidth v).cast h = x.setWidth v' := by
  subst h
  ext
  simp

@[simp] theorem setWidth_setWidth_of_le (x : BitVec w) (h : k ≤ l) :
    (x.setWidth l).setWidth k = x.setWidth k := by
  ext i
  simp [getElem_setWidth, Fin.is_lt, decide_true, Bool.true_and]
  omega

@[simp] theorem setWidth_cast {x : BitVec w} {h : w = v} : (x.cast h).setWidth k = x.setWidth k := by
  apply eq_of_getLsbD_eq
  simp

theorem msb_setWidth (x : BitVec w) : (x.setWidth v).msb = (decide (0 < v) && x.getLsbD (v - 1)) := by
  rw [msb_eq_getLsbD_last]
  simp only [getLsbD_setWidth]
  cases getLsbD x (v - 1) <;> simp; omega

theorem msb_setWidth' (x : BitVec w) (h : w ≤ v) : (x.setWidth' h).msb = (decide (0 < v) && x.getLsbD (v - 1)) := by
  rw [setWidth'_eq, msb_setWidth]

theorem msb_setWidth'' (x : BitVec w) : (x.setWidth (k + 1)).msb = x.getLsbD k := by
  simp [BitVec.msb, getMsbD]

/-- zero extending a bitvector to width 1 equals the boolean of the lsb. -/
theorem setWidth_one_eq_ofBool_getLsb_zero (x : BitVec w) :
    x.setWidth 1 = BitVec.ofBool (x.getLsbD 0) := by
  ext i h
  simp at h
  simp [getLsbD_setWidth, h]

/-- Zero extending `1#v` to `1#w` equals `1#w` when `v > 0`. -/
theorem setWidth_ofNat_one_eq_ofNat_one_of_lt {v w : Nat} (hv : 0 < v) :
    (BitVec.ofNat v 1).setWidth w = BitVec.ofNat w 1 := by
  ext i h
  simp only [getElem_setWidth, h, decide_true, getLsbD_ofNat, Bool.true_and,
    Bool.and_iff_right_iff_imp, decide_eq_true_eq]
  have hv := (@Nat.testBit_one_eq_true_iff_self_eq_zero i)
  by_cases h : Nat.testBit 1 i = true <;> simp_all

/-- Truncating to width 1 produces a bitvector equal to the least significant bit. -/
theorem setWidth_one {x : BitVec w} :
    x.setWidth 1 = ofBool (x.getLsbD 0) := by
  ext i
  simp [show i = 0 by omega]

@[simp] theorem setWidth_ofNat_of_le (h : v ≤ w) (x : Nat) : setWidth v (BitVec.ofNat w x) = BitVec.ofNat v x := by
  apply BitVec.eq_of_toNat_eq
  simp only [toNat_setWidth, toNat_ofNat]
  rw [Nat.mod_mod_of_dvd]
  exact Nat.pow_dvd_pow_iff_le_right'.mpr h

/--
Iterated `setWidth` agrees with the second `setWidth`
except in the case the first `setWidth` is a non-trivial truncation,
and the second `setWidth` is a non-trivial extension.
-/
-- Note that in the special cases `v = u` or `v = w`,
-- `simp` can discharge the side condition itself.
@[simp] theorem setWidth_setWidth {x : BitVec u} {w v : Nat} (h : ¬ (v < u ∧ v < w)) :
    setWidth w (setWidth v x) = setWidth w x := by
  ext i ih
  have := @lt_of_getLsbD u x i
  by_cases h' : x.getLsbD i = true <;> simp [h'] at * <;> omega

/-! ## extractLsb -/

@[simp]
protected theorem extractLsb_ofFin {n} (x : Fin (2^n)) (hi lo : Nat) :
  extractLsb hi lo (@BitVec.ofFin n x) = .ofNat (hi-lo+1) (x.val >>> lo) := rfl

@[simp]
protected theorem extractLsb_ofNat (x n : Nat) (hi lo : Nat) :
  extractLsb hi lo (BitVec.ofNat n x) = .ofNat (hi - lo + 1) ((x % 2^n) >>> lo) := by
  ext i
  simp [BitVec.ofNat]

@[simp] theorem extractLsb'_toNat (s m : Nat) (x : BitVec n) :
  (extractLsb' s m x).toNat = (x.toNat >>> s) % 2^m := rfl

@[simp] theorem extractLsb_toNat (hi lo : Nat) (x : BitVec n) :
  (extractLsb hi lo x).toNat = (x.toNat >>> lo) % 2^(hi-lo+1) := rfl

@[simp] theorem toInt_extractLsb' {s m : Nat} {x : BitVec n} :
    (extractLsb' s m x).toInt = ((x.toNat >>> s) : Int).bmod (2 ^ m) := by 
  simp [extractLsb', toInt_ofNat]

@[simp] theorem toInt_extractLsb {hi lo : Nat} {x : BitVec n} :
  (extractLsb hi lo x).toInt = ((x.toNat >>> lo) : Int).bmod (2 ^ (hi - lo + 1)) := by
  simp [extractLsb, toInt_ofNat]

@[simp] theorem toFin_extractLsb' {s m : Nat} {x : BitVec n} :
    (extractLsb' s m x).toFin = Fin.ofNat' (2 ^ m) (x.toNat >>> s) := by
  simp [extractLsb', toInt_ofNat]

@[simp] theorem toFin_extractLsb {hi lo : Nat} {x : BitVec n} :
  (extractLsb hi lo x).toFin = Fin.ofNat' (2 ^ (hi - lo + 1)) (x.toNat >>> lo) := by
  simp [extractLsb, toInt_ofNat]

@[simp] theorem getElem_extractLsb' {start len : Nat} {x : BitVec n} {i : Nat} (h : i < len) :
    (extractLsb' start len x)[i] = x.getLsbD (start+i) := by
  simp [getElem_eq_testBit_toNat, getLsbD, h]

@[simp] theorem getLsbD_extractLsb' (start len : Nat) (x : BitVec n) (i : Nat) :
    (extractLsb' start len x).getLsbD i = (i < len && x.getLsbD (start+i)) := by
  simp [getLsbD, Nat.lt_succ]

/--
Get the most significant bit after `extractLsb'`. With `extractLsb'`, we extract
a `BitVec len` `x'` with length `len` from `BitVec w` `x`, starting from the
element at position `start`. The function `getMsb` extracts a bit counting from
the most significant bit. Assuming certain conditions,
`(@extractLsbD' w x start len).getMsbD i` is equal to
`@getMsbD w x (w - (start + len - i))`.

Example (w := 10, start := 3, len := 4):

                                |---| = w - (start + len) = 3
                                      |start + len|       = 7
                                            |start|       = 3
                                      | len |             = 4
let x                       =   9 8 7 6 5 4 3 2 1 0
let x' = x.extractLsb' 3 4  =         6 5 4 3
                                      | |
                                      | x'.getMsbD 1 =
                                        x.getMsbD (i := w - (start + len - i) = 10 - (3 + 4 - 1) = 4)
                                      |
                                      x'.getMsbD 0 =
                                      x.getMsbD (i := w - (start + len - i) = 10 - (3 + 4 - 0) = 3)

# Condition 1: `i < len`

The index `i` must be within the range of `len`.

# Condition 2: `start + len - i ≤ w`

If `start + len` is larger than `w`, the high bits at `i` with `w ≤ i` are filled with 0,
meaning that `getMsbD[i] = false` for these `i`.
If `i` is large enough, `getMsbD[i]` is again within the bounds `x`.
The precise condition is:

  `start + len - i ≤ w`

Example (w := 10, start := 7, len := 5):

                                    |= w - (start + len)    = 0
                                |      start + len    |     = 12
                                        |    start    |     = 7
                                |  len  |                   = 5
let x                       =       9 8 7 6 5 4 3 2 1 0
let x' = x.extractLsb' 7 5  =   _ _ 9 8 7
                                |   |
                                |   x'.getMsbD (i := 2) =
                                |   x.getMsbD (i := w - (start + len - i) = 10 - (7 + 5 - 2)) =
                                |   x.getMsbD 0
                                |   ✅ start + len - i ≤ w
                                |        7 + 5 - 2 = 10 ≤ 10
                                |
                                x'.getMsbD (i := 0) =
                                x.getMsbD (i := w - (start + len - i) = 10 - (7 + 5 - 0)) =
                                x.getMsbD (i := w - (start + len - i) = x.getMsbD (i := -2) -- in Nat becomes 0
                                ❌ start + len - i ≤ w
                                     7 + 5 - 0 ≤ w
-/
@[simp] theorem getMsbD_extractLsb' {start len : Nat} {x : BitVec w} {i : Nat} :
    (extractLsb' start len x).getMsbD i =
      (decide (i < len) &&
      (decide (start + len - i ≤ w) &&
      x.getMsbD (w - (start + len - i)))) := by
  rw [getMsbD_eq_getLsbD, getLsbD_extractLsb', getLsbD_eq_getMsbD]
  simp only [bool_to_prop]
  constructor
  · rintro ⟨h₁, h₂, h₃, h₄⟩
    simp [show w - (start + len - i) = w - 1 - (start + (len - 1 - i)) by omega, h₄]
    omega
  · rintro ⟨h₁, h₂, h₃⟩
    simp [show w - 1 - (start + (len - 1 - i)) = w - (start + len - i) by omega, h₃]
    omega

@[simp] theorem msb_extractLsb' {start len : Nat} {x : BitVec w} :
    (extractLsb' start len x).msb =
      (decide (0 < len) &&
      (decide (start + len ≤ w) &&
      x.getMsbD (w - (start + len)))) := by
  simp [BitVec.msb, getMsbD_extractLsb']

@[simp] theorem getElem_extract {hi lo : Nat} {x : BitVec n} {i : Nat} (h : i < hi - lo + 1) :
    (extractLsb hi lo x)[i] = getLsbD x (lo+i) := by
  simp [getElem_eq_testBit_toNat, getLsbD, h]

@[simp] theorem getLsbD_extract (hi lo : Nat) (x : BitVec n) (i : Nat) :
    getLsbD (extractLsb hi lo x) i = (i ≤ (hi-lo) && getLsbD x (lo+i)) := by
  simp [getLsbD, Nat.lt_succ]

@[simp] theorem getLsbD_extractLsb {hi lo : Nat} {x : BitVec n} {i : Nat} :
    (extractLsb hi lo x).getLsbD i = (decide (i < hi - lo + 1) && x.getLsbD (lo + i)) := by
  rw [extractLsb, getLsbD_extractLsb']

@[simp] theorem getMsbD_extractLsb {hi lo : Nat} {x : BitVec w} {i : Nat} :
    (extractLsb hi lo x).getMsbD i =
      (decide (i < hi - lo + 1) &&
      (decide (max hi lo - i < w) &&
      x.getMsbD (w - 1 - (max hi lo - i)))) := by
  rw [getMsbD_eq_getLsbD, getLsbD_extractLsb, getLsbD_eq_getMsbD]
  simp only [bool_to_prop]
  constructor
  · rintro ⟨h₁, h₂, h₃, h₄⟩
    have p : w - 1 - (lo + (hi - lo + 1 - 1 - i)) = w - 1 - (max hi lo - i) := by omega
    rw [p] at h₄
    simp [h₄]
    omega
  · rintro ⟨h₁, h₂, h₃⟩
    have p : w - 1 - (lo + (hi - lo + 1 - 1 - i)) = w - 1 - (max hi lo - i) := by omega
    rw [← p] at h₃
    rw [h₃]
    simp
    omega

@[simp] theorem msb_extractLsb {hi lo : Nat} {x : BitVec w} :
    (extractLsb hi lo x).msb = (decide (max hi lo < w) && x.getMsbD (w - 1 - max hi lo)) := by
  simp [BitVec.msb]

theorem extractLsb'_eq_extractLsb {w : Nat} (x : BitVec w) (start len : Nat) (h : len > 0) :
    x.extractLsb' start len = (x.extractLsb (len - 1 + start) start).cast (by omega) := by
  apply eq_of_toNat_eq
  simp [extractLsb, show len - 1 + 1 = len by omega]

/-- Extracting all the bits of a bitvector is an identity operation. -/
@[simp] theorem extractLsb'_eq_self {x : BitVec w} : x.extractLsb' 0 w = x := by
  apply eq_of_toNat_eq
  simp [extractLsb']

theorem getLsbD_eq_extractLsb' (x : BitVec w) (i : Nat) :
    x.getLsbD i = (x.extractLsb' i 1 == 1#1) := by
  rw [Bool.eq_iff_iff]
  simp [BitVec.eq_of_getLsbD_eq_iff]

theorem getElem_eq_extractLsb' (x : BitVec w) (i : Nat) (h : i < w) :
    x[i] = (x.extractLsb' i 1 == 1#1) := by
  rw [← getLsbD_eq_getElem, getLsbD_eq_extractLsb']

@[simp]
theorem extractLsb'_zero {w start len : Nat} : (0#w).extractLsb' start len = 0#len := by
  apply eq_of_toNat_eq
  simp [extractLsb']

@[simp]
theorem extractLsb'_eq_zero {x : BitVec w} {start : Nat} :
    x.extractLsb' start 0 = 0#0 := by
  ext i hi
  omega

/-! ### allOnes -/

@[simp] theorem toNat_allOnes : (allOnes v).toNat = 2^v - 1 := by
  unfold allOnes
  simp

@[simp] theorem toInt_allOnes : (allOnes w).toInt = if 0 < w then -1 else 0 := by
  norm_cast
  by_cases h : w = 0
  · subst h
    simp
  · have : 1 < 2 ^ w := by simp [h]
    simp [BitVec.toInt]
    omega

@[simp] theorem toFin_allOnes : (allOnes w).toFin = Fin.ofNat' (2^w) (2^w - 1) := by
  ext
  simp

@[simp] theorem getLsbD_allOnes : (allOnes v).getLsbD i = decide (i < v) := by
  simp [allOnes]

@[simp] theorem getMsbD_allOnes : (allOnes v).getMsbD i = decide (i < v) := by
  simp [allOnes]
  omega

@[simp] theorem getElem_allOnes (i : Nat) (h : i < v) : (allOnes v)[i] = true := by
  simp [getElem_eq_testBit_toNat, h]

@[simp] theorem ofFin_add_rev (x : Fin (2^n)) : ofFin (x + x.rev) = allOnes n := by
  ext
  simp only [Fin.rev, getElem_ofFin, getElem_allOnes, Fin.is_lt, decide_true]
  rw [Fin.add_def]
  simp only [Nat.testBit_mod_two_pow, Fin.is_lt, decide_true, Bool.true_and]
  have h : (x : Nat) + (2 ^ n - (x + 1)) = 2 ^ n - 1 := by omega
  rw [h, Nat.testBit_two_pow_sub_one]
  simp
  omega

/-! ### or -/

@[simp] theorem toNat_or (x y : BitVec v) :
    BitVec.toNat (x ||| y) = BitVec.toNat x ||| BitVec.toNat y := rfl

@[simp] theorem toInt_or (x y : BitVec w) :
    BitVec.toInt (x ||| y) = Int.bmod (BitVec.toNat x ||| BitVec.toNat y) (2^w) := by
  rw_mod_cast [Int.bmod_def, BitVec.toInt, toNat_or, Nat.mod_eq_of_lt
    (Nat.or_lt_two_pow (BitVec.isLt x) (BitVec.isLt y))]
  omega

@[simp] theorem toFin_or (x y : BitVec v) :
    BitVec.toFin (x ||| y) = BitVec.toFin x ||| BitVec.toFin y := by
  apply Fin.eq_of_val_eq
  exact (Nat.mod_eq_of_lt <| Nat.or_lt_two_pow x.isLt y.isLt).symm

@[simp] theorem getLsbD_or {x y : BitVec v} : (x ||| y).getLsbD i = (x.getLsbD i || y.getLsbD i) := by
  rw [← testBit_toNat, getLsbD, getLsbD]
  simp

@[simp] theorem getMsbD_or {x y : BitVec w} : (x ||| y).getMsbD i = (x.getMsbD i || y.getMsbD i) := by
  simp only [getMsbD]
  by_cases h : i < w <;> simp [h]

@[simp] theorem getElem_or {x y : BitVec w} {i : Nat} (h : i < w) : (x ||| y)[i] = (x[i] || y[i]) := by
  simp [getElem_eq_testBit_toNat]

@[simp] theorem msb_or {x y : BitVec w} : (x ||| y).msb = (x.msb || y.msb) := by
  simp [BitVec.msb]

@[simp] theorem setWidth_or {x y : BitVec w} :
    (x ||| y).setWidth k = x.setWidth k ||| y.setWidth k := by
  ext i h
  simp [h]

theorem or_assoc (x y z : BitVec w) :
    x ||| y ||| z = x ||| (y ||| z) := by
  ext i
  simp [Bool.or_assoc]
instance : Std.Associative (α := BitVec n) (· ||| ·) := ⟨BitVec.or_assoc⟩

theorem or_comm (x y : BitVec w) :
    x ||| y = y ||| x := by
  ext i
  simp [Bool.or_comm]
instance : Std.Commutative (fun (x y : BitVec w) => x ||| y) := ⟨BitVec.or_comm⟩

@[simp] theorem or_self {x : BitVec w} : x ||| x = x := by
  ext i
  simp

instance : Std.IdempotentOp (α := BitVec n) (· ||| · ) where
  idempotent _ := BitVec.or_self

@[simp] theorem or_zero {x : BitVec w} : x ||| 0#w = x := by
  ext i
  simp

instance : Std.LawfulCommIdentity (α := BitVec n) (· ||| · ) (0#n) where
  right_id _ := BitVec.or_zero

@[simp] theorem zero_or {x : BitVec w} : 0#w ||| x = x := by
  ext i
  simp

@[simp] theorem or_allOnes {x : BitVec w} : x ||| allOnes w = allOnes w := by
  ext i h
  simp [h]

@[simp] theorem allOnes_or {x : BitVec w} : allOnes w ||| x = allOnes w := by
  ext i h
  simp [h]

@[simp]
theorem or_eq_zero_iff {x y : BitVec w} : (x ||| y) = 0#w ↔ x = 0#w ∧ y = 0#w := by
  constructor
  · intro h
    constructor
    all_goals
    · ext i ih
      have := BitVec.eq_of_getElem_eq_iff.mp h i ih
      simp only [getElem_or, getElem_zero, Bool.or_eq_false_iff] at this
      simp [this]
  · intro h
    simp [h]

theorem extractLsb'_or {x y : BitVec w} {start len : Nat} :
   (x ||| y).extractLsb' start len = (x.extractLsb' start len) ||| (y.extractLsb' start len) := by
  ext i hi
  simp [hi]

theorem extractLsb_or {x : BitVec w} {hi lo : Nat} :
   (x ||| y).extractLsb lo hi = (x.extractLsb lo hi) ||| (y.extractLsb lo hi) := by
  ext k hk
  simp [hk, show k ≤ lo - hi by omega]

@[simp] theorem ofNat_or {x y : Nat} : BitVec.ofNat w (x ||| y) = BitVec.ofNat w x ||| BitVec.ofNat w y :=
  eq_of_toNat_eq (by simp [Nat.or_mod_two_pow])

/-! ### and -/

@[simp] theorem toNat_and (x y : BitVec v) :
    BitVec.toNat (x &&& y) = BitVec.toNat x &&& BitVec.toNat y := rfl

@[simp] theorem toInt_and (x y : BitVec w) :
    BitVec.toInt (x &&& y) = Int.bmod (BitVec.toNat x &&& BitVec.toNat y) (2^w) := by
  rw_mod_cast [Int.bmod_def, BitVec.toInt, toNat_and, Nat.mod_eq_of_lt
    (Nat.and_lt_two_pow x.toNat (BitVec.isLt y))]
  omega

@[simp] theorem toFin_and (x y : BitVec v) :
    BitVec.toFin (x &&& y) = BitVec.toFin x &&& BitVec.toFin y := by
  apply Fin.eq_of_val_eq
  exact (Nat.mod_eq_of_lt <| Nat.and_lt_two_pow _ y.isLt).symm

@[simp] theorem getLsbD_and {x y : BitVec v} : (x &&& y).getLsbD i = (x.getLsbD i && y.getLsbD i) := by
  rw [← testBit_toNat, getLsbD, getLsbD]
  simp

@[simp] theorem getMsbD_and {x y : BitVec w} : (x &&& y).getMsbD i = (x.getMsbD i && y.getMsbD i) := by
  simp only [getMsbD]
  by_cases h : i < w <;> simp [h]

@[simp] theorem getElem_and {x y : BitVec w} {i : Nat} (h : i < w) : (x &&& y)[i] = (x[i] && y[i]) := by
  simp [getElem_eq_testBit_toNat]

@[simp] theorem msb_and {x y : BitVec w} : (x &&& y).msb = (x.msb && y.msb) := by
  simp [BitVec.msb]

@[simp] theorem setWidth_and {x y : BitVec w} :
    (x &&& y).setWidth k = x.setWidth k &&& y.setWidth k := by
  ext i h
  simp [h]

theorem and_assoc (x y z : BitVec w) :
    x &&& y &&& z = x &&& (y &&& z) := by
  ext i
  simp [Bool.and_assoc]
instance : Std.Associative (α := BitVec n) (· &&& ·) := ⟨BitVec.and_assoc⟩

theorem and_comm (x y : BitVec w) :
    x &&& y = y &&& x := by
  ext i
  simp [Bool.and_comm]
instance : Std.Commutative (fun (x y : BitVec w) => x &&& y) := ⟨BitVec.and_comm⟩

@[simp] theorem and_self {x : BitVec w} : x &&& x = x := by
  ext i
  simp

instance : Std.IdempotentOp (α := BitVec n) (· &&& · ) where
  idempotent _ := BitVec.and_self

@[simp] theorem and_zero {x : BitVec w} : x &&& 0#w = 0#w := by
  ext i
  simp

@[simp] theorem zero_and {x : BitVec w} : 0#w &&& x = 0#w := by
  ext i
  simp

@[simp] theorem and_allOnes {x : BitVec w} : x &&& allOnes w = x := by
  ext i h
  simp [h]

instance : Std.LawfulCommIdentity (α := BitVec n) (· &&& · ) (allOnes n) where
  right_id _ := BitVec.and_allOnes

@[simp] theorem allOnes_and {x : BitVec w} : allOnes w &&& x = x := by
  ext i h
  simp [h]

@[simp]
theorem and_eq_allOnes_iff {x y : BitVec w} :
    x &&& y = allOnes w ↔ x = allOnes w ∧ y = allOnes w := by
  constructor
  · intro h
    constructor
    all_goals
    · ext i ih
      have := BitVec.eq_of_getElem_eq_iff.mp h i ih
      simp only [getElem_and, getElem_allOnes, Bool.and_eq_true] at this
      simp [this, ih]
  · intro h
    simp [h]

theorem extractLsb'_and {x y : BitVec w} {start len : Nat} :
   (x &&& y).extractLsb' start len = (x.extractLsb' start len) &&& (y.extractLsb' start len) := by
  ext i hi
  simp [hi]

theorem extractLsb_and {x : BitVec w} {hi lo : Nat} :
   (x &&& y).extractLsb lo hi = (x.extractLsb lo hi) &&& (y.extractLsb lo hi) := by
  ext k hk
  simp [hk, show k ≤ lo - hi by omega]

@[simp] theorem ofNat_and {x y : Nat} : BitVec.ofNat w (x &&& y) = BitVec.ofNat w x &&& BitVec.ofNat w y :=
  eq_of_toNat_eq (by simp [Nat.and_mod_two_pow])

/-! ### xor -/

@[simp] theorem toNat_xor (x y : BitVec v) :
    BitVec.toNat (x ^^^ y) = BitVec.toNat x ^^^ BitVec.toNat y := rfl

@[simp] theorem toInt_xor (x y : BitVec w) :
    BitVec.toInt (x ^^^ y) = Int.bmod (BitVec.toNat x ^^^ BitVec.toNat y) (2^w) := by
  rw_mod_cast [Int.bmod_def, BitVec.toInt, toNat_xor, Nat.mod_eq_of_lt
    (Nat.xor_lt_two_pow (BitVec.isLt x) (BitVec.isLt y))]
  omega

@[simp] theorem toFin_xor (x y : BitVec v) :
    BitVec.toFin (x ^^^ y) = BitVec.toFin x ^^^ BitVec.toFin y := by
  apply Fin.eq_of_val_eq
  exact (Nat.mod_eq_of_lt <| Nat.xor_lt_two_pow x.isLt y.isLt).symm

@[simp] theorem getLsbD_xor {x y : BitVec v} :
    (x ^^^ y).getLsbD i = ((x.getLsbD i) ^^ (y.getLsbD i)) := by
  rw [← testBit_toNat, getLsbD, getLsbD]
  simp

@[simp] theorem getMsbD_xor {x y : BitVec w} :
    (x ^^^ y).getMsbD i = (x.getMsbD i ^^ y.getMsbD i) := by
  simp only [getMsbD]
  by_cases h : i < w <;> simp [h]

@[simp] theorem getElem_xor {x y : BitVec w} {i : Nat} (h : i < w) : (x ^^^ y)[i] = (x[i] ^^ y[i]) := by
  simp [getElem_eq_testBit_toNat]

@[simp] theorem msb_xor {x y : BitVec w} :
    (x ^^^ y).msb = (x.msb ^^ y.msb) := by
  simp [BitVec.msb]

@[simp] theorem setWidth_xor {x y : BitVec w} :
    (x ^^^ y).setWidth k = x.setWidth k ^^^ y.setWidth k := by
  ext i h
  simp [h]

theorem xor_assoc (x y z : BitVec w) :
    x ^^^ y ^^^ z = x ^^^ (y ^^^ z) := by
  ext i
  simp [Bool.xor_assoc]
instance : Std.Associative (fun (x y : BitVec w) => x ^^^ y) := ⟨BitVec.xor_assoc⟩

theorem xor_comm (x y : BitVec w) :
    x ^^^ y = y ^^^ x := by
  ext i
  simp [Bool.xor_comm]
instance : Std.Commutative (fun (x y : BitVec w) => x ^^^ y) := ⟨BitVec.xor_comm⟩

@[simp] theorem xor_self {x : BitVec w} : x ^^^ x = 0#w := by
  ext i
  simp

@[simp] theorem xor_zero {x : BitVec w} : x ^^^ 0#w = x := by
  ext i
  simp

instance : Std.LawfulCommIdentity (α := BitVec n) (· ^^^ · ) (0#n) where
  right_id _ := BitVec.xor_zero

@[simp] theorem zero_xor {x : BitVec w} : 0#w ^^^ x = x := by
  ext i
  simp

@[simp]
theorem xor_left_inj {x y : BitVec w} (z : BitVec w) : (x ^^^ z = y ^^^ z) ↔ x = y := by
  constructor
  · intro h
    ext i ih
    have := BitVec.eq_of_getElem_eq_iff.mp h i
    simp only [getElem_xor, Bool.xor_left_inj] at this
    exact this ih
  · intro h
    rw [h]

@[simp]
theorem xor_right_inj {x y : BitVec w} (z : BitVec w) : (z ^^^ x = z ^^^ y) ↔ x = y := by
  rw [xor_comm z x, xor_comm z y]
  exact xor_left_inj _

@[simp]
theorem xor_eq_zero_iff {x y : BitVec w} : (x ^^^ y = 0#w) ↔ x = y := by
  constructor
  · intro h
    apply (xor_left_inj y).mp
    rwa [xor_self]
  · intro h
    simp [h]

theorem extractLsb'_xor {x y : BitVec w} {start len : Nat} :
   (x ^^^ y).extractLsb' start len = (x.extractLsb' start len) ^^^ (y.extractLsb' start len) := by
  ext i hi
  simp [hi]

theorem extractLsb_xor {x : BitVec w} {hi lo : Nat} :
   (x ^^^ y).extractLsb lo hi = (x.extractLsb lo hi) ^^^ (y.extractLsb lo hi) := by
  ext k hk
  simp [hk, show k ≤ lo - hi by omega]

@[simp] theorem ofNat_xor {x y : Nat} : BitVec.ofNat w (x ^^^ y) = BitVec.ofNat w x ^^^ BitVec.ofNat w y :=
  eq_of_toNat_eq (by simp [Nat.xor_mod_two_pow])

/-! ### not -/

theorem not_def {x : BitVec v} : ~~~x = allOnes v ^^^ x := rfl

@[simp, bitvec_to_nat] theorem toNat_not {x : BitVec v} : (~~~x).toNat = 2^v - 1 - x.toNat := by
  rw [Nat.sub_sub, Nat.add_comm, not_def, toNat_xor]
  apply Nat.eq_of_testBit_eq
  intro i
  simp only [toNat_allOnes, Nat.testBit_xor, Nat.testBit_two_pow_sub_one]
  match h : BitVec.toNat x with
  | 0 => simp
  | y+1 =>
    rw [Nat.succ_eq_add_one] at h
    rw [← h]
    rw [Nat.testBit_two_pow_sub_succ (isLt _)]
    · cases w : decide (i < v)
      · simp only [decide_eq_false_iff_not, Nat.not_lt] at w
        simp only [Bool.false_bne, Bool.false_and]
        rw [Nat.testBit_lt_two_pow]
        calc BitVec.toNat x < 2 ^ v := isLt _
          _ ≤ 2 ^ i := Nat.pow_le_pow_right Nat.zero_lt_two w
      · simp

@[simp] theorem toInt_not {x : BitVec w} :
    (~~~x).toInt = Int.bmod (2^w - 1 - x.toNat) (2^w) := by
  rw_mod_cast [BitVec.toInt, BitVec.toNat_not, Int.bmod_def]
  simp [show ((2^w : Nat) : Int) - 1 - x.toNat = ((2^w - 1 - x.toNat) : Nat) by omega]
  rw_mod_cast [Nat.mod_eq_of_lt (by omega)]
  omega

@[simp] theorem ofInt_negSucc_eq_not_ofNat {w n : Nat} :
    BitVec.ofInt w (Int.negSucc n) = ~~~.ofNat w n := by
  simp only [BitVec.ofInt, Int.toNat, Int.ofNat_eq_coe, toNat_eq, toNat_ofNatLT, toNat_not,
    toNat_ofNat]
  cases h : Int.negSucc n % ((2 ^ w : Nat) : Int)
  case ofNat =>
    rw [Int.ofNat_eq_coe, Int.negSucc_emod] at h
    · dsimp only
      omega
    · omega
  case negSucc a =>
    have neg := Int.negSucc_lt_zero a
    have _ : 0 ≤ Int.negSucc n % ((2 ^ w : Nat) : Int) := Int.emod_nonneg _ (by omega)
    omega

@[simp] theorem toFin_not (x : BitVec w) :
    (~~~x).toFin = x.toFin.rev := by
  apply Fin.val_inj.mp
  simp only [val_toFin, toNat_not, Fin.val_rev]
  omega

@[simp] theorem getLsbD_not {x : BitVec v} : (~~~x).getLsbD i = (decide (i < v) && ! x.getLsbD i) := by
  by_cases h' : i < v <;> simp_all [not_def]

@[simp] theorem getMsbD_not {x : BitVec v} :
    (~~~x).getMsbD i = (decide (i < v) && ! x.getMsbD i) := by
  by_cases h' : i < v <;> simp_all [not_def]

@[simp] theorem getElem_not {x : BitVec w} {i : Nat} (h : i < w) : (~~~x)[i] = !x[i] := by
  simp only [getElem_eq_testBit_toNat, toNat_not]
  rw [← Nat.sub_add_eq, Nat.add_comm 1]
  rw [Nat.testBit_two_pow_sub_succ x.isLt]
  simp [h]

@[simp] theorem setWidth_not {x : BitVec w} (_ : k ≤ w) :
    (~~~x).setWidth k = ~~~(x.setWidth k) := by
  ext i h
  simp [h]
  omega

@[simp] theorem not_zero : ~~~(0#n) = allOnes n := by
  ext
  simp

@[simp] theorem not_allOnes : ~~~ allOnes w = 0#w := by
  ext
  simp

@[simp] theorem xor_allOnes {x : BitVec w} : x ^^^ allOnes w = ~~~ x := by
  ext i h
  simp [h]

@[simp] theorem allOnes_xor {x : BitVec w} : allOnes w ^^^ x = ~~~ x := by
  ext i h
  simp [h]

@[simp]
theorem not_not {b : BitVec w} : ~~~(~~~b) = b := by
  ext i h
  simp [h]

@[simp]
protected theorem not_inj {x y : BitVec w} : ~~~x = ~~~y ↔ x = y :=
  ⟨fun h => by rw [← @not_not w x, ← @not_not w y, h], congrArg _⟩

@[simp] theorem and_not_self (x : BitVec n) : x &&& ~~~x = 0 := by
   ext i
   simp_all

theorem not_eq_comm {x y : BitVec w} : ~~~ x = y ↔ x = ~~~ y := by
  constructor
  · intro h
    rw [← h]
    simp
  · intro h
    rw [h]
    simp

theorem getMsb_not {x : BitVec w} :
    (~~~x).getMsbD i = (decide (i < w) && !(x.getMsbD i)) := by simp

@[simp] theorem msb_not {x : BitVec w} : (~~~x).msb = (decide (0 < w) && !x.msb) := by
  simp [BitVec.msb]

/--
Negating `x` and then extracting [start..start+len) is the same as extracting and then negating,
as long as the range [start..start+len) is in bounds.
See that if the index is out-of-bounds, then `extractLsb` will return `false`,
which makes the operation not commute.
-/
theorem extractLsb'_not_of_lt {x : BitVec w} {start len : Nat} (h : start + len < w) :
   (~~~ x).extractLsb' start len = ~~~ (x.extractLsb' start len) := by
  ext i hi
  simp [hi]
  omega

/--
Negating `x` and then extracting [lo:hi] is the same as extracting and then negating.
For the extraction to be well-behaved,
we need the range [lo:hi] to be a valid closed interval inside the bitvector:
1. `lo ≤ hi` for the interval to be a well-formed closed interval.
2. `hi < w`, for the interval to be contained inside the bitvector.
-/
theorem extractLsb_not_of_lt {x : BitVec w} {hi lo : Nat} (hlo : lo ≤ hi) (hhi : hi < w) :
   (~~~ x).extractLsb hi lo = ~~~ (x.extractLsb hi lo) := by
  ext k hk
  simp [hk, show k ≤ hi - lo by omega]
  omega

@[simp]
theorem ne_not_self {a : BitVec w} (h : 0 < w) : a ≠ ~~~a := by
  have : ∃ x, x < w := ⟨w - 1, by omega⟩
  simp [BitVec.eq_of_getElem_eq_iff, this]

@[simp]
theorem not_self_ne {a : BitVec w} (h : 0 < w) : ~~~a ≠ a := by
  rw [ne_comm]
  simp [h]

theorem not_and {x y : BitVec w} : ~~~ (x &&& y) = ~~~ x ||| ~~~ y := by
  ext i
  simp

theorem not_or {x y : BitVec w} : ~~~ (x ||| y) = ~~~ x &&& ~~~ y := by
  ext i
  simp

theorem not_xor_left {x y : BitVec w} : ~~~ (x ^^^ y) = ~~~ x ^^^ y := by
  ext i
  simp

theorem not_xor_right {x y : BitVec w} : ~~~ (x ^^^ y) = x ^^^ ~~~ y := by
  ext i
  simp

/-! ### cast -/

@[simp] theorem not_cast {x : BitVec w} (h : w = w') : ~~~(x.cast h) = (~~~x).cast h := by
  ext
  simp_all [lt_of_getLsbD]

@[simp] theorem and_cast {x y : BitVec w} (h : w = w') : x.cast h &&& y.cast h = (x &&& y).cast h := by
  ext
  simp_all [lt_of_getLsbD]

@[simp] theorem or_cast {x y : BitVec w} (h : w = w') : x.cast h ||| y.cast h = (x ||| y).cast h := by
  ext
  simp_all [lt_of_getLsbD]

@[simp] theorem xor_cast {x y : BitVec w} (h : w = w') : x.cast h ^^^ y.cast h = (x ^^^ y).cast h := by
  ext
  simp_all [lt_of_getLsbD]

/-! ### shiftLeft -/

@[simp, bitvec_to_nat] theorem toNat_shiftLeft {x : BitVec v} :
    (x <<< n).toNat = x.toNat <<< n % 2^v :=
  BitVec.toNat_ofNat _ _

@[simp] theorem toInt_shiftLeft {x : BitVec w} :
    (x <<< n).toInt = (x.toNat <<< n : Int).bmod (2^w) := by
  rw [toInt_eq_toNat_bmod, toNat_shiftLeft, Nat.shiftLeft_eq]
  simp

@[simp] theorem toFin_shiftLeft {n : Nat} (x : BitVec w) :
    (x <<< n).toFin = Fin.ofNat' (2^w) (x.toNat <<< n) := rfl

@[simp]
theorem shiftLeft_zero (x : BitVec w) : x <<< 0 = x := by
  apply eq_of_toNat_eq
  simp

@[simp]
theorem zero_shiftLeft (n : Nat) : 0#w <<< n = 0#w := by
  simp [bitvec_to_nat]

@[simp] theorem getLsbD_shiftLeft (x : BitVec m) (n) :
    getLsbD (x <<< n) i = (decide (i < m) && !decide (i < n) && getLsbD x (i - n)) := by
  rw [← testBit_toNat, getLsbD]
  simp only [toNat_shiftLeft, Nat.testBit_mod_two_pow, Nat.testBit_shiftLeft, ge_iff_le]
  -- This step could be a case bashing tactic.
  cases h₁ : decide (i < m) <;> cases h₂ : decide (n ≤ i) <;> cases h₃ : decide (i < n)
  all_goals { simp_all <;> omega }

@[simp] theorem getElem_shiftLeft {x : BitVec m} {n : Nat} (h : i < m) :
    (x <<< n)[i] = (!decide (i < n) && x[i - n]) := by
  rw [getElem_eq_testBit_toNat, getElem_eq_testBit_toNat]
  simp only [toNat_shiftLeft, Nat.testBit_mod_two_pow, Nat.testBit_shiftLeft, ge_iff_le]
  -- This step could be a case bashing tactic.
  cases h₁ : decide (i < m) <;> cases h₂ : decide (n ≤ i) <;> cases h₃ : decide (i < n)
  all_goals { simp_all <;> omega }

theorem shiftLeft_xor_distrib (x y : BitVec w) (n : Nat) :
    (x ^^^ y) <<< n = (x <<< n) ^^^ (y <<< n) := by
  ext i h
  simp only [getElem_shiftLeft, h, decide_true, Bool.true_and, getLsbD_xor]
  by_cases h' : i < n <;> simp [h']

theorem shiftLeft_and_distrib (x y : BitVec w) (n : Nat) :
    (x &&& y) <<< n = (x <<< n) &&& (y <<< n) := by
  ext i h
  simp only [getElem_shiftLeft, h, decide_true, Bool.true_and, getLsbD_and]
  by_cases h' : i < n <;> simp [h']

theorem shiftLeft_or_distrib (x y : BitVec w) (n : Nat) :
    (x ||| y) <<< n = (x <<< n) ||| (y <<< n) := by
  ext i h
  simp only [getElem_shiftLeft, h, decide_true, Bool.true_and, getLsbD_or]
  by_cases h' : i < n <;> simp [h']

@[simp] theorem getMsbD_shiftLeft (x : BitVec w) (i) :
    (x <<< i).getMsbD k = x.getMsbD (k + i) := by
  simp only [getMsbD, getLsbD_shiftLeft]
  by_cases h : w = 0
  · subst h; simp
  have t : w - 1 - k < w := by omega
  simp only [t]
  simp only [decide_true, Nat.sub_sub, Bool.true_and, Nat.add_assoc]
  by_cases h₁ : k < w <;> by_cases h₂ : w - (1 + k) < i <;> by_cases h₃ : k + i < w
    <;> simp only [h₁, h₂, h₃, decide_false, h₂, decide_true, Bool.not_true, Bool.false_and, Bool.and_self,
      Bool.true_and, Bool.false_eq, Bool.false_and, Bool.not_false]
    <;> (first | apply getLsbD_ge | apply Eq.symm; apply getLsbD_ge)
    <;> omega

theorem shiftLeftZeroExtend_eq {x : BitVec w} :
    shiftLeftZeroExtend x n = setWidth (w+n) x <<< n := by
  apply eq_of_toNat_eq
  rw [shiftLeftZeroExtend, setWidth]
  split
  · simp only [toNat_ofNatLT, toNat_shiftLeft, toNat_setWidth']
    rw [Nat.mod_eq_of_lt]
    rw [Nat.shiftLeft_eq, Nat.pow_add]
    exact Nat.mul_lt_mul_of_pos_right x.isLt (Nat.two_pow_pos _)
  · omega

@[simp] theorem getElem_shiftLeftZeroExtend {x : BitVec m} {n : Nat} (h : i < m + n) :
    (shiftLeftZeroExtend x n)[i] = if h' : i < n then false else x[i - n] := by
  rw [shiftLeftZeroExtend_eq]
  simp only [getElem_eq_testBit_toNat, getLsbD_shiftLeft, getLsbD_setWidth]
  cases h₁ : decide (i < n) <;> cases h₂ : decide (i - n < m + n)
    <;> simp_all [h]
    <;> omega

@[simp] theorem getLsbD_shiftLeftZeroExtend (x : BitVec m) (n : Nat) :
    getLsbD (shiftLeftZeroExtend x n) i = ((! decide (i < n)) && getLsbD x (i - n)) := by
  rw [shiftLeftZeroExtend_eq]
  simp only [getLsbD_shiftLeft, getLsbD_setWidth]
  cases h₁ : decide (i < n) <;> cases h₂ : decide (i - n < m + n) <;> cases h₃ : decide (i < m + n)
    <;> simp_all
    <;> (rw [getLsbD_ge]; omega)

@[simp] theorem getMsbD_shiftLeftZeroExtend (x : BitVec m) (n : Nat) :
    getMsbD (shiftLeftZeroExtend x n) i = getMsbD x i := by
  have : m + n - m ≤ i + n := by omega
  have : i + n + m - (m + n) = i := by omega
  simp_all [shiftLeftZeroExtend_eq]

@[simp] theorem msb_shiftLeftZeroExtend (x : BitVec w) (i : Nat) :
    (shiftLeftZeroExtend x i).msb = x.msb := by
  have : w + i - w ≤ i := by omega
  have : i + w - (w + i) = 0 := by omega
  simp_all [shiftLeftZeroExtend_eq, BitVec.msb]

theorem shiftLeft_add {w : Nat} (x : BitVec w) (n m : Nat) :
    x <<< (n + m) = (x <<< n) <<< m := by
  ext i
  simp only [getElem_shiftLeft]
  rw [show x[i - (n + m)] = x[i - m - n] by congr 1; omega]
  cases h₂ : decide (i < m) <;>
  cases h₃ : decide (i - m < w) <;>
  cases h₄ : decide (i - m < n) <;>
  cases h₅ : decide (i < n + m) <;>
    simp at * <;> omega

@[simp]
theorem allOnes_shiftLeft_and_shiftLeft {x : BitVec w} {n : Nat} :
    BitVec.allOnes w <<< n &&& x <<< n = x <<< n := by
  simp [← BitVec.shiftLeft_and_distrib]

@[simp]
theorem allOnes_shiftLeft_or_shiftLeft {x : BitVec w} {n : Nat} :
    BitVec.allOnes w <<< n ||| x <<< n = BitVec.allOnes w <<< n := by
  simp [← shiftLeft_or_distrib]

@[simp] theorem setWidth_shiftLeft_of_le {x : BitVec w} {y : Nat} (hi : i ≤ w)  :
    (x <<< y).setWidth i = x.setWidth i <<< y :=
  eq_of_getElem_eq (fun j hj => Bool.eq_iff_iff.2 (by simp; omega))

/-! ### shiftLeft reductions from BitVec to Nat -/

@[simp]
theorem shiftLeft_eq' {x : BitVec w₁} {y : BitVec w₂} : x <<< y = x <<< y.toNat := by rfl

theorem shiftLeft_zero' {x : BitVec w₁} : x <<< 0#w₂ = x := by simp

theorem shiftLeft_shiftLeft' {x : BitVec w₁} {y : BitVec w₂} {z : BitVec w₃} :
    x <<< y <<< z = x <<< (y.toNat + z.toNat) := by
  simp [shiftLeft_add]

theorem getLsbD_shiftLeft' {x : BitVec w₁} {y : BitVec w₂} {i : Nat} :
    (x <<< y).getLsbD i = (decide (i < w₁) && !decide (i < y.toNat) && x.getLsbD (i - y.toNat)) := by
  simp [shiftLeft_eq', getLsbD_shiftLeft]

theorem getElem_shiftLeft' {x : BitVec w₁} {y : BitVec w₂} {i : Nat} (h : i < w₁) :
    (x <<< y)[i] = (!decide (i < y.toNat) && x[i - y.toNat]) := by
  simp

@[simp] theorem shiftLeft_eq_zero {x : BitVec w} {n : Nat} (hn : w ≤ n) : x <<< n = 0#w := by
  ext i hi
  simp [hn, hi]
  omega

theorem shiftLeft_ofNat_eq {x : BitVec w} {k : Nat} : x <<< (BitVec.ofNat w k) = x <<< (k % 2^w) := rfl

/-! ### ushiftRight -/

@[simp, bitvec_to_nat] theorem toNat_ushiftRight (x : BitVec n) (i : Nat) :
    (x >>> i).toNat = x.toNat >>> i := rfl

@[simp] theorem getLsbD_ushiftRight (x : BitVec n) (i j : Nat) :
    getLsbD (x >>> i) j = getLsbD x (i+j) := by
  unfold getLsbD ; simp

@[simp] theorem getElem_ushiftRight (x : BitVec w) (i n : Nat) (h : i < w) :
    (x >>> n)[i] = x.getLsbD (n + i) := by
  simp [getElem_eq_testBit_toNat, toNat_ushiftRight, Nat.testBit_shiftRight, getLsbD]

theorem ushiftRight_xor_distrib (x y : BitVec w) (n : Nat) :
    (x ^^^ y) >>> n = (x >>> n) ^^^ (y >>> n) := by
  ext
  simp

theorem ushiftRight_and_distrib (x y : BitVec w) (n : Nat) :
    (x &&& y) >>> n = (x >>> n) &&& (y >>> n) := by
  ext
  simp

theorem ushiftRight_or_distrib (x y : BitVec w)  (n : Nat) :
    (x ||| y) >>> n = (x >>> n) ||| (y >>> n) := by
  ext
  simp

@[simp]
theorem ushiftRight_zero (x : BitVec w) : x >>> 0 = x := by
  simp [bitvec_to_nat]

@[simp]
theorem zero_ushiftRight {n : Nat} : 0#w >>> n = 0#w := by
  simp [bitvec_to_nat]

/--
Shifting right by `n < w` yields a bitvector whose value is less than `2 ^ (w - n)`.
-/
theorem toNat_ushiftRight_lt (x : BitVec w) (n : Nat) (hn : n ≤ w) :
    (x >>> n).toNat < 2 ^ (w - n) := by
  rw [toNat_ushiftRight, Nat.shiftRight_eq_div_pow, Nat.div_lt_iff_lt_mul]
  · rw [Nat.pow_sub_mul_pow]
    · apply x.isLt
    · apply hn
  · apply Nat.pow_pos (by decide)


/-- Shifting right by `n`, which is larger than the bitwidth `w` produces `0. -/
theorem ushiftRight_eq_zero {x : BitVec w} {n : Nat} (hn : w ≤ n) :
    x >>> n = 0#w := by
  simp only [toNat_eq, toNat_ushiftRight, toNat_ofNat, Nat.zero_mod]
  have : 2^w ≤ 2^n := Nat.pow_le_pow_of_le Nat.one_lt_two hn
  rw [Nat.shiftRight_eq_div_pow, Nat.div_eq_of_lt (by omega)]


/--
Unsigned shift right by at least one bit makes the interpretations of the bitvector as an `Int` or `Nat` agree,
because it makes the value of the bitvector less than or equal to `2^(w-1)`.
-/
theorem toInt_ushiftRight_of_lt {x : BitVec w} {n : Nat} (hn : 0 < n) :
    (x >>> n).toInt = x.toNat >>> n := by
  rw [toInt_eq_toNat_cond]
  simp only [toNat_ushiftRight, ite_eq_left_iff, Nat.not_lt]
  intros h
  by_cases hn : n ≤ w
  · have h1 := Nat.mul_lt_mul_of_pos_left (toNat_ushiftRight_lt x n hn) Nat.two_pos
    simp only [toNat_ushiftRight, Nat.zero_lt_succ, Nat.mul_lt_mul_left] at h1
    have : 2 ^ (w - n).succ ≤ 2^ w := Nat.pow_le_pow_of_le (by decide) (by omega)
    have := show 2 * x.toNat >>> n < 2 ^ w by
      omega
    omega
  · have : x.toNat >>> n = 0 := by
      apply Nat.shiftRight_eq_zero
      have : 2^w ≤ 2^n := Nat.pow_le_pow_of_le (by decide) (by omega)
      omega
    simp [this] at h
    omega

/--
Unsigned shift right by at least one bit makes the interpretations of the bitvector as an `Int` or `Nat` agree,
because it makes the value of the bitvector less than or equal to `2^(w-1)`.
In the case when `n = 0`, then the shift right value equals the integer interpretation.
-/
@[simp]
theorem toInt_ushiftRight {x : BitVec w} {n : Nat} :
    (x >>> n).toInt = if n = 0 then x.toInt else x.toNat >>> n := by
  by_cases hn : n = 0
  · simp [hn]
  · rw [toInt_ushiftRight_of_lt (by omega), toInt_eq_toNat_cond]
    simp [hn]

@[simp]
theorem toFin_ushiftRight {x : BitVec w} {n : Nat} :
    (x >>> n).toFin = x.toFin / (Fin.ofNat' (2^w) (2^n)) := by
  apply Fin.eq_of_val_eq
  by_cases hn : n < w
  · simp [Nat.shiftRight_eq_div_pow, Nat.mod_eq_of_lt (Nat.pow_lt_pow_of_lt Nat.one_lt_two hn)]
  · simp only [Nat.not_lt] at hn
    rw [ushiftRight_eq_zero (by omega)]
    simp [Nat.dvd_iff_mod_eq_zero.mp (Nat.pow_dvd_pow 2 hn)]

@[simp]
theorem getMsbD_ushiftRight {x : BitVec w} {i n : Nat} :
    (x >>> n).getMsbD i = (decide (i < w) && (!decide (i < n) && x.getMsbD (i - n))) := by
  simp only [getMsbD, getLsbD_ushiftRight]
  by_cases h : i < n
  · simp [getLsbD_ge, show w ≤ (n + (w - 1 - i)) by omega]
    omega
  · by_cases h₁ : i < w
    · simp only [h, decide_false, Bool.not_false, show i - n < w by omega, decide_true,
        Bool.true_and]
      congr
      omega
    · simp [h, h₁]

@[simp]
theorem msb_ushiftRight {x : BitVec w} {n : Nat} :
    (x >>> n).msb = (!decide (0 < n) && x.msb) := by
  induction n
  case zero =>
    simp
  case succ nn ih =>
    simp [BitVec.ushiftRight_eq, getMsbD_ushiftRight, BitVec.msb, ih, show nn + 1 > 0 by omega]

@[simp] theorem setWidth_ushiftRight {x : BitVec w} {y : Nat} (hi : w ≤ i) :
    (x >>> y).setWidth i = x.setWidth i >>> y := by
  refine eq_of_getElem_eq (fun j hj => ?_)
  simp only [getElem_setWidth, getLsbD_ushiftRight, getElem_ushiftRight, getLsbD_setWidth,
    Bool.iff_and_self, decide_eq_true_eq]
  intro ha
  have := lt_of_getLsbD ha
  omega

/-! ### ushiftRight reductions from BitVec to Nat -/

@[simp]
theorem ushiftRight_eq' (x : BitVec w₁) (y : BitVec w₂) :
    x >>> y = x >>> y.toNat := by rfl

theorem ushiftRight_ofNat_eq {x : BitVec w} {k : Nat} : x >>> (BitVec.ofNat w k) = x >>> (k % 2^w) := rfl

@[simp]
theorem ushiftRight_self (n : BitVec w) : n >>> n.toNat = 0#w := by
  simp [BitVec.toNat_eq, Nat.shiftRight_eq_div_pow, Nat.lt_two_pow_self, Nat.div_eq_of_lt]

/-! ### sshiftRight -/

theorem sshiftRight_eq {x : BitVec n} {i : Nat} :
    x.sshiftRight i = BitVec.ofInt n (x.toInt >>> i) := by
  apply BitVec.eq_of_toInt_eq
  simp [BitVec.sshiftRight]

/-- if the msb is false, the arithmetic shift right equals logical shift right -/
theorem sshiftRight_eq_of_msb_false {x : BitVec w} {s : Nat} (h : x.msb = false) :
    (x.sshiftRight s) = x >>> s := by
  apply BitVec.eq_of_toNat_eq
  rw [BitVec.sshiftRight_eq, BitVec.toInt_eq_toNat_cond]
  have hxbound : 2 * x.toNat < 2 ^ w := BitVec.msb_eq_false_iff_two_mul_lt.mp h
  simp only [hxbound, ↓reduceIte, Int.natCast_shiftRight, Int.ofNat_eq_coe, ofInt_natCast,
    toNat_ofNat, toNat_ushiftRight]
  replace hxbound : x.toNat >>> s < 2 ^ w := by
    rw [Nat.shiftRight_eq_div_pow]
    exact Nat.lt_of_le_of_lt (Nat.div_le_self ..) x.isLt
  apply Nat.mod_eq_of_lt hxbound

/--
If the msb is `true`, the arithmetic shift right equals negating,
then logical shifting right, then negating again.
The double negation preserves the lower bits that have been shifted,
and the outer negation ensures that the high bits are '1'. -/
theorem sshiftRight_eq_of_msb_true {x : BitVec w} {s : Nat} (h : x.msb = true) :
    (x.sshiftRight s) = ~~~((~~~x) >>> s) := by
  apply BitVec.eq_of_toNat_eq
  rcases w with rfl | w
  · simp [toNat_of_zero_length]
  · rw [BitVec.sshiftRight_eq, BitVec.toInt_eq_toNat_cond]
    have hxbound : (2 * x.toNat ≥ 2 ^ (w + 1)) := BitVec.msb_eq_true_iff_two_mul_ge.mp h
    replace hxbound : ¬ (2 * x.toNat < 2 ^ (w + 1)) := by omega
    simp only [hxbound, ↓reduceIte, toNat_ofInt, toNat_not, toNat_ushiftRight]
    rw [← Int.subNatNat_eq_coe, Int.subNatNat_of_lt (by omega),
        Nat.pred_eq_sub_one, Int.negSucc_shiftRight,
        Int.emod_negSucc, Int.natAbs_ofNat, Nat.succ_eq_add_one,
        Int.subNatNat_of_le (by omega), Int.toNat_ofNat, Nat.mod_eq_of_lt,
        Nat.sub_right_comm]
    omega
    · rw [Nat.shiftRight_eq_div_pow]
      apply Nat.lt_of_le_of_lt (Nat.div_le_self _ _) (by omega)

theorem getLsbD_sshiftRight (x : BitVec w) (s i : Nat) :
    getLsbD (x.sshiftRight s) i =
      (!decide (w ≤ i) && if s + i < w then x.getLsbD (s + i) else x.msb) := by
  rcases hmsb : x.msb with rfl | rfl
  · simp only [sshiftRight_eq_of_msb_false hmsb, getLsbD_ushiftRight, Bool.if_false_right]
    by_cases hi : i ≥ w
    · simp only [hi, decide_true, Bool.not_true, Bool.false_and]
      apply getLsbD_ge
      omega
    · simp only [hi, decide_false, Bool.not_false, Bool.true_and, Bool.iff_and_self,
        decide_eq_true_eq]
      intros hlsb
      apply BitVec.lt_of_getLsbD hlsb
  · by_cases hi : i ≥ w
    · simp [hi]
    · simp only [sshiftRight_eq_of_msb_true hmsb, getLsbD_not, getLsbD_ushiftRight, Bool.not_and,
        Bool.not_not, hi, decide_false, Bool.not_false, Bool.if_true_right, Bool.true_and,
        Bool.and_iff_right_iff_imp, Bool.or_eq_true, Bool.not_eq_true', decide_eq_false_iff_not,
        Nat.not_lt, decide_eq_true_eq]
      omega

theorem getElem_sshiftRight {x : BitVec w} {s i : Nat} (h : i < w) :
    (x.sshiftRight s)[i] = (if h : s + i < w then x[s + i] else x.msb) := by
  rw [← getLsbD_eq_getElem, getLsbD_sshiftRight]
  simp only [show ¬(w ≤ i) by omega, decide_false, Bool.not_false, Bool.true_and]
  by_cases h' : s + i < w <;> simp [h']

theorem sshiftRight_xor_distrib (x y : BitVec w) (n : Nat) :
    (x ^^^ y).sshiftRight n = (x.sshiftRight n) ^^^ (y.sshiftRight n) := by
  ext i
  simp only [getElem_sshiftRight, getElem_xor, msb_xor]
  split
    <;> by_cases w ≤ i
    <;> simp [*]

theorem sshiftRight_and_distrib (x y : BitVec w) (n : Nat) :
    (x &&& y).sshiftRight n = (x.sshiftRight n) &&& (y.sshiftRight n) := by
  ext i
  simp only [getElem_sshiftRight, getElem_and, msb_and]
  split
    <;> by_cases w ≤ i
    <;> simp [*]

theorem sshiftRight_or_distrib (x y : BitVec w) (n : Nat) :
    (x ||| y).sshiftRight n = (x.sshiftRight n) ||| (y.sshiftRight n) := by
  ext i
  simp only [getElem_sshiftRight, getElem_or, msb_or]
  split
    <;> by_cases w ≤ i
    <;> simp [*]


theorem sshiftRight'_ofNat_eq_sshiftRight {x : BitVec w} {k : Nat} : x.sshiftRight' (BitVec.ofNat w k) = x.sshiftRight (k % 2^w) := rfl

/-- The msb after arithmetic shifting right equals the original msb. -/
@[simp]
theorem msb_sshiftRight {n : Nat} {x : BitVec w} :
    (x.sshiftRight n).msb = x.msb := by
  rw [msb_eq_getLsbD_last, getLsbD_sshiftRight, msb_eq_getLsbD_last]
  by_cases hw₀ : w = 0
  · simp [hw₀]
  · simp only [show ¬(w ≤ w - 1) by omega, decide_false, Bool.not_false, Bool.true_and,
      ite_eq_right_iff]
    intros h
    simp [show n = 0 by omega]

@[simp] theorem sshiftRight_zero {x : BitVec w} : x.sshiftRight 0 = x := by
  ext i h
  simp [getElem_sshiftRight, h]

@[simp] theorem zero_sshiftRight {n : Nat} : (0#w).sshiftRight n = 0#w := by
  ext i h
  simp [getElem_sshiftRight, h]

theorem sshiftRight_add {x : BitVec w} {m n : Nat} :
    x.sshiftRight (m + n) = (x.sshiftRight m).sshiftRight n := by
  ext i
  simp [getElem_sshiftRight, getLsbD_sshiftRight, Nat.add_assoc]
  by_cases h₂ : n + i < w
  · simp [h₂]
  · simp only [h₂, ↓reduceIte]
    by_cases h₃ : m + (n + ↑i) < w
    · simp [h₃]
      omega
    · simp [h₃, msb_sshiftRight]

theorem not_sshiftRight {b : BitVec w} :
    ~~~b.sshiftRight n = (~~~b).sshiftRight n := by
  ext i
  simp only [getElem_not, Fin.is_lt, decide_true, getElem_sshiftRight, Bool.not_and, Bool.not_not,
    Bool.true_and, msb_not]
  by_cases h : w ≤ i
  <;> by_cases h' : n + i < w
  <;> by_cases h'' : 0 < w
  <;> simp [h, h', h'']
  <;> omega

@[simp]
theorem not_sshiftRight_not {x : BitVec w} {n : Nat} :
    ~~~((~~~x).sshiftRight n) = x.sshiftRight n := by
  simp [not_sshiftRight]

@[simp]
theorem getMsbD_sshiftRight {x : BitVec w} {i n : Nat} :
    getMsbD (x.sshiftRight n) i = (decide (i < w) && if i < n then x.msb else getMsbD x (i - n)) := by
  simp only [getMsbD, BitVec.getLsbD_sshiftRight]
  by_cases h : i < w
  · simp only [h, decide_true, Bool.true_and]
    by_cases h₁ : w ≤ w - 1 - i
    · simp [h₁]
      omega
    · simp only [h₁, decide_false, Bool.not_false, Bool.true_and]
      by_cases h₂ : i < n
      · simp only [h₂, ↓reduceIte, ite_eq_right_iff]
        omega
      · simp only [show i - n < w by omega, h₂, ↓reduceIte, decide_true, Bool.true_and]
        by_cases h₄ : n + (w - 1 - i) < w <;> (simp only [h₄, ↓reduceIte]; congr; omega)
  · simp [h]

theorem toInt_shiftRight_lt {x : BitVec w} {n : Nat} :
    x.toInt >>> n < 2 ^ (w - 1) := by
  have := @Int.shiftRight_le_of_nonneg x.toInt n
  have := @Int.shiftRight_le_of_nonpos x.toInt n
  have := @BitVec.toInt_lt w x
  have := @Nat.one_le_two_pow (w-1)
  norm_cast at *
  omega

theorem le_toInt_shiftRight {x : BitVec w} {n : Nat} :
    -(2 ^ (w - 1)) ≤ x.toInt >>> n := by
  have := @Int.le_shiftRight_of_nonpos x.toInt n
  have := @Int.le_shiftRight_of_nonneg x.toInt n
  have := @BitVec.le_toInt w x
  have := @Nat.one_le_two_pow (w-1)
  norm_cast at *
  omega

theorem toNat_sshiftRight_of_msb_true {x : BitVec w} {n : Nat} (h : x.msb = true) :
    (x.sshiftRight n).toNat = 2 ^ w - 1 - (2 ^ w - 1 - x.toNat) >>> n := by
  simp [sshiftRight_eq_of_msb_true, h]

theorem toNat_sshiftRight_of_msb_false {x : BitVec w} {n : Nat} (h : x.msb = false) :
    (x.sshiftRight n).toNat = x.toNat >>> n := by
  simp [sshiftRight_eq_of_msb_false, h]

theorem toNat_sshiftRight {x : BitVec w} {n : Nat} :
    (x.sshiftRight n).toNat =
      if x.msb
      then 2 ^ w - 1 - (2 ^ w - 1 - x.toNat) >>> n
      else x.toNat >>> n := by
  by_cases h : x.msb
  · simp [toNat_sshiftRight_of_msb_true, h]
  · rw [Bool.not_eq_true] at h
    simp [toNat_sshiftRight_of_msb_false, h]

theorem toFin_sshiftRight_of_msb_true {x : BitVec w} {n : Nat} (h : x.msb = true) :
    (x.sshiftRight n).toFin = Fin.ofNat' (2^w) (2 ^ w - 1 - (2 ^ w - 1 - x.toNat) >>> n) := by
  apply Fin.eq_of_val_eq
  simp only [val_toFin, toNat_sshiftRight, h, ↓reduceIte, Fin.val_ofNat']
  rw [Nat.mod_eq_of_lt]
  have := x.isLt
  have ineq : ∀ y, 2 ^ w - 1 - y < 2 ^ w := by omega
  exact ineq ((2 ^ w - 1 - x.toNat) >>> n)

theorem toFin_sshiftRight_of_msb_false {x : BitVec w} {n : Nat} (h : x.msb = false) :
    (x.sshiftRight n).toFin = Fin.ofNat' (2^w) (x.toNat >>> n) := by
  apply Fin.eq_of_val_eq
  simp only [val_toFin, toNat_sshiftRight, h, Bool.false_eq_true, ↓reduceIte, Fin.val_ofNat']
  have := Nat.shiftRight_le x.toNat n
  rw [Nat.mod_eq_of_lt (by omega)]

theorem toFin_sshiftRight {x : BitVec w} {n : Nat} :
    (x.sshiftRight n).toFin =
      if x.msb
      then Fin.ofNat' (2^w) (2 ^ w - 1 - (2 ^ w - 1 - x.toNat) >>> n)
      else Fin.ofNat' (2^w) (x.toNat >>> n) := by
  by_cases h : x.msb
  · simp [toFin_sshiftRight_of_msb_true, h]
  · simp [toFin_sshiftRight_of_msb_false, h]

@[simp]
theorem toInt_sshiftRight {x : BitVec w} {n : Nat} :
    (x.sshiftRight n).toInt = x.toInt >>> n := by
  by_cases h : w = 0
  · subst h
    simp [BitVec.eq_nil x]
  · rw [sshiftRight, toInt_ofInt, ←Nat.two_pow_pred_add_two_pow_pred (by omega)]
    have := @toInt_shiftRight_lt w x n
    have := @le_toInt_shiftRight w x n
    norm_cast at *
    exact Int.bmod_eq_self_of_le (by omega) (by omega)

/-! ### sshiftRight reductions from BitVec to Nat -/

@[simp]
theorem sshiftRight_eq' (x : BitVec w) : x.sshiftRight' y = x.sshiftRight y.toNat := rfl

theorem toNat_sshiftRight'_of_msb_true {x y : BitVec w} (h : x.msb = true) :
    (x.sshiftRight' y).toNat = 2 ^ w - 1 - (2 ^ w - 1 - x.toNat) >>> y.toNat := by
  rw [sshiftRight_eq', toNat_sshiftRight_of_msb_true h]

theorem toNat_sshiftRight'_of_msb_false {x y : BitVec w} (h : x.msb = false) :
    (x.sshiftRight' y).toNat = x.toNat >>> y.toNat := by
  rw [sshiftRight_eq', toNat_sshiftRight_of_msb_false h]

theorem toNat_sshiftRight' {x y : BitVec w} :
    (x.sshiftRight' y).toNat =
      if x.msb
      then 2 ^ w - 1 - (2 ^ w - 1 - x.toNat) >>> y.toNat
      else x.toNat >>> y.toNat := by
  rw [sshiftRight_eq', toNat_sshiftRight]

theorem toFin_sshiftRight'_of_msb_true {x y : BitVec w} (h : x.msb = true) :
    (x.sshiftRight' y).toFin = Fin.ofNat' (2^w) (2 ^ w - 1 - (2 ^ w - 1 - x.toNat) >>> y.toNat) := by
  rw [sshiftRight_eq', toFin_sshiftRight_of_msb_true h]

theorem toFin_sshiftRight'_of_msb_false {x y : BitVec w} (h : x.msb = false) :
    (x.sshiftRight' y).toFin = Fin.ofNat' (2^w) (x.toNat >>> y.toNat) := by
  rw [sshiftRight_eq', toFin_sshiftRight_of_msb_false h]

theorem toFin_sshiftRight' {x y : BitVec w} :
    (x.sshiftRight' y).toFin =
      if x.msb
      then Fin.ofNat' (2^w) (2 ^ w - 1 - (2 ^ w - 1 - x.toNat) >>> y.toNat)
      else Fin.ofNat' (2^w) (x.toNat >>> y.toNat) := by
  rw [sshiftRight_eq', toFin_sshiftRight]

theorem toInt_sshiftRight' {x y : BitVec w} :
    (x.sshiftRight' y).toInt = x.toInt >>> y.toNat := by
  rw [sshiftRight_eq', toInt_sshiftRight]

-- This should not be a `@[simp]` lemma as the left hand side is not in simp normal form.
theorem getLsbD_sshiftRight' {x y : BitVec w} {i : Nat} :
    getLsbD (x.sshiftRight' y) i =
      (!decide (w ≤ i) && if y.toNat + i < w then x.getLsbD (y.toNat + i) else x.msb) := by
  simp only [BitVec.sshiftRight', BitVec.getLsbD_sshiftRight]

-- This should not be a `@[simp]` lemma as the left hand side is not in simp normal form.
theorem getElem_sshiftRight' {x y : BitVec w} {i : Nat} (h : i < w) :
    (x.sshiftRight' y)[i] = (if h : y.toNat + i < w then x[y.toNat + i] else x.msb) := by
  simp [show ¬ w ≤ i by omega, getElem_sshiftRight]

theorem getMsbD_sshiftRight' {x y: BitVec w} {i : Nat} :
    (x.sshiftRight y.toNat).getMsbD i =
      (decide (i < w) && if i < y.toNat then x.msb else x.getMsbD (i - y.toNat)) := by
  simp

theorem msb_sshiftRight' {x y: BitVec w} :
    (x.sshiftRight' y).msb = x.msb := by simp

/-! ### signExtend -/

/-- Equation theorem for `Int.sub` when both arguments are `Int.ofNat` -/
private theorem Int.ofNat_sub_ofNat_of_lt {n m : Nat} (hlt : n < m) :
    (n : Int) - (m : Int) = -(↑(m - 1 - n) + 1) := by
  omega

/-- Equation theorem for `Int.mod` -/
private theorem Int.negSucc_emod (m : Nat) (n : Int) :
    -(m + 1) % n = Int.subNatNat (Int.natAbs n) ((m % Int.natAbs n) + 1) := rfl

/-- The sign extension is the same as zero extending when `msb = false`. -/
theorem signExtend_eq_setWidth_of_msb_false {x : BitVec w} {v : Nat} (hmsb : x.msb = false) :
    x.signExtend v = x.setWidth v := by
  ext i
  by_cases hv : i < v
  · simp only [signExtend, getLsbD, getElem_setWidth, hv, decide_true, Bool.true_and, toNat_ofInt,
      BitVec.toInt_eq_msb_cond, hmsb, ↓reduceIte, reduceCtorEq]
    simp [BitVec.testBit_toNat]
  · simp only [getElem_setWidth, hv, decide_false, Bool.false_and]
    omega

/--
The sign extension is a bitwise not, followed by a zero extend, followed by another bitwise not
when `msb = true`. The double bitwise not ensures that the high bits are '1',
and the lower bits are preserved. -/
theorem signExtend_eq_not_setWidth_not_of_msb_true {x : BitVec w} {v : Nat} (hmsb : x.msb = true) :
    x.signExtend v = ~~~((~~~x).setWidth v) := by
  apply BitVec.eq_of_toNat_eq
  simp only [signExtend, BitVec.toInt_eq_msb_cond, toNat_ofInt, toNat_not,
    toNat_setWidth, hmsb, ↓reduceIte]
  norm_cast
  rw [Int.ofNat_sub_ofNat_of_lt, Int.negSucc_emod]
  simp only [Int.natAbs_ofNat, Nat.succ_eq_add_one]
  rw [Int.subNatNat_of_le]
  · rw [Int.toNat_ofNat, Nat.add_comm, Nat.sub_add_eq]
  · apply Nat.le_trans
    · apply Nat.succ_le_of_lt
      apply Nat.mod_lt
      apply Nat.two_pow_pos
    · apply Nat.le_refl
  · omega

theorem getLsbD_signExtend (x  : BitVec w) {v i : Nat} :
    (x.signExtend v).getLsbD i = (decide (i < v) && if i < w then x.getLsbD i else x.msb) := by
  rcases hmsb : x.msb with rfl | rfl
  · rw [signExtend_eq_setWidth_of_msb_false hmsb]
    by_cases (i < v) <;> by_cases (i < w) <;> simp_all <;> omega
  · rw [signExtend_eq_not_setWidth_not_of_msb_true hmsb]
    by_cases (i < v) <;> by_cases (i < w) <;> simp_all <;> omega

theorem getMsbD_signExtend {x : BitVec w} {v i : Nat} :
    (x.signExtend v).getMsbD i =
      (decide (i < v) && if v - w ≤ i then x.getMsbD (i + w - v) else x.msb) := by
  rcases hmsb : x.msb with rfl | rfl
  · simp only [signExtend_eq_setWidth_of_msb_false hmsb, getMsbD_setWidth]
    by_cases h : v - w ≤ i <;> simp [h, getMsbD] <;> omega
  · simp only [signExtend_eq_not_setWidth_not_of_msb_true hmsb, getMsbD_not, getMsbD_setWidth]
    by_cases h : i < v <;> by_cases h' : v - w ≤ i <;> simp [h, h'] <;> omega

theorem getElem_signExtend {x  : BitVec w} {v i : Nat} (h : i < v) :
    (x.signExtend v)[i] = if h : i < w then x[i] else x.msb := by
  simp [←getLsbD_eq_getElem, getLsbD_signExtend, h]

theorem msb_signExtend {x : BitVec w} :
    (x.signExtend v).msb = (decide (0 < v) && if w ≥ v then x.getMsbD (w - v) else x.msb) := by
  by_cases h : w ≥ v
  · simp [h, BitVec.msb, getMsbD_signExtend, show v - w = 0 by omega]
  · simp [h, BitVec.msb, getMsbD_signExtend, show ¬ (v - w = 0) by omega]

/-- Sign extending to a width smaller than the starting width is a truncation. -/
theorem signExtend_eq_setWidth_of_le (x : BitVec w) {v : Nat} (hv : v ≤ w) :
  x.signExtend v = x.setWidth v := by
  ext i h
  simp [getElem_signExtend, show i < w by omega]

@[deprecated signExtend_eq_setWidth_of_le (since := "2025-03-07")]
theorem signExtend_eq_setWidth_of_lt (x : BitVec w) {v : Nat} (hv : v ≤ w) :
  x.signExtend v = x.setWidth v := signExtend_eq_setWidth_of_le x hv

/-- Sign extending to the same bitwidth is a no op. -/
@[simp] theorem signExtend_eq (x : BitVec w) : x.signExtend w = x := by
  rw [signExtend_eq_setWidth_of_le _ (Nat.le_refl _), setWidth_eq]

/-- Sign extending to a larger bitwidth depends on the msb.
If the msb is false, then the result equals the original value.
If the msb is true, then we add a value of `(2^v - 2^w)`, which arises from the sign extension. -/
private theorem toNat_signExtend_of_le (x : BitVec w) {v : Nat} (hv : w ≤ v) :
    (x.signExtend v).toNat = x.toNat + if x.msb then 2^v - 2^w else 0 := by
  apply Nat.eq_of_testBit_eq
  intro i
  have ⟨k, hk⟩ := Nat.exists_eq_add_of_le hv
  rw [hk, testBit_toNat, getLsbD_signExtend, Nat.pow_add, ← Nat.mul_sub_one, Nat.add_comm (x.toNat)]
  by_cases hx : x.msb
  · simp only [hx, Bool.if_true_right, ↓reduceIte,
      Nat.testBit_two_pow_mul_add _ x.isLt,
      testBit_toNat, Nat.testBit_two_pow_sub_one]
    -- Case analysis on i being in the intervals [0..w), [w..w + k), [w+k..∞)
    have hi : i < w ∨ (w ≤ i ∧ i < w + k) ∨ w + k ≤ i := by omega
    rcases hi with hi | hi | hi
    · simp [hi]; omega
    · simp [hi]; omega
    · simp [hi, show ¬ (i < w + k) by omega, show ¬ (i < w) by omega]
      omega
  · simp only [hx, Bool.if_false_right,
      Bool.false_eq_true, ↓reduceIte, Nat.zero_add, testBit_toNat]
    have hi : i < w ∨ (w ≤ i ∧ i < w + k) ∨ w + k ≤ i := by omega
    rcases hi with hi | hi | hi
    · simp [hi]; omega
    · simp [hi]
    · simp [hi, show ¬ (i < w + k) by omega, show ¬ (i < w) by omega, getLsbD_ge x i (by omega)]

/-- Sign extending to a larger bitwidth depends on the msb.
If the msb is false, then the result equals the original value.
If the msb is true, then we add a value of `(2^v - 2^w)`, which arises from the sign extension. -/
theorem toNat_signExtend (x : BitVec w) {v : Nat} :
    (x.signExtend v).toNat = (x.setWidth v).toNat + if x.msb then 2^v - 2^w else 0 := by
  by_cases h : v ≤ w
  · have : 2^v ≤ 2^w := Nat.pow_le_pow_right Nat.two_pos h
    simp [signExtend_eq_setWidth_of_le x h, toNat_setWidth, Nat.sub_eq_zero_of_le this]
  · have : 2^w ≤ 2^v := Nat.pow_le_pow_right Nat.two_pos (by omega)
    rw [toNat_signExtend_of_le x (by omega), toNat_setWidth, Nat.mod_eq_of_lt (by omega)]

/--
If the current width `w` is smaller than the extended width `v`,
then the value when interpreted as an integer does not change.
-/
theorem toInt_signExtend_of_le {x : BitVec w} (h : w ≤ v) :
    (x.signExtend v).toInt = x.toInt := by
  by_cases hlt : w < v
  · rw [toInt_signExtend_of_lt hlt]
  · obtain rfl : w = v := by omega
    simp
where
  toInt_signExtend_of_lt {x : BitVec w} (hv : w < v):
      (x.signExtend v).toInt = x.toInt := by
    simp only [toInt_eq_msb_cond, toNat_signExtend]
    have : (x.signExtend v).msb = x.msb := by
      rw [msb_eq_getLsbD_last, getLsbD_eq_getElem (Nat.sub_one_lt_of_lt hv)]
      simp [getElem_signExtend, Nat.le_sub_one_of_lt hv]
      omega
    have H : 2^w ≤ 2^v := Nat.pow_le_pow_right (by omega) (by omega)
    simp only [this, toNat_setWidth, Int.natCast_add, Int.ofNat_emod, Int.natCast_mul]
    by_cases h : x.msb
    <;> norm_cast
    <;> simp [h, Nat.mod_eq_of_lt (Nat.lt_of_lt_of_le x.isLt H)]
    omega

/--
If the current width `w` is larger than the extended width `v`,
then the value when interpreted as an integer is truncated,
and we compute a modulo by `2^v`.
-/
theorem toInt_signExtend_eq_toNat_bmod_of_le {x : BitVec w} (hv : v ≤ w) :
    (x.signExtend v).toInt = Int.bmod x.toNat (2^v) := by
  simp [signExtend_eq_setWidth_of_le _ hv]

/--
Interpreting the sign extension of `(x : BitVec w)` to width `v`
computes `x % 2^v` (where `%` is the balanced mod). See `toInt_signExtend` for a version stated
in terms of `toInt` instead of `toNat`.
-/
theorem toInt_signExtend_eq_toNat_bmod (x : BitVec w) :
    (x.signExtend v).toInt = Int.bmod x.toNat (2 ^ min v w) := by
  by_cases hv : v ≤ w
  · simp [toInt_signExtend_eq_toNat_bmod_of_le hv, Nat.min_eq_left hv]
  · simp only [Nat.not_le] at hv
    rw [toInt_signExtend_of_le (Nat.le_of_lt hv),
      Nat.min_eq_right (by omega), toInt_eq_toNat_bmod]

theorem toInt_signExtend (x : BitVec w) :
    (x.signExtend v).toInt = x.toInt.bmod (2 ^ min v w) := by
  rw [toInt_signExtend_eq_toNat_bmod, BitVec.toInt_eq_toNat_bmod, Int.bmod_bmod_of_dvd]
  exact Nat.pow_dvd_pow _ (Nat.min_le_right v w)

theorem toInt_signExtend_eq_toInt_bmod_of_le (x : BitVec w) (h : v ≤ w) :
    (x.signExtend v).toInt = x.toInt.bmod (2 ^ v) := by
  rw [BitVec.toInt_signExtend, Nat.min_eq_left h]

<<<<<<< HEAD
=======

theorem toFin_signExtend_of_le {x : BitVec w} (hv : v ≤ w):
    (x.signExtend v).toFin = Fin.ofNat' (2 ^ v) x.toNat := by
  simp [signExtend_eq_setWidth_of_le _ hv]

theorem toFin_signExtend (x : BitVec w) :
    (x.signExtend v).toFin = Fin.ofNat' (2 ^ v) (x.toNat + if x.msb = true then 2 ^ v - 2 ^ w else 0):= by
  by_cases hv : v ≤ w
  · simp [toFin_signExtend_of_le hv, show 2 ^ v - 2 ^ w = 0 by rw [@Nat.sub_eq_zero_iff_le]; apply Nat.pow_le_pow_of_le (by decide) (by omega)]
  · simp only [Nat.not_le] at hv
    apply Fin.eq_of_val_eq
    simp only [val_toFin, Fin.val_ofNat']
    rw [toNat_signExtend_of_le _ (by omega)]
    have : 2 ^ w < 2 ^ v := by apply Nat.pow_lt_pow_of_lt <;> omega
    rw [Nat.mod_eq_of_lt]
    rcases x.msb <;> simp <;> omega

>>>>>>> 69a03ba0
@[simp] theorem signExtend_and {x y : BitVec w} :
    (x &&& y).signExtend v = (x.signExtend v) &&& (y.signExtend v) := by
  refine eq_of_getElem_eq (fun i hi => ?_)
  simp only [getElem_signExtend, getElem_and, msb_and]
  split <;> simp

@[simp] theorem signExtend_or {x y : BitVec w} :
    (x ||| y).signExtend v = (x.signExtend v) ||| (y.signExtend v) := by
  refine eq_of_getElem_eq (fun i hi => ?_)
  simp only [getElem_signExtend, getElem_or, msb_or]
  split <;> simp

@[simp] theorem signExtend_xor {x y : BitVec w} :
    (x ^^^ y).signExtend v = (x.signExtend v) ^^^ (y.signExtend v) := by
  refine eq_of_getElem_eq (fun i hi => ?_)
  simp only [getElem_signExtend, getElem_xor, msb_xor]
  split <;> simp

@[simp] theorem signExtend_not {x : BitVec w} (h : 0 < w) :
    (~~~x).signExtend v = ~~~(x.signExtend v) := by
  refine eq_of_getElem_eq (fun i hi => ?_)
  simp [getElem_signExtend]
  split <;> simp_all

/-! ### append -/

theorem append_def (x : BitVec v) (y : BitVec w) :
    x ++ y = (shiftLeftZeroExtend x w ||| setWidth' (Nat.le_add_left w v) y) := rfl

@[simp] theorem toNat_append (x : BitVec m) (y : BitVec n) :
    (x ++ y).toNat = x.toNat <<< n ||| y.toNat :=
  rfl

theorem getLsbD_append {x : BitVec n} {y : BitVec m} :
    getLsbD (x ++ y) i = if i < m then getLsbD y i else getLsbD x (i - m) := by
  simp only [append_def, getLsbD_or, getLsbD_shiftLeftZeroExtend, getLsbD_setWidth']
  by_cases h : i < m
  · simp [h]
  · simp_all [h]

theorem getElem_append {x : BitVec n} {y : BitVec m} (h : i < n + m) :
    (x ++ y)[i] = if h : i < m then y[i] else x[i - m] := by
  simp only [append_def]
  by_cases h' : i < m
  · simp [h']
  · simp [h', show m ≤ i by omega, show i - m < n by omega]

@[simp] theorem getMsbD_append {x : BitVec n} {y : BitVec m} :
    getMsbD (x ++ y) i = if n ≤ i then getMsbD y (i - n) else getMsbD x i := by
  simp only [append_def]
  have : i + m - (n + m) = i - n := by omega
  by_cases h : n ≤ i
  · simp_all
  · simp [h]

theorem msb_append {x : BitVec w} {y : BitVec v} :
    (x ++ y).msb = if w = 0 then y.msb else x.msb := by
  rw [← append_eq, append]
  simp only [msb_or, msb_shiftLeftZeroExtend, msb_setWidth']
  by_cases h : w = 0
  · subst h
    simp [BitVec.msb, getMsbD]
  · have q : 0 < w + v := by omega
    have t : y.getLsbD (w + v - 1) = false := getLsbD_ge _ _ (by omega)
    simp [h, q, t, BitVec.msb, getMsbD]

@[simp] theorem append_zero_width (x : BitVec w) (y : BitVec 0) : x ++ y = x := by
  ext i ih
  rw [getElem_append] -- Why does this not work with `simp [getElem_append]`?
  simp [show i < w by omega]

@[simp] theorem zero_width_append (x : BitVec 0) (y : BitVec v) : x ++ y = y.cast (by omega) := by
  ext i ih
  simp [getElem_append, show i < v by omega]

@[simp] theorem zero_append_zero : 0#v ++ 0#w = 0#(v + w) := by
  ext
  simp [getElem_append]

@[simp] theorem cast_append_right (h : w + v = w + v') (x : BitVec w) (y : BitVec v) :
    (x ++ y).cast h = x ++ y.cast (by omega) := by
  ext
  simp only [getElem_cast, getElem_append]
  split <;> split
  · rfl
  · omega
  · omega
  · congr
    omega

@[simp] theorem cast_append_left (h : w + v = w' + v) (x : BitVec w) (y : BitVec v) :
    (x ++ y).cast h = x.cast (by omega) ++ y := by
  ext
  simp [getElem_append]

theorem setWidth_append {x : BitVec w} {y : BitVec v} :
    (x ++ y).setWidth k = if h : k ≤ v then y.setWidth k else (x.setWidth (k - v) ++ y).cast (by omega) := by
  ext i h
  simp only [getElem_setWidth, h, getLsbD_append, getElem_append]
  split <;> rename_i h₁ <;> split <;> rename_i h₂
  · simp [h]
  · simp [getElem_append, h₁]
  · omega
  · simp [getElem_append, h₁]

@[simp] theorem setWidth_append_of_eq {x : BitVec v} {y : BitVec w} (h : w' = w) :
    setWidth (v' + w') (x ++ y) = setWidth v' x ++ setWidth w' y := by
  subst h
  ext i h'
  simp only [getElem_setWidth, getLsbD_append, getElem_append]
  split
  · simp
  · simp

@[simp] theorem setWidth_cons {x : BitVec w} : (cons a x).setWidth w = x := by
  simp [cons, setWidth_append]

@[simp] theorem not_append {x : BitVec w} {y : BitVec v} : ~~~ (x ++ y) = (~~~ x) ++ (~~~ y) := by
  ext i
  simp only [getElem_not, getElem_append, cond_eq_if]
  split
  · simp_all
  · simp_all

@[simp] theorem and_append {x₁ x₂ : BitVec w} {y₁ y₂ : BitVec v} :
    (x₁ ++ y₁) &&& (x₂ ++ y₂) = (x₁ &&& x₂) ++ (y₁ &&& y₂) := by
  ext i
  simp only [getElem_and, getElem_append]
  split <;> simp

@[simp] theorem or_append {x₁ x₂ : BitVec w} {y₁ y₂ : BitVec v} :
    (x₁ ++ y₁) ||| (x₂ ++ y₂) = (x₁ ||| x₂) ++ (y₁ ||| y₂) := by
  ext i
  simp only [getElem_or, getElem_append]
  split <;> simp

@[simp] theorem xor_append {x₁ x₂ : BitVec w} {y₁ y₂ : BitVec v} :
    (x₁ ++ y₁) ^^^ (x₂ ++ y₂) = (x₁ ^^^ x₂) ++ (y₁ ^^^ y₂) := by
  ext i
  simp only [getElem_xor, getElem_append]
  split <;> simp

theorem shiftRight_add {w : Nat} (x : BitVec w) (n m : Nat) :
    x >>> (n + m) = (x >>> n) >>> m:= by
  ext i
  simp [Nat.add_assoc n m i]

theorem shiftLeft_ushiftRight {x : BitVec w} {n : Nat}:
    x >>> n <<< n = x &&& BitVec.allOnes w <<< n := by
  induction n generalizing x
  case zero =>
    ext; simp
  case succ n ih =>
    rw [BitVec.shiftLeft_add, Nat.add_comm, BitVec.shiftRight_add, ih,
       Nat.add_comm, BitVec.shiftLeft_add, BitVec.shiftLeft_and_distrib]
    ext i h
    by_cases hw : w = 0
    · simp [hw]
    · by_cases hi₂ : i = 0
      · simp [hi₂]
      · simp [Nat.lt_one_iff, hi₂, h, show 1 + (i - 1) = i by omega]

@[simp]
theorem msb_shiftLeft {x : BitVec w} {n : Nat} :
    (x <<< n).msb = x.getMsbD n := by
  simp [BitVec.msb]

/--
A `(x : BitVec v)` set to width `w` equals `(v - w)` zeros,
followed by the low `(min v w) bits of `x`
-/
theorem setWidth_eq_append_extractLsb' {v : Nat} {x : BitVec v} {w : Nat} :
    x.setWidth w = ((0#(w - v)) ++ x.extractLsb' 0 (min v w)).cast (by omega) := by
  ext i hi
  simp only [getElem_cast, getElem_append]
  by_cases hiv : i < v
  · simp [hi]
    omega
  · simp [getLsbD_ge x i (by omega)]

/--
A `(x : BitVec v)` set to a width `w ≥ v` equals `(w - v)` zeros, followed by `x`.
-/
theorem setWidth_eq_append {v : Nat} {x : BitVec v} {w : Nat} (h : v ≤ w) :
    x.setWidth w = ((0#(w - v)) ++ x).cast (by omega) := by
  rw [setWidth_eq_append_extractLsb']
  ext i hi
  simp only [getElem_cast, getElem_append]
  by_cases hiv : i < v
  · simp [hiv]
    omega
  · simp [hiv, getLsbD_ge x i (by omega)]

theorem setWidth_eq_extractLsb' {v : Nat} {x : BitVec v} {w : Nat} (h : w ≤ v) :
    x.setWidth w = x.extractLsb' 0 w := by
  rw [setWidth_eq_append_extractLsb']
  ext i hi
  simp only [getElem_cast, getElem_append]
  by_cases hiv : i < v
  · simp [hi]
    omega
  · simp [getLsbD_ge x i (by omega)]

theorem ushiftRight_eq_extractLsb'_of_lt {x : BitVec w} {n : Nat} (hn : n < w) :
    x >>> n = ((0#n) ++ (x.extractLsb' n (w - n))).cast (by omega) := by
  ext i hi
  simp only [getElem_cast, getElem_append, getElem_zero, getElem_ushiftRight, getElem_extractLsb']
  split
  · simp
  · exact getLsbD_ge x (n+i) (by omega)

theorem shiftLeft_eq_concat_of_lt {x : BitVec w} {n : Nat} (hn : n < w) :
    x <<< n = (x.extractLsb' 0 (w - n) ++ 0#n).cast (by omega) := by
  ext i hi
  simp only [getElem_shiftLeft, getElem_cast, getElem_append, getElem_zero, getElem_extractLsb',
    Nat.zero_add, Bool.if_false_left]
  by_cases hi' : i < n
  · simp [hi']
  · simp [hi', show i - n < w by omega]

/-- Combine adjacent `extractLsb'` operations into a single `extractLsb'`. -/
theorem extractLsb'_append_extractLsb'_eq_extractLsb' {x : BitVec w} (h : start₂ = start₁ + len₁) :
    ((x.extractLsb' start₂ len₂) ++ (x.extractLsb' start₁ len₁)) =
    (x.extractLsb' start₁ (len₁ + len₂)).cast (by omega) := by
  ext i h
  simp only [getElem_append, getElem_extractLsb', dite_eq_ite, getElem_cast, ite_eq_left_iff,
    Nat.not_lt]
  intros hi
  congr 1
  omega

/-- Combine adjacent `~~~ (extractLsb _)'` operations into a single `~~~ (extractLsb _)'`. -/
theorem not_extractLsb'_append_not_extractLsb'_eq_not_extractLsb' {x : BitVec w} (h : start₂ = start₁ + len₁) :
    (~~~ (x.extractLsb' start₂ len₂) ++ ~~~ (x.extractLsb' start₁ len₁)) =
    (~~~ x.extractLsb' start₁ (len₁ + len₂)).cast (by omega) := by
  ext i h
  simp only [getElem_cast, getElem_not, getElem_extractLsb', getElem_append]
  by_cases hi : i < len₁
  · simp [hi]
  · simp only [hi, ↓reduceDIte, Bool.not_eq_eq_eq_not, Bool.not_not]
    congr 1
    omega

/-- A sign extension of `x : BitVec w` equals high bits of either `0` or `1` depending on `x.msb`,
followed by the low bits of `x`. -/
theorem signExtend_eq_append_extractLsb' {w v : Nat} {x : BitVec w} :
    x.signExtend v =
    ((if x.msb then allOnes (v - w) else 0#(v - w)) ++ x.extractLsb' 0 (min w v)).cast (by omega) := by
  ext i hi
  simp only [getElem_cast]
  cases hx : x.msb
  · simp only [hx, signExtend_eq_setWidth_of_msb_false, getElem_setWidth, Bool.false_eq_true,
      ↓reduceIte, getElem_append, getElem_extractLsb', Nat.zero_add, getElem_zero, dite_eq_ite,
      Bool.if_false_right, Bool.iff_and_self, decide_eq_true_eq]
    intros hi
    have hw : i < w := lt_of_getLsbD hi
    omega
  · simp [signExtend_eq_not_setWidth_not_of_msb_true hx, getElem_append, Nat.lt_min, hi]

/-- A sign extension of `x : BitVec w` to a larger bitwidth `v ≥ w`
equals high bits of either `0` or `1` depending on `x.msb`, followed by `x`. -/
theorem signExtend_eq_append_of_le {w v : Nat} {x : BitVec w} (h : w ≤ v) :
    x.signExtend v =
    ((if x.msb then allOnes (v - w) else 0#(v - w)) ++ x).cast (by omega) := by
  ext i hi
  cases hx : x.msb <;>
    simp [getElem_cast, hx, getElem_append, getElem_signExtend]

/--
The 'master theorem' for extracting bits from `(xhi ++ xlo)`,
which performs a case analysis on the start index, length, and the lengths of `xlo, xhi`.
· If the start index is entirely out of the `xlo` bitvector, then grab the bits from `xhi`.
· If the start index is entirely contained in the `xlo` bitvector, then grab the bits from `xlo`.
· If the start index is split between the two bitvectors,
  then append `(w - start)` bits from `xlo` with `(len - (w - start))` bits from xhi.
  Diagramatically:
  ```
                 xhi                      xlo
          (<---------------------](<-------w--------]
  start+len..start:  (<-----len---*------]
  w - start:                      *------*
  len - (w -start):  *------------*
  ```
-/
theorem extractLsb'_append_eq_ite {v w} {xhi : BitVec v} {xlo : BitVec w} {start len : Nat} :
    extractLsb' start len (xhi ++ xlo) =
    if hstart : start < w
    then
      if hlen : start + len < w
      then extractLsb' start len xlo
      else
        (((extractLsb' (start - w) (len - (w - start)) xhi) ++
            extractLsb' start (w - start) xlo)).cast (by omega)
    else
      extractLsb' (start - w) len xhi := by
  by_cases hstart : start < w
  · simp only [hstart, ↓reduceDIte]
    by_cases hlen : start + len < w
    · simp only [hlen, ↓reduceDIte]
      ext i hi
      simp only [getElem_extractLsb', getLsbD_append, ite_eq_left_iff, Nat.not_lt]
      intros hcontra
      omega
    · simp only [hlen, ↓reduceDIte]
      ext i hi
      simp only [getElem_extractLsb', getLsbD_append, getElem_cast,
        getElem_append, dite_eq_ite]
      by_cases hi₂ : start + i < w
      · simp [hi₂, show i < min len w by omega, show i < w - start by omega]
      · simp [hi₂, ↓reduceIte, show ¬i < w - start by omega,
          show start + i - w = start - w + (i - (w - start)) by omega]
  · simp only [hstart, ↓reduceDIte]
    ext i hi
    simp [getElem_extractLsb', getLsbD_append,
      show ¬start + i < w by omega, ↓reduceIte,
      show start + i - w = start - w + i by omega]

/-- Extracting bits `[start..start+len)` from `(xhi ++ xlo)` equals extracting
the bits from `xlo` when `start + len` is within `xlo`.
-/
theorem extractLsb'_append_eq_of_lt {v w} {xhi : BitVec v} {xlo : BitVec w}
    {start len : Nat} (h : start + len < w) :
    extractLsb' start len (xhi ++ xlo) = extractLsb' start len xlo := by
  simp [extractLsb'_append_eq_ite, h]
  omega

/-- Extracting bits `[start..start+len)` from `(xhi ++ xlo)` equals extracting
the bits from `xhi` when `start` is outside `xlo`.
-/
theorem extractLsb'_append_eq_of_le {v w} {xhi : BitVec v} {xlo : BitVec w}
    {start len : Nat} (h : w ≤ start) :
    extractLsb' start len (xhi ++ xlo) = extractLsb' (start - w) len xhi := by
  simp [extractLsb'_append_eq_ite, h, show ¬ start < w by omega]

/-! ### rev -/

theorem getLsbD_rev (x : BitVec w) (i : Fin w) :
    x.getLsbD i.rev = x.getMsbD i := by
  simp only [getLsbD, Fin.val_rev, getMsbD, Fin.is_lt, decide_true, Bool.true_and]
  congr 1
  omega

theorem getElem_rev {x : BitVec w} {i : Fin w}:
    x[i.rev] = x.getMsbD i := by
  simp only [Fin.getElem_fin, Fin.val_rev, getMsbD, Fin.is_lt, decide_true, Bool.true_and]
  congr 1
  omega

theorem getMsbD_rev (x : BitVec w) (i : Fin w) :
    x.getMsbD i.rev = x.getLsbD i := by
  simp only [← getLsbD_rev]
  simp only [Fin.rev]
  congr
  omega

/-! ### cons -/

@[simp] theorem toNat_cons (b : Bool) (x : BitVec w) :
    (cons b x).toNat = (b.toNat <<< w) ||| x.toNat := by
  let ⟨x, _⟩ := x
  simp [cons, toNat_append, toNat_ofBool]

/-- Variant of `toNat_cons` using `+` instead of `|||`. -/
theorem toNat_cons' {x : BitVec w} :
    (cons a x).toNat = (a.toNat <<< w) + x.toNat := by
  simp [cons, Nat.shiftLeft_eq, Nat.mul_comm _ (2^w), Nat.two_pow_add_eq_or_of_lt, x.isLt]

theorem getLsbD_cons (b : Bool) {n} (x : BitVec n) (i : Nat) :
    getLsbD (cons b x) i = if i = n then b else getLsbD x i := by
  simp only [getLsbD, toNat_cons, Nat.testBit_or, Nat.testBit_shiftLeft, ge_iff_le]
  rcases Nat.lt_trichotomy i n with i_lt_n | i_eq_n | n_lt_i
  · have p1 : ¬(n ≤ i) := by omega
    have p2 : i ≠ n := by omega
    simp [p1, p2]
  · simp only [i_eq_n, ge_iff_le, Nat.le_refl, decide_true, Nat.sub_self, Nat.testBit_zero,
    Bool.true_and, testBit_toNat, getLsbD_ge, Bool.or_false, ↓reduceIte]
    cases b <;> trivial
  · have p1 : i ≠ n := by omega
    have p2 : i - n ≠ 0 := by omega
    simp [p1, p2, Nat.testBit_bool_to_nat]

theorem getElem_cons {b : Bool} {n} {x : BitVec n} {i : Nat} (h : i < n + 1) :
    (cons b x)[i] = if h : i = n then b else x[i] := by
  simp only [getElem_eq_testBit_toNat, toNat_cons, Nat.testBit_or, getLsbD]
  rw [Nat.testBit_shiftLeft]
  rcases Nat.lt_trichotomy i n with i_lt_n | i_eq_n | n_lt_i
  · have p1 : ¬(n ≤ i) := by omega
    have p2 : i ≠ n := by omega
    simp [p1, p2]
  · simp only [i_eq_n, ge_iff_le, Nat.le_refl, decide_true, Nat.sub_self, Nat.testBit_zero,
    Bool.true_and, testBit_toNat, getLsbD_ge, Bool.or_false, ↓reduceIte]
    cases b <;> trivial
  · have p1 : i ≠ n := by omega
    have p2 : i - n ≠ 0 := by omega
    simp [p1, p2, Nat.testBit_bool_to_nat]

@[simp] theorem msb_cons : (cons a x).msb = a := by
  simp [cons, msb_cast, msb_append]

@[simp] theorem getMsbD_cons_zero : (cons a x).getMsbD 0 = a := by
  rw [← BitVec.msb, msb_cons]

@[simp] theorem getMsbD_cons_succ : (cons a x).getMsbD (i + 1) = x.getMsbD i := by
  simp [cons, Nat.le_add_left 1 i]

theorem setWidth_succ (x : BitVec w) :
    setWidth (i+1) x = cons (getLsbD x i) (setWidth i x) := by
  ext j h
  simp only [getElem_setWidth, getElem_cons]
  if j_eq : j = i then
    simp [j_eq]
  else
    have j_lt : j < i := Nat.lt_of_le_of_ne (Nat.le_of_succ_le_succ h) j_eq
    simp [j_eq, j_lt]

@[simp] theorem cons_msb_setWidth (x : BitVec (w+1)) : (cons x.msb (x.setWidth w)) = x := by
  ext i
  simp only [getElem_cons]
  split <;> rename_i h
  · simp [BitVec.msb, getMsbD, h]
  · by_cases h' : i < w
    · simp_all
    · omega

@[deprecated "Use the reverse direction of `cons_msb_setWidth`" (since := "2024-09-23")]
theorem eq_msb_cons_setWidth (x : BitVec (w+1)) : x = (cons x.msb (x.setWidth w)) := by
  simp

@[simp] theorem not_cons (x : BitVec w) (b : Bool) : ~~~(cons b x) = cons (!b) (~~~x) := by
  simp [cons]

@[simp] theorem cons_or_cons (x y : BitVec w) (a b : Bool) :
    (cons a x) ||| (cons b y) = cons (a || b) (x ||| y) := by
  ext i
  simp [cons]

@[simp] theorem cons_and_cons (x y : BitVec w) (a b : Bool) :
    (cons a x) &&& (cons b y) = cons (a && b) (x &&& y) := by
  ext i
  simp [cons]

@[simp] theorem cons_xor_cons (x y : BitVec w) (a b : Bool) :
    (cons a x) ^^^ (cons b y) = cons (a ^^ b) (x ^^^ y) := by
  ext i
  simp [cons]


theorem cons_append (x : BitVec w₁) (y : BitVec w₂) (a : Bool) :
    (cons a x) ++ y = (cons a (x ++ y)).cast (by omega) := by
  apply eq_of_toNat_eq
  simp only [toNat_append, toNat_cons, toNat_cast]
  rw [Nat.shiftLeft_add, Nat.shiftLeft_or_distrib, Nat.or_assoc]

theorem cons_append_append (x : BitVec w₁) (y : BitVec w₂) (z : BitVec w₃) (a : Bool) :
    (cons a x) ++ y ++ z = (cons a (x ++ y ++ z)).cast (by omega) := by
  ext i h
  simp only [cons, getElem_append, getElem_cast, getElem_ofBool, cast_cast, getLsbD_append, getLsbD_cast, getLsbD_ofBool]
  by_cases h₀ : i < w₁ + w₂ + w₃
  · simp only [h₀, ↓reduceIte]
    by_cases h₁ : i < w₃
    · simp [h₁]
    · simp only [h₁, ↓reduceIte]
      by_cases h₂ : i - w₃ < w₂
      · simp [h₂]
      · simp [h₂, show i - w₃ - w₂ < w₁ by omega]
  · simp only [show ¬i - w₃ - w₂ < w₁ by omega, ↓reduceIte, show i - w₃ - w₂ - w₁ = 0 by omega,
      decide_true, Bool.true_and, h₀, show i - (w₁ + w₂ + w₃) = 0 by omega]
    by_cases h₂ : i < w₃
    · simp [h₂]; omega
    · simp [h₂];  omega

/-! ### concat -/

@[simp] theorem toNat_concat (x : BitVec w) (b : Bool) :
    (concat x b).toNat = x.toNat * 2 + b.toNat := by
  apply Nat.eq_of_testBit_eq
  simp only [concat, toNat_append, Nat.shiftLeft_eq, Nat.pow_one, toNat_ofBool, Nat.testBit_or]
  cases b
  · simp
  · rintro (_ | i)
    <;> simp [Nat.add_mod, Nat.add_comm, Nat.add_mul_div_right, Nat.testBit_add_one]

theorem getLsbD_concat (x : BitVec w) (b : Bool) (i : Nat) :
    (concat x b).getLsbD i = if i = 0 then b else x.getLsbD (i - 1) := by
  simp only [concat, getLsbD, toNat_append, toNat_ofBool, Nat.testBit_or, Nat.shiftLeft_eq]
  cases i
  · simp [Nat.mod_eq_of_lt b.toNat_lt]
  · simp [Nat.div_eq_of_lt b.toNat_lt, Nat.testBit_add_one]

theorem getElem_concat (x : BitVec w) (b : Bool) (i : Nat) (h : i < w + 1) :
    (concat x b)[i] = if h : i = 0 then b else x[i - 1] := by
  simp only [concat, getElem_eq_testBit_toNat, getLsbD, toNat_append,
    toNat_ofBool, Nat.testBit_or, Nat.shiftLeft_eq]
  cases i
  · simp [Nat.mod_eq_of_lt b.toNat_lt]
  · simp [Nat.div_eq_of_lt b.toNat_lt, Nat.testBit_add_one]

@[simp] theorem getLsbD_concat_zero : (concat x b).getLsbD 0 = b := by
  simp [getElem_concat]

@[simp] theorem getElem_concat_zero : (concat x b)[0] = b := by
  simp [getElem_concat]

@[simp] theorem getLsbD_concat_succ : (concat x b).getLsbD (i + 1) = x.getLsbD i := by
  simp [getLsbD_concat]

@[simp] theorem getElem_concat_succ {x : BitVec w} {i : Nat} (h : i + 1 < w + 1) :
    (concat x b)[i + 1] = x[i] := by
  simp only [Nat.add_lt_add_iff_right] at h
  simp [getElem_concat, h, getLsbD_eq_getElem]

@[simp]
theorem getMsbD_concat {i w : Nat} {b : Bool} {x : BitVec w} :
    (x.concat b).getMsbD i = if i < w then x.getMsbD i else decide (i = w) && b := by
  simp only [getMsbD_eq_getLsbD, Nat.add_sub_cancel, getLsbD_concat]
  by_cases h₀ : i = w
  · simp [h₀]
  · by_cases h₁ : i < w
    · simp [h₀, h₁, show ¬ w - i = 0 by omega, show i < w + 1 by omega, Nat.sub_sub, Nat.add_comm]
    · simp only [show w - i = 0 by omega, ↓reduceIte, h₁, h₀, decide_false, Bool.false_and,
        Bool.and_eq_false_imp, decide_eq_true_eq]
      intro
      omega

@[simp]
theorem msb_concat {w : Nat} {b : Bool} {x : BitVec w} :
    (x.concat b).msb = if 0 < w then x.msb else b := by
  simp only [BitVec.msb, getMsbD_eq_getLsbD, Nat.zero_lt_succ, decide_true, Nat.add_one_sub_one,
    Nat.sub_zero, Bool.true_and]
  by_cases h₀ : 0 < w
  · simp [getElem_concat, h₀, show ¬ w = 0 by omega, show w - 1 < w by omega]
  · simp [h₀, show w = 0 by omega]

@[simp] theorem toInt_concat (x : BitVec w) (b : Bool) :
    (concat x b).toInt = if w = 0 then -b.toInt else x.toInt * 2 + b.toInt := by
  simp only [BitVec.toInt, toNat_concat]
  cases w
  · cases b <;> simp [eq_nil x]
  · cases b <;> simp <;> omega

@[simp] theorem toFin_concat (x : BitVec w) (b : Bool) :
    (concat x b).toFin = Fin.mk (x.toNat * 2 + b.toNat) (by
      have := Bool.toNat_lt b
      simp [← Nat.two_pow_pred_add_two_pow_pred, Bool.toNat_lt b]
      omega
    ) := by
  simp [← Fin.val_inj]

@[simp] theorem not_concat (x : BitVec w) (b : Bool) : ~~~(concat x b) = concat (~~~x) !b := by
  ext (_ | i) h <;> simp [getLsbD_concat]

@[simp] theorem concat_or_concat (x y : BitVec w) (a b : Bool) :
    (concat x a) ||| (concat y b) = concat (x ||| y) (a || b) := by
  ext (_ | i) h <;> simp [getLsbD_concat]

@[simp] theorem concat_and_concat (x y : BitVec w) (a b : Bool) :
    (concat x a) &&& (concat y b) = concat (x &&& y) (a && b) := by
  ext (_ | i) h <;> simp [getLsbD_concat]

@[simp] theorem concat_xor_concat (x y : BitVec w) (a b : Bool) :
    (concat x a) ^^^ (concat y b) = concat (x ^^^ y) (a ^^ b) := by
  ext (_ | i) h <;> simp [getLsbD_concat]

@[simp] theorem zero_concat_false : concat 0#w false = 0#(w + 1) := by
  ext
  simp [getElem_concat]

/-! ### shiftConcat -/

theorem getLsbD_shiftConcat (x : BitVec w) (b : Bool) (i : Nat) :
    (shiftConcat x b).getLsbD i
    = (decide (i < w) && (if (i = 0) then b else x.getLsbD (i - 1))) := by
  simp only [shiftConcat, getLsbD_setWidth, getLsbD_concat]

theorem getElem_shiftConcat {x : BitVec w} {b : Bool} (h : i < w) :
    (x.shiftConcat b)[i] = if i = 0 then b else x[i-1] := by
  rw [← getLsbD_eq_getElem, getLsbD_shiftConcat, getLsbD_eq_getElem, decide_eq_true h, Bool.true_and]

@[simp]
theorem getElem_shiftConcat_zero {x : BitVec w} (b : Bool) (h : 0 < w) :
    (x.shiftConcat b)[0] = b := by
  simp [getElem_shiftConcat]

@[simp]
theorem getElem_shiftConcat_succ {x : BitVec w} {b : Bool} (h : i + 1 < w) :
    (x.shiftConcat b)[i+1] = x[i] := by
  simp [getElem_shiftConcat]

theorem getLsbD_shiftConcat_eq_decide (x : BitVec w) (b : Bool) (i : Nat) :
    (shiftConcat x b).getLsbD i
    = (decide (i < w) && ((decide (i = 0) && b) || (decide (0 < i) && x.getLsbD (i - 1)))) := by
  simp only [getLsbD_shiftConcat]
  split <;> simp [*, show ((0 < i) ↔ ¬(i = 0)) by omega]

theorem shiftRight_sub_one_eq_shiftConcat (n : BitVec w) (hwn : 0 < wn) :
    n >>> (wn - 1) = (n >>> wn).shiftConcat (n.getLsbD (wn - 1)) := by
  ext i h
  simp only [getElem_ushiftRight, getElem_shiftConcat, h, decide_true, Bool.true_and]
  split
  · simp [*]
  · congr 1; omega

@[simp, bitvec_to_nat]
theorem toNat_shiftConcat {x : BitVec w} {b : Bool} :
    (x.shiftConcat b).toNat
    = (x.toNat <<< 1 + b.toNat) % 2 ^ w  := by
  simp [shiftConcat, Nat.shiftLeft_eq]

/-- `x.shiftConcat b` does not overflow if `x < 2^k` for `k < w`, and so
`x.shiftConcat b |>.toNat = x.toNat * 2 + b.toNat`. -/
theorem toNat_shiftConcat_eq_of_lt {x : BitVec w} {b : Bool} {k : Nat}
    (hk : k < w) (hx : x.toNat < 2 ^ k) :
    (x.shiftConcat b).toNat = x.toNat * 2 + b.toNat := by
  simp only [toNat_shiftConcat, Nat.shiftLeft_eq, Nat.pow_one]
  have : 2 ^ k < 2 ^ w := Nat.pow_lt_pow_of_lt (by omega) (by omega)
  have : 2 ^ k * 2 ≤ 2 ^ w := (Nat.pow_lt_pow_iff_pow_mul_le_pow (by omega)).mp this
  rw [Nat.mod_eq_of_lt (by cases b <;> simp [bitvec_to_nat] <;> omega)]

theorem toNat_shiftConcat_lt_of_lt {x : BitVec w} {b : Bool} {k : Nat}
    (hk : k < w) (hx : x.toNat < 2 ^ k) :
    (x.shiftConcat b).toNat < 2 ^ (k + 1) := by
  rw [toNat_shiftConcat_eq_of_lt hk hx]
  have := Bool.toNat_lt b
  omega

/-! ### add -/

theorem add_def {n} (x y : BitVec n) : x + y = .ofNat n (x.toNat + y.toNat) := rfl

/--
Definition of bitvector addition as a nat.
-/
@[simp, bitvec_to_nat] theorem toNat_add (x y : BitVec w) : (x + y).toNat = (x.toNat + y.toNat) % 2^w := rfl
@[simp] theorem toFin_add (x y : BitVec w) : (x + y).toFin = toFin x + toFin y := rfl
@[simp] theorem ofFin_add (x : Fin (2^n)) (y : BitVec n) :
  .ofFin x + y = .ofFin (x + y.toFin) := rfl
@[simp] theorem add_ofFin (x : BitVec n) (y : Fin (2^n)) :
  x + .ofFin y = .ofFin (x.toFin + y) := rfl

theorem ofNat_add {n} (x y : Nat) : BitVec.ofNat n (x + y) = BitVec.ofNat n x + BitVec.ofNat n y := by
  apply eq_of_toNat_eq
  simp [BitVec.ofNat, Fin.ofNat'_add]

theorem ofNat_add_ofNat {n} (x y : Nat) : BitVec.ofNat n x + BitVec.ofNat n y = BitVec.ofNat n (x + y) :=
  (ofNat_add x y).symm

protected theorem add_assoc (x y z : BitVec n) : x + y + z = x + (y + z) := by
  apply eq_of_toNat_eq ; simp [Nat.add_assoc]
instance : Std.Associative (α := BitVec n) (· + ·) := ⟨BitVec.add_assoc⟩

protected theorem add_comm (x y : BitVec n) : x + y = y + x := by
  simp [add_def, Nat.add_comm]
instance : Std.Commutative (α := BitVec n) (· + ·) := ⟨BitVec.add_comm⟩

@[simp] protected theorem add_zero (x : BitVec n) : x + 0#n = x := by simp [add_def]

@[simp] protected theorem zero_add (x : BitVec n) : 0#n + x = x := by simp [add_def]
instance : Std.LawfulIdentity (α := BitVec n) (· + ·) 0#n where
  left_id := BitVec.zero_add
  right_id := BitVec.add_zero

theorem setWidth_add (x y : BitVec w) (h : i ≤ w) :
    (x + y).setWidth i = x.setWidth i + y.setWidth i := by
  have dvd : 2^i ∣ 2^w := Nat.pow_dvd_pow _ h
  simp [bitvec_to_nat, h, Nat.mod_mod_of_dvd _ dvd]

@[simp, bitvec_to_nat] theorem toInt_add (x y : BitVec w) :
  (x + y).toInt = (x.toInt + y.toInt).bmod (2^w) := by
  simp [toInt_eq_toNat_bmod]

theorem ofInt_add {n} (x y : Int) : BitVec.ofInt n (x + y) =
    BitVec.ofInt n x + BitVec.ofInt n y := by
  apply eq_of_toInt_eq
  simp

@[simp]
theorem shiftLeft_add_distrib {x y : BitVec w} {n : Nat} :
    (x + y) <<< n = x <<< n + y <<< n := by
  induction n
  case zero =>
    simp
  case succ n ih =>
    simp [ih, toNat_eq, Nat.shiftLeft_eq, ← Nat.add_mul]

theorem add_eq_xor {a b : BitVec 1} : a + b = a ^^^ b := by
  have ha : a = 0 ∨ a = 1 := eq_zero_or_eq_one _
  have hb : b = 0 ∨ b = 1 := eq_zero_or_eq_one _
  rcases ha with h | h <;> (rcases hb with h' | h' <;> (simp [h, h']))

/-! ### sub/neg -/

theorem sub_def {n} (x y : BitVec n) : x - y = .ofNat n ((2^n - y.toNat) + x.toNat) := by rfl

@[simp] theorem toNat_sub {n} (x y : BitVec n) :
    (x - y).toNat = (((2^n - y.toNat) + x.toNat) % 2^n) := rfl

@[simp, bitvec_to_nat] theorem toInt_sub {x y : BitVec w} :
    (x - y).toInt = (x.toInt - y.toInt).bmod (2 ^ w) := by
  simp [toInt_eq_toNat_bmod, @Int.ofNat_sub y.toNat (2 ^ w) (by omega)]

theorem toInt_sub_toInt_lt_twoPow_iff {x y : BitVec w} :
    (x.toInt - y.toInt < - 2 ^ (w - 1)) 
    ↔ (x.toInt < 0 ∧ 0 ≤ y.toInt ∧ 0 ≤ (x.toInt - y.toInt).bmod (2 ^ w)) := by
  rcases w with _|w
  · simp [of_length_zero]
  · have := le_two_mul_toInt (x := x)
    have := two_mul_toInt_lt (x := y)
    simp only [Nat.add_one_sub_one]
    constructor
    · intros h
      rw_mod_cast [← Int.bmod_add_cancel, Int.bmod_eq_self_of_le]
      <;> omega
    · have := Int.bmod_neg_iff (x := x.toInt - y.toInt) (m := 2 ^ (w + 1))
      push_cast at this
      omega

theorem twoPow_le_toInt_sub_toInt_iff {x y : BitVec w} :
    (2 ^ (w - 1) ≤ x.toInt - y.toInt) 
    ↔ (0 ≤ x.toInt ∧ y.toInt < 0 ∧ (x.toInt - y.toInt).bmod (2 ^ w) < 0) := by
  rcases w with _|w
  · simp [of_length_zero]
  · have := le_two_mul_toInt (x := x); have := two_mul_toInt_lt (x := x)
    have := le_two_mul_toInt (x := y); have := two_mul_toInt_lt (x := y)
    simp only [Nat.add_one_sub_one]
    constructor
    · intros h
      simp only [show 0 ≤ x.toInt by omega, show y.toInt < 0 by omega, _root_.true_and]
      rw_mod_cast [← Int.bmod_sub_cancel, Int.bmod_eq_self_of_le (by omega) (by omega)]
      omega
    · have := Int.bmod_neg_iff (x := x.toInt - y.toInt) (m := 2 ^ (w + 1))
      push_cast at this
      omega

-- We prefer this lemma to `toNat_sub` for the `bitvec_to_nat` simp set.
-- For reasons we don't yet understand, unfolding via `toNat_sub` sometimes
-- results in `omega` generating proof terms that are very slow in the kernel.
@[bitvec_to_nat] theorem toNat_sub' {n} (x y : BitVec n) :
    (x - y).toNat = ((x.toNat + (2^n - y.toNat)) % 2^n) := by
  rw [toNat_sub, Nat.add_comm]

@[simp] theorem toFin_sub (x y : BitVec n) : (x - y).toFin = toFin x - toFin y := rfl

theorem ofFin_sub (x : Fin (2^n)) (y : BitVec n) : .ofFin x - y = .ofFin (x - y.toFin) :=
  rfl
theorem sub_ofFin (x : BitVec n) (y : Fin (2^n)) : x - .ofFin y = .ofFin (x.toFin - y) :=
  rfl

-- Remark: we don't use `[simp]` here because simproc` subsumes it for literals.
-- If `x` and `n` are not literals, applying this theorem eagerly may not be a good idea.
theorem ofNat_sub_ofNat {n} (x y : Nat) : BitVec.ofNat n x - BitVec.ofNat n y = .ofNat n ((2^n - y % 2^n) + x) := by
  apply eq_of_toNat_eq
  simp [BitVec.ofNat, Fin.ofNat'_sub]

@[simp] protected theorem sub_zero (x : BitVec n) : x - 0#n = x := by apply eq_of_toNat_eq ; simp

@[simp] protected theorem zero_sub (x : BitVec n) : 0#n - x = -x := rfl

@[simp] protected theorem sub_self (x : BitVec n) : x - x = 0#n := by
  apply eq_of_toNat_eq
  simp only [toNat_sub]
  rw [Nat.add_comm, Nat.add_sub_of_le]
  · simp
  · exact Nat.le_of_lt x.isLt

@[simp, bitvec_to_nat] theorem toNat_neg (x : BitVec n) : (- x).toNat = (2^n - x.toNat) % 2^n := by
  simp [Neg.neg, BitVec.neg]

theorem toNat_neg_of_pos {x : BitVec n} (h : 0#n < x) :
    (- x).toNat = 2^n - x.toNat := by
  change 0 < x.toNat at h
  rw [toNat_neg, Nat.mod_eq_of_lt]
  omega

theorem toInt_neg {x : BitVec w} :
    (-x).toInt = (-x.toInt).bmod (2 ^ w) := by
  rw [← BitVec.zero_sub, toInt_sub]
  simp [BitVec.toInt_ofNat]

theorem ofInt_neg {w : Nat} {n : Int} : BitVec.ofInt w (-n) = -BitVec.ofInt w n :=
  eq_of_toInt_eq (by simp [toInt_neg])

@[simp] theorem toFin_neg (x : BitVec n) :
    (-x).toFin = Fin.ofNat' (2^n) (2^n - x.toNat) :=
  rfl

theorem sub_toAdd {n} (x y : BitVec n) : x - y = x + - y := by
  apply eq_of_toNat_eq
  simp only [toNat_sub, toNat_add, toNat_neg, Nat.add_mod_mod]
  rw [Nat.add_comm]

@[simp] theorem neg_zero (n:Nat) : -BitVec.ofNat n 0 = BitVec.ofNat n 0 := by apply eq_of_toNat_eq ; simp

theorem add_sub_cancel (x y : BitVec w) : x + y - y = x := by
  apply eq_of_toNat_eq
  have y_toNat_le := Nat.le_of_lt y.isLt
  rw [toNat_sub, toNat_add, Nat.add_comm, Nat.mod_add_mod, Nat.add_assoc, ← Nat.add_sub_assoc y_toNat_le,
      Nat.add_sub_cancel_left, Nat.add_mod_right, toNat_mod_cancel]

theorem sub_add_cancel (x y : BitVec w) : x - y + y = x := by
  rw [sub_toAdd, BitVec.add_assoc, BitVec.add_comm _ y,
      ← BitVec.add_assoc, ← sub_toAdd, add_sub_cancel]

theorem eq_sub_iff_add_eq {x y z : BitVec w} : x = z - y ↔ x + y = z := by
  apply Iff.intro <;> intro h
  · simp [h, sub_add_cancel]
  · simp [←h, add_sub_cancel]

theorem sub_eq_iff_eq_add {x y z : BitVec w} : x - y = z ↔ x = z + y := by
  apply Iff.intro <;> intro h
  · simp [← h, sub_add_cancel]
  · simp [h, add_sub_cancel]

theorem negOne_eq_allOnes : -1#w = allOnes w := by
  apply eq_of_toNat_eq
  if g : w = 0 then
    simp [g]
  else
    have q : 1 < 2^w := by simp [g]
    have r : (2^w - 1) < 2^w := by omega
    simp [Nat.mod_eq_of_lt q, Nat.mod_eq_of_lt r]

theorem neg_eq_not_add (x : BitVec w) : -x = ~~~x + 1#w := by
  apply eq_of_toNat_eq
  simp only [toNat_neg, ofNat_eq_ofNat, toNat_add, toNat_not, toNat_ofNat, Nat.add_mod_mod]
  congr
  have hx : x.toNat < 2^w := x.isLt
  rw [Nat.sub_sub, Nat.add_comm 1 x.toNat, ← Nat.sub_sub, Nat.sub_add_cancel (by omega)]

theorem not_eq_neg_add (x : BitVec w) : ~~~ x = -x - 1#w := by
  rw [eq_sub_iff_add_eq, neg_eq_not_add, BitVec.add_comm]

@[simp]
theorem neg_neg {x : BitVec w} : - - x = x := by
  by_cases h : x = 0#w
  · simp [h]
  · simp [bitvec_to_nat, h]

@[simp]
protected theorem neg_inj {x y : BitVec w} : -x = -y ↔ x = y :=
  ⟨fun h => by rw [← @neg_neg w x, ← @neg_neg w y, h], congrArg _⟩

theorem neg_ne_iff_ne_neg {x y : BitVec w} : -x ≠ y ↔ x ≠ -y := by
  constructor
  all_goals
    intro h h'
    subst h'
    simp at h

@[simp]
theorem neg_eq_zero_iff {x : BitVec w} : -x = 0#w ↔ x = 0#w := by
  constructor
  · intro h
    have : - (- x) = - 0 := by simp [h]
    simpa using this
  · intro h
    simp [h]

theorem sub_eq_xor {a b : BitVec 1} : a - b = a ^^^ b := by
  have ha : a = 0 ∨ a = 1 := eq_zero_or_eq_one _
  have hb : b = 0 ∨ b = 1 := eq_zero_or_eq_one _
  rcases ha with h | h <;> (rcases hb with h' | h' <;> (simp [h, h']))

@[simp]
theorem sub_eq_self {x : BitVec 1} : -x = x := by
  have ha : x = 0 ∨ x = 1 := eq_zero_or_eq_one _
  rcases ha with h | h <;> simp [h]

theorem not_neg (x : BitVec w) : ~~~(-x) = x - 1#w := by
  rw [not_eq_neg_add, neg_neg]

theorem neg_add {x y : BitVec w} : - (x + y) = - x - y := by
  apply eq_of_toInt_eq
  simp [toInt_neg, toInt_add, Int.neg_add, Int.add_neg_eq_sub]

theorem add_neg_eq_sub {x y : BitVec w} : x + - y = (x - y) := by
  apply eq_of_toInt_eq
  simp [toInt_neg, Int.sub_eq_add_neg]

@[simp]
theorem sub_neg {x y : BitVec w} : x - - y = x + y := by
  apply eq_of_toInt_eq
  simp [toInt_neg, Int.bmod_neg]

theorem neg_sub {x y : BitVec w} : - (x - y) = - x + y := by
 rw [sub_toAdd, neg_add, sub_neg]

/- ### add/sub injectivity -/

@[simp]
protected theorem add_left_inj {x y : BitVec w} (z : BitVec w) : (x + z = y + z) ↔ x = y := by
  apply Iff.intro
  · intro p
    rw [← add_sub_cancel x z, ← add_sub_cancel y z, p]
  · exact congrArg (· + z)

@[simp]
protected theorem add_right_inj {x y : BitVec w} (z : BitVec w) : (z + x = z + y) ↔ x = y := by
  simp [BitVec.add_comm z]

@[simp]
protected theorem sub_left_inj {x y : BitVec w} (z : BitVec w) : (x - z = y - z) ↔ x = y := by
  simp [sub_toAdd]

@[simp]
protected theorem sub_right_inj {x y : BitVec w} (z : BitVec w) : (z - x = z - y) ↔ x = y := by
  simp [sub_toAdd]

/-! ### add self -/

@[simp]
protected theorem add_left_eq_self {x y : BitVec w} : x + y = y ↔ x = 0#w := by
  conv => lhs; rhs; rw [← BitVec.zero_add y]
  exact BitVec.add_left_inj y

@[simp]
protected theorem add_right_eq_self {x y : BitVec w} : x + y = x ↔ y = 0#w := by
  rw [BitVec.add_comm]
  exact BitVec.add_left_eq_self

@[simp]
protected theorem self_eq_add_right {x y : BitVec w} : x = x + y ↔ y = 0#w := by
  rw [Eq.comm]
  exact BitVec.add_right_eq_self

@[simp]
protected theorem self_eq_add_left {x y : BitVec w} : x = y + x ↔ y = 0#w := by
  rw [BitVec.add_comm]
  exact BitVec.self_eq_add_right

/-! ### fill -/

@[simp]
theorem getLsbD_fill {w i : Nat} {v : Bool} :
    (fill w v).getLsbD i = (v && decide (i < w)) := by
  by_cases h : v
  <;> simp [h, BitVec.fill, BitVec.negOne_eq_allOnes]

@[simp]
theorem getMsbD_fill {w i : Nat} {v : Bool} :
    (fill w v).getMsbD i = (v && decide (i < w)) := by
  by_cases h : v
  <;> simp [h, BitVec.fill, BitVec.negOne_eq_allOnes]

@[simp]
theorem getElem_fill {w i : Nat} {v : Bool} (h : i < w) :
    (fill w v)[i] = v := by
  by_cases h : v
  <;> simp [h, BitVec.fill, BitVec.negOne_eq_allOnes]

@[simp]
theorem msb_fill {w : Nat} {v : Bool} :
    (fill w v).msb = (v && decide (0 < w)) := by
  simp [BitVec.msb]

theorem fill_eq {w : Nat} {v : Bool} : fill w v = if v = true then allOnes w else 0#w := by
  by_cases h : v <;> (simp only [h] ; ext ; simp)

@[simp]
theorem fill_true {w : Nat} : fill w true = allOnes w := by
  simp [fill_eq]

@[simp]
theorem fill_false {w : Nat} : fill w false = 0#w := by
  simp [fill_eq]

@[simp] theorem fill_toNat {w : Nat} {v : Bool} :
    (fill w v).toNat = if v = true then 2^w - 1 else 0 := by
  by_cases h : v <;> simp [h]

@[simp] theorem fill_toInt {w : Nat} {v : Bool} :
    (fill w v).toInt = if v = true && 0 < w then -1 else 0 := by
  by_cases h : v <;> simp [h]

@[simp] theorem fill_toFin {w : Nat} {v : Bool} :
    (fill w v).toFin = if v = true then (allOnes w).toFin else Fin.ofNat' (2 ^ w) 0 := by
  by_cases h : v <;> simp [h]

/-! ### mul -/

theorem mul_def {n} {x y : BitVec n} : x * y = (ofFin <| x.toFin * y.toFin) := by rfl

@[simp, bitvec_to_nat] theorem toNat_mul (x y : BitVec n) : (x * y).toNat = (x.toNat * y.toNat) % 2 ^ n := rfl
@[simp] theorem toFin_mul (x y : BitVec n) : (x * y).toFin = (x.toFin * y.toFin) := rfl

protected theorem mul_comm (x y : BitVec w) : x * y = y * x := by
  apply eq_of_toFin_eq; simpa using Fin.mul_comm ..
instance : Std.Commutative (fun (x y : BitVec w) => x * y) := ⟨BitVec.mul_comm⟩

protected theorem mul_assoc (x y z : BitVec w) : x * y * z = x * (y * z) := by
  apply eq_of_toFin_eq; simpa using Fin.mul_assoc ..
instance : Std.Associative (fun (x y : BitVec w) => x * y) := ⟨BitVec.mul_assoc⟩

@[simp] protected theorem mul_one (x : BitVec w) : x * 1#w = x := by
  cases w
  · apply Subsingleton.elim
  · apply eq_of_toNat_eq; simp [Nat.mod_eq_of_lt]

@[simp] protected theorem one_mul (x : BitVec w) : 1#w * x = x := by
  rw [BitVec.mul_comm, BitVec.mul_one]

instance : Std.LawfulCommIdentity (fun (x y : BitVec w) => x * y) (1#w) where
  right_id := BitVec.mul_one

@[simp]
theorem mul_zero {x : BitVec w} : x * 0#w = 0#w := by
  apply eq_of_toNat_eq
  simp [toNat_mul]

@[simp]
theorem zero_mul {x : BitVec w} : 0#w * x = 0#w := by
  apply eq_of_toNat_eq
  simp [toNat_mul]

theorem mul_add {x y z : BitVec w} :
    x * (y + z) = x * y + x * z := by
  apply eq_of_toNat_eq
  simp only [toNat_mul, toNat_add, Nat.add_mod_mod, Nat.mod_add_mod]
  rw [Nat.mul_mod, Nat.mod_mod (y.toNat + z.toNat),
    ← Nat.mul_mod, Nat.mul_add]

theorem mul_succ {x y : BitVec w} : x * (y + 1#w) = x * y + x := by simp [mul_add]
theorem succ_mul {x y : BitVec w} : (x + 1#w) * y = x * y + y := by simp [BitVec.mul_comm, BitVec.mul_add]

theorem mul_two {x : BitVec w} : x * 2#w = x + x := by
  have : 2#w = 1#w + 1#w := by apply BitVec.eq_of_toNat_eq; simp
  simp [this, mul_succ]

theorem two_mul {x : BitVec w} : 2#w * x = x + x := by rw [BitVec.mul_comm, mul_two]

@[simp, bitvec_to_nat] theorem toInt_mul (x y : BitVec w) :
  (x * y).toInt = (x.toInt * y.toInt).bmod (2^w) := by
  simp [toInt_eq_toNat_bmod]

theorem ofInt_mul {n} (x y : Int) : BitVec.ofInt n (x * y) =
    BitVec.ofInt n x * BitVec.ofInt n y := by
  apply eq_of_toInt_eq
  simp

theorem mul_eq_and {a b : BitVec 1} : a * b = a &&& b := by
  have ha : a = 0 ∨ a = 1 := eq_zero_or_eq_one _
  have hb : b = 0 ∨ b = 1 := eq_zero_or_eq_one _
  rcases ha with h | h <;> (rcases hb with h' | h' <;> (simp [h, h']))

@[simp] protected theorem neg_mul (x y : BitVec w) : -x * y = -(x * y) := by
  apply eq_of_toInt_eq
  simp [toInt_neg, Int.neg_mul]

@[simp] protected theorem mul_neg (x y : BitVec w) : x * -y = -(x * y) := by
  rw [BitVec.mul_comm, BitVec.neg_mul, BitVec.mul_comm]

protected theorem neg_mul_neg (x y : BitVec w) : -x * -y = x * y := by simp

protected theorem neg_mul_comm (x y : BitVec w) : -x * y = x * -y := by simp

theorem mul_sub {x y z : BitVec w} :
    x * (y - z) = x * y - x * z := by
  rw [← add_neg_eq_sub, mul_add, BitVec.mul_neg, add_neg_eq_sub]

theorem neg_add_mul_eq_mul_not {x y : BitVec w} :
    - (x + x * y) = x * ~~~ y := by
  rw [neg_add, sub_toAdd, ← BitVec.mul_neg, neg_eq_not_add y, mul_add,
    BitVec.mul_one, BitVec.add_comm, BitVec.add_assoc,
    BitVec.add_right_eq_self, add_neg_eq_sub, BitVec.sub_self]

theorem neg_mul_not_eq_add_mul {x y : BitVec w} :
    - (x * ~~~ y) = x + x * y := by
  rw [not_eq_neg_add, mul_sub, neg_sub, ← BitVec.mul_neg, neg_neg,
    BitVec.mul_one, BitVec.add_comm]

theorem neg_eq_neg_one_mul (b : BitVec w) : -b = -1#w * b :=
  BitVec.eq_of_toInt_eq (by simp)

theorem setWidth_mul (x y : BitVec w) (h : i ≤ w) :
    (x * y).setWidth i = x.setWidth i * y.setWidth i := by
  have dvd : 2^i ∣ 2^w := Nat.pow_dvd_pow _ h
  simp [bitvec_to_nat, h, Nat.mod_mod_of_dvd _ dvd]

/-! ### le and lt -/

@[bitvec_to_nat] theorem le_def {x y : BitVec n} :
  x ≤ y ↔ x.toNat ≤ y.toNat := Iff.rfl

@[simp] theorem le_ofFin {x : BitVec n} {y : Fin (2^n)} :
  x ≤ BitVec.ofFin y ↔ x.toFin ≤ y := Iff.rfl
@[simp] theorem ofFin_le {x : Fin (2^n)} {y : BitVec n} :
  BitVec.ofFin x ≤ y ↔ x ≤ y.toFin := Iff.rfl
@[simp] theorem ofNat_le_ofNat {n} {x y : Nat} : (BitVec.ofNat n x) ≤ (BitVec.ofNat n y) ↔ x % 2^n ≤ y % 2^n := by
  simp [le_def]

@[bitvec_to_nat] theorem lt_def {x y : BitVec n} :
  x < y ↔ x.toNat < y.toNat := Iff.rfl

@[simp] theorem lt_ofFin {x : BitVec n} {y : Fin (2^n)} :
  x < BitVec.ofFin y ↔ x.toFin < y := Iff.rfl
@[simp] theorem ofFin_lt {x : Fin (2^n)} {y : BitVec n} :
  BitVec.ofFin x < y ↔ x < y.toFin := Iff.rfl
@[simp] theorem ofNat_lt_ofNat {n} {x y : Nat} : BitVec.ofNat n x < BitVec.ofNat n y ↔ x % 2^n < y % 2^n := by
  simp [lt_def]

@[simp] protected theorem not_le {x y : BitVec n} : ¬ x ≤ y ↔ y < x := by
  simp [le_def, lt_def]

@[simp] protected theorem not_lt {x y : BitVec n} : ¬ x < y ↔ y ≤ x := by
  simp [le_def, lt_def]

@[simp] protected theorem le_refl (x : BitVec n) : x ≤ x := by
  simp [le_def]

@[simp] protected theorem lt_irrefl (x : BitVec n) : ¬x < x := by
  simp [lt_def]

protected theorem le_trans {x y z : BitVec n} : x ≤ y → y ≤ z → x ≤ z := by
  simp only [le_def]
  apply Nat.le_trans

protected theorem lt_trans {x y z : BitVec n} : x < y → y < z → x < z := by
  simp only [lt_def]
  apply Nat.lt_trans

protected theorem le_total (x y : BitVec n) : x ≤ y ∨ y ≤ x := by
  simp only [le_def]
  apply Nat.le_total

protected theorem le_antisymm {x y : BitVec n} : x ≤ y → y ≤ x → x = y := by
  simp only [le_def, BitVec.toNat_eq]
  apply Nat.le_antisymm

protected theorem lt_asymm {x y : BitVec n} : x < y → ¬ y < x := by
  simp only [lt_def]
  apply Nat.lt_asymm

protected theorem lt_of_le_ne {x y : BitVec n} : x ≤ y → ¬ x = y → x < y := by
  simp only [lt_def, le_def, BitVec.toNat_eq]
  apply Nat.lt_of_le_of_ne

protected theorem ne_of_lt {x y : BitVec n} : x < y → x ≠ y := by
  simp only [lt_def, ne_eq, toNat_eq]
  apply Nat.ne_of_lt

protected theorem umod_lt (x : BitVec n) {y : BitVec n} : 0 < y → x % y < y := by
  simp only [ofNat_eq_ofNat, lt_def, toNat_ofNat, Nat.zero_mod, umod, toNat_ofNatLT]
  apply Nat.mod_lt

theorem not_lt_iff_le {x y : BitVec w} : (¬ x < y) ↔ y ≤ x := by
  constructor <;>
    (intro h; simp only [lt_def, Nat.not_lt, le_def] at h ⊢; omega)

@[simp]
theorem not_lt_zero {x : BitVec w} : ¬x < 0#w := of_decide_eq_false rfl

@[simp]
theorem le_zero_iff {x : BitVec w} : x ≤ 0#w ↔ x = 0#w := by
  constructor
  · intro h
    have : x ≥ 0 := not_lt_iff_le.mp not_lt_zero
    exact Eq.symm (BitVec.le_antisymm this h)
  · simp_all

@[simp]
theorem lt_one_iff {x : BitVec w} (h : 0 < w) : x < 1#w ↔ x = 0#w := by
  constructor
  · intro h₂
    rw [lt_def, toNat_ofNat, ← Int.ofNat_lt, Int.ofNat_emod, Int.ofNat_one, Int.natCast_pow,
      Int.ofNat_two, @Int.emod_eq_of_lt 1 (2^w) (by omega) (by omega)] at h₂
    simp [toNat_eq, show x.toNat = 0 by omega]
  · simp_all

@[simp]
theorem not_allOnes_lt {x : BitVec w} : ¬allOnes w < x := by
  have : 2^w ≠ 0 := Ne.symm (NeZero.ne' (2^w))
  rw [BitVec.not_lt, le_def, Nat.le_iff_lt_add_one, toNat_allOnes, Nat.sub_one_add_one this]
  exact isLt x

@[simp]
theorem allOnes_le_iff {x : BitVec w} : allOnes w ≤ x ↔ x = allOnes w := by
  constructor
  · intro h
    have : x ≤ allOnes w := not_lt_iff_le.mp not_allOnes_lt
    exact Eq.symm (BitVec.le_antisymm h this)
  · simp_all

@[simp]
theorem lt_allOnes_iff {x : BitVec w} : x < allOnes w ↔ x ≠ allOnes w := by
 have := not_congr (@allOnes_le_iff w x)
 rw [BitVec.not_le] at this
 exact this

/-! ### udiv -/

theorem udiv_def {x y : BitVec n} : x / y = BitVec.ofNat n (x.toNat / y.toNat) := by
  have h : x.toNat / y.toNat < 2 ^ n := Nat.lt_of_le_of_lt (Nat.div_le_self ..) (by omega)
  rw [← udiv_eq]
  simp [udiv, bitvec_to_nat, h, Nat.mod_eq_of_lt]

@[simp]
theorem toFin_udiv {x y : BitVec n} : (x / y).toFin = x.toFin / y.toFin := by
  rfl

@[simp, bitvec_to_nat]
theorem toNat_udiv {x y : BitVec n} : (x / y).toNat = x.toNat / y.toNat := by
  rfl

@[simp]
theorem zero_udiv {x : BitVec w} : (0#w) / x = 0#w := by
  simp [bitvec_to_nat]

@[simp]
theorem udiv_zero {x : BitVec n} : x / 0#n = 0#n := by
  simp [udiv_def]

@[simp]
theorem udiv_one {x : BitVec w} : x / 1#w = x := by
  simp only [udiv_eq, toNat_eq, toNat_udiv, toNat_ofNat]
  cases w
  · simp [eq_nil x]
  · simp

@[simp]
theorem udiv_eq_and {x y : BitVec 1} :
    x / y = (x &&& y) := by
  have hx : x = 0#1 ∨ x = 1#1 := by bv_omega
  have hy : y = 0#1 ∨ y = 1#1 := by bv_omega
  rcases hx with rfl | rfl <;>
    rcases hy with rfl | rfl <;>
      rfl

@[simp]
theorem udiv_self {x : BitVec w} :
    x / x = if x == 0#w then 0#w else 1#w := by
  by_cases h : x = 0#w
  · simp [h]
  · simp only [toNat_eq, toNat_ofNat, Nat.zero_mod] at h
    simp only [udiv_eq, beq_iff_eq, toNat_eq, toNat_ofNat, Nat.zero_mod, h,
      ↓reduceIte, toNat_udiv]
    rw [Nat.div_self (by omega), Nat.mod_eq_of_lt (by omega)]

theorem msb_udiv (x y : BitVec w) :
    (x / y).msb = (x.msb && y == 1#w) := by
  cases msb_x : x.msb
  · suffices x.toNat / y.toNat < 2 ^ (w - 1) by simpa [msb_eq_decide]
    calc
      x.toNat / y.toNat ≤ x.toNat     := by apply Nat.div_le_self
                      _ < 2 ^ (w - 1) := by simpa [msb_eq_decide] using msb_x
  . rcases w with _|w
    · contradiction
    · have : (y == 1#_) = decide (y.toNat = 1) := by
        simp [(· == ·), toNat_eq]
      simp only [this, Bool.true_and]
      match hy : y.toNat with
      | 0 =>
        obtain rfl : y = 0#_ := eq_of_toNat_eq hy
        simp
      | 1 =>
        obtain rfl : y = 1#_ := eq_of_toNat_eq (by simp [hy])
        simpa using msb_x
      | y + 2 =>
        suffices x.toNat / (y + 2) < 2 ^ w by
          simp_all [msb_eq_decide, hy]
        calc
          x.toNat / (y + 2)
            ≤ x.toNat / 2 := by apply Nat.div_add_le_right (by omega)
          _ < 2 ^ w       := by omega

theorem msb_udiv_eq_false_of {x : BitVec w} (h : x.msb = false) (y : BitVec w) :
    (x / y).msb = false := by
  simp [msb_udiv, h]

/--
If `x` is nonnegative (i.e., does not have its msb set),
then `x / y` is nonnegative, thus `toInt` and `toNat` coincide.
-/
theorem toInt_udiv_of_msb {x : BitVec w} (h : x.msb = false) (y : BitVec w) :
    (x / y).toInt = x.toNat / y.toNat := by
  simp [toInt_eq_msb_cond, msb_udiv_eq_false_of h]
  norm_cast

/-! ### umod -/

theorem umod_def {x y : BitVec n} :
    x % y = BitVec.ofNat n (x.toNat % y.toNat) := by
  rw [← umod_eq]
  have h : x.toNat % y.toNat < 2 ^ n := Nat.lt_of_le_of_lt (Nat.mod_le _ _) x.isLt
  simp [umod, bitvec_to_nat, Nat.mod_eq_of_lt h]

@[simp, bitvec_to_nat]
theorem toNat_umod {x y : BitVec n} :
    (x % y).toNat = x.toNat % y.toNat := rfl

@[simp]
theorem toFin_umod {x y : BitVec w} :
    (x % y).toFin = x.toFin % y.toFin := rfl

@[simp]
theorem umod_zero {x : BitVec n} : x % 0#n = x := by
  simp [umod_def]

@[simp]
theorem zero_umod {x : BitVec w} : (0#w) % x = 0#w := by
  simp [bitvec_to_nat]

@[simp]
theorem umod_one {x : BitVec w} : x % (1#w) = 0#w := by
  simp only [toNat_eq, toNat_umod, toNat_ofNat, Nat.zero_mod]
  cases w
  · simp [eq_nil x]
  · simp [Nat.mod_one]

@[simp]
theorem umod_self {x : BitVec w} : x % x = 0#w := by
  simp [bitvec_to_nat]

@[simp]
theorem umod_eq_and {x y : BitVec 1} : x % y = x &&& (~~~y) := by
  have hx : x = 0#1 ∨ x = 1#1 := by bv_omega
  have hy : y = 0#1 ∨ y = 1#1 := by bv_omega
  rcases hx with rfl | rfl <;>
    rcases hy with rfl | rfl <;>
      rfl

theorem umod_eq_of_lt {x y : BitVec w} (h : x < y) :
    x % y = x := by
  apply eq_of_toNat_eq
  simp [Nat.mod_eq_of_lt h]

@[simp]
theorem msb_umod {x y : BitVec w} :
    (x % y).msb = (x.msb && (x < y || y == 0#w)) := by
  rw [msb_eq_decide, toNat_umod]
  cases msb_x : x.msb
  · suffices x.toNat % y.toNat < 2 ^ (w - 1) by simpa
    calc
      x.toNat % y.toNat ≤ x.toNat     := by apply Nat.mod_le
                      _ < 2 ^ (w - 1) := by simpa [msb_eq_decide] using msb_x
  . by_cases hy : y = 0
    · simp_all [msb_eq_decide]
    · suffices 2 ^ (w - 1) ≤ x.toNat % y.toNat ↔ x < y by simp_all
      by_cases x_lt_y : x < y
      . simp_all [Nat.mod_eq_of_lt x_lt_y, msb_eq_decide]
      · suffices x.toNat % y.toNat < 2 ^ (w - 1) by
          simpa [x_lt_y]
        have y_le_x : y.toNat ≤ x.toNat := by
          simpa using x_lt_y
        replace hy : y.toNat ≠ 0 :=
          toNat_ne_iff_ne.mpr hy
        by_cases msb_y : y.toNat < 2 ^ (w - 1)
        · have : x.toNat % y.toNat < y.toNat := Nat.mod_lt _ (by omega)
          omega
        · rcases w with _|w
          · contradiction
          simp only [Nat.add_one_sub_one]
          replace msb_y : 2 ^ w ≤ y.toNat := by
            simpa using msb_y
          have : y.toNat ≤ y.toNat * (x.toNat / y.toNat) := by
              apply Nat.le_mul_of_pos_right
              apply Nat.div_pos y_le_x
              omega
          have : x.toNat % y.toNat ≤ x.toNat - y.toNat := by
            rw [Nat.mod_eq_sub]; omega
          omega

theorem toInt_umod {x y : BitVec w} :
    (x % y).toInt = (x.toNat % y.toNat : Int).bmod (2 ^ w) := by
  simp [toInt_eq_toNat_bmod]

theorem toInt_umod_of_msb {x y : BitVec w} (h : x.msb = false) :
    (x % y).toInt = x.toInt % y.toNat := by
  simp [toInt_eq_msb_cond, h]

/-! ### smtUDiv -/

theorem smtUDiv_eq (x y : BitVec w) : smtUDiv x y = if y = 0#w then allOnes w else x / y := by
  simp [smtUDiv]

@[simp]
theorem smtUDiv_zero {x : BitVec n} : x.smtUDiv 0#n = allOnes n := rfl

/-! ### sdiv -/

/-- Equation theorem for `sdiv` in terms of `udiv`. -/
theorem sdiv_eq (x y : BitVec w) : x.sdiv y =
  match x.msb, y.msb with
  | false, false => udiv x y
  | false, true  =>  - (x.udiv (- y))
  | true,  false => - ((- x).udiv y)
  | true,  true  => (- x).udiv (- y) := by
  rw [BitVec.sdiv]
  rcases x.msb <;> rcases y.msb <;> simp

@[bitvec_to_nat]
theorem toNat_sdiv {x y : BitVec w} : (x.sdiv y).toNat =
    match x.msb, y.msb with
    | false, false => (udiv x y).toNat
    | false, true  =>  (- (x.udiv (- y))).toNat
    | true,  false => (- ((- x).udiv y)).toNat
    | true,  true  => ((- x).udiv (- y)).toNat := by
  simp only [sdiv_eq, toNat_udiv]
  by_cases h : x.msb <;> by_cases h' : y.msb <;> simp [h, h']

@[simp]
theorem zero_sdiv {x : BitVec w} : (0#w).sdiv x = 0#w := by
  simp only [sdiv_eq]
  rcases x.msb with msb | msb <;> simp

@[simp]
theorem sdiv_zero {x : BitVec n} : x.sdiv 0#n = 0#n := by
  simp only [sdiv_eq, msb_zero]
  rcases x.msb with msb | msb <;> apply eq_of_toNat_eq <;> simp

@[simp]
theorem sdiv_one {x : BitVec w} : x.sdiv 1#w = x := by
  simp only [sdiv_eq]
  · by_cases h : w = 1
    · subst h
      rcases x.msb with msb | msb <;> simp
    · rcases x.msb with msb | msb <;> simp [h]

theorem sdiv_eq_and (x y : BitVec 1) : x.sdiv y = x &&& y := by
  have hx : x = 0#1 ∨ x = 1#1 := by bv_omega
  have hy : y = 0#1 ∨ y = 1#1 := by bv_omega
  rcases hx with rfl | rfl <;>
    rcases hy with rfl | rfl <;>
      rfl

@[simp]
theorem sdiv_self {x : BitVec w} :
    x.sdiv x = if x == 0#w then 0#w else 1#w := by
  simp [sdiv_eq]
  · by_cases h : w = 1
    · subst h
      rcases x.msb with msb | msb <;> simp
    · rcases x.msb with msb | msb <;> simp [h]

/-! ### smtSDiv -/

theorem smtSDiv_eq (x y : BitVec w) : smtSDiv x y =
  match x.msb, y.msb with
  | false, false => smtUDiv x y
  | false, true  => -(smtUDiv x (-y))
  | true,  false => -(smtUDiv (-x) y)
  | true,  true  => smtUDiv (-x) (-y) := by
  rw [BitVec.smtSDiv]
  rcases x.msb <;> rcases y.msb <;> simp

@[simp]
theorem smtSDiv_zero {x : BitVec n} : x.smtSDiv 0#n = if x.slt 0#n then 1#n else (allOnes n) := by
  rcases hx : x.msb <;> simp [smtSDiv, slt_zero_iff_msb_cond, hx, ← negOne_eq_allOnes]

/-! ### srem -/

theorem srem_eq (x y : BitVec w) : srem x y =
  match x.msb, y.msb with
  | false, false => x % y
  | false, true  => x % (-y)
  | true,  false => - ((-x) % y)
  | true,  true  => -((-x) % (-y)) := by
  rw [BitVec.srem]
  rcases x.msb <;> rcases y.msb <;> simp

@[simp] theorem srem_zero {x : BitVec w} : x.srem 0#w = x := by
  cases h : x.msb <;> simp [h, srem_eq]

@[simp] theorem zero_srem {x : BitVec w} : (0#w).srem x = 0#w := by
  cases h : x.msb <;> simp [h, srem_eq]

@[simp] theorem srem_one {x : BitVec w} : x.srem 1#w = 0#w := by
  cases h : x.msb <;> by_cases hw : w = 1 <;> (try subst hw) <;> simp_all [srem_eq]

@[simp] theorem srem_self {x : BitVec w} : x.srem x = 0#w := by
  cases h : x.msb <;> simp [h, srem_eq]

/-! ### smod -/

/-- Equation theorem for `smod` in terms of `umod`. -/
theorem smod_eq (x y : BitVec w) : x.smod y =
  match x.msb, y.msb with
  | false, false => x.umod y
  | false, true =>
    let u := x.umod (- y)
    (if u = 0#w then u else u + y)
  | true, false =>
    let u := umod (- x) y
    (if u = 0#w then u else y - u)
  | true, true => - ((- x).umod (- y)) := by
  rw [BitVec.smod]
  rcases x.msb <;> rcases y.msb <;> simp

@[bitvec_to_nat]
theorem toNat_smod {x y : BitVec w} : (x.smod y).toNat =
    match x.msb, y.msb with
    | false, false => (x.umod y).toNat
    | false, true =>
      let u := x.umod (- y)
      (if u = 0#w then u.toNat else (u + y).toNat)
    | true, false =>
      let u := (-x).umod y
      (if u = 0#w then u.toNat else (y - u).toNat)
    | true, true => (- ((- x).umod (- y))).toNat := by
  simp only [smod_eq, toNat_umod]
  by_cases h : x.msb <;> by_cases h' : y.msb
  <;> by_cases h'' : (-x).umod y = 0#w <;> by_cases h''' : x.umod (-y) = 0#w
  <;> simp only [h, h', h'', h''']
  <;> simp only [umod, toNat_eq, toNat_ofNatLT, toNat_ofNat, Nat.zero_mod] at h'' h'''
  <;> simp [h'', h''']

@[simp]
theorem smod_zero {x : BitVec n} : x.smod 0#n = x := by
  simp only [smod_eq, msb_zero]
  rcases x.msb with msb | msb <;> apply eq_of_toNat_eq
  · simp
  · by_cases h : x = 0#n <;> simp [h]

/-! ### ofBoolList -/

@[simp] theorem getMsbD_ofBoolListBE : (ofBoolListBE bs).getMsbD i = bs.getD i false := by
  induction bs generalizing i <;> cases i <;> simp_all [ofBoolListBE]

@[simp] theorem getLsbD_ofBoolListBE :
    (ofBoolListBE bs).getLsbD i = (decide (i < bs.length) && bs.getD (bs.length - 1 - i) false) := by
  simp [getLsbD_eq_getMsbD]

@[simp] theorem getElem_ofBoolListBE (h : i < bs.length) :
    (ofBoolListBE bs)[i] = bs[bs.length - 1 - i] := by
  rw [← getLsbD_eq_getElem, getLsbD_ofBoolListBE]
  simp only [h, decide_true, List.getD_eq_getElem?_getD, Bool.true_and]
  rw [List.getElem?_eq_getElem (by omega)]
  simp

@[simp] theorem getLsb_ofBoolListLE : (ofBoolListLE bs).getLsbD i = bs.getD i false := by
  induction bs generalizing i <;> cases i <;> simp_all [ofBoolListLE]

@[simp] theorem getMsbD_ofBoolListLE :
    (ofBoolListLE bs).getMsbD i = (decide (i < bs.length) && bs.getD (bs.length - 1 - i) false) := by
  simp [getMsbD_eq_getLsbD]

/-! # Rotate Left -/

/--`rotateLeft` is defined in terms of left and right shifts. -/
theorem rotateLeft_def {x : BitVec w} {r : Nat} :
    x.rotateLeft r = (x <<< (r % w)) ||| (x >>> (w - r % w)) := by
  simp only [rotateLeft, rotateLeftAux]

/-- `rotateLeft` is invariant under `mod` by the bitwidth. -/
@[simp]
theorem rotateLeft_mod_eq_rotateLeft {x : BitVec w} {r : Nat} :
    x.rotateLeft (r % w) = x.rotateLeft r := by
  simp only [rotateLeft, Nat.mod_mod]

/-- `rotateLeft` equals the bit fiddling definition of `rotateLeftAux` when the rotation amount is
smaller than the bitwidth. -/
theorem rotateLeft_eq_rotateLeftAux_of_lt {x : BitVec w} {r : Nat} (hr : r < w) :
    x.rotateLeft r = x.rotateLeftAux r := by
  simp only [rotateLeft, Nat.mod_eq_of_lt hr]


/--
Accessing bits in `x.rotateLeft r` the range `[0, r)` is equal to
accessing bits `x` in the range `[w - r, w)`.

Proof by example:
Let x := <6 5 4 3 2 1 0> : BitVec 7.
x.rotateLeft 2 = (<6 5 | 4 3 2 1 0>).rotateLeft 2 = <3 2 1 0 | 6 5>

(x.rotateLeft 2).getLsbD ⟨i, i < 2⟩
= <3 2 1 0 | 6 5>.getLsbD ⟨i, i < 2⟩
= <6 5>[i]
= <6 5 | 4 3 2 1 0>[i + len(<4 3 2 1 0>)]
= <6 5 | 4 3 2 1 0>[i + 7 - 2]
-/
theorem getLsbD_rotateLeftAux_of_le {x : BitVec w} {r : Nat} {i : Nat} (hi : i < r) :
    (x.rotateLeftAux r).getLsbD i = x.getLsbD (w - r + i) := by
  rw [rotateLeftAux, getLsbD_or, getLsbD_ushiftRight]
  simp; omega

/--
Accessing bits in `x.rotateLeft r` the range `[r, w)` is equal to
accessing bits `x` in the range `[0, w - r)`.

Proof by example:
Let x := <6 5 4 3 2 1 0> : BitVec 7.
x.rotateLeft 2 = (<6 5 | 4 3 2 1 0>).rotateLeft 2 = <3 2 1 0 | 6 5>

(x.rotateLeft 2).getLsbD ⟨i, i ≥ 2⟩
= <3 2 1 0 | 6 5>.getLsbD ⟨i, i ≥ 2⟩
= <3 2 1 0>[i - 2]
= <6 5 | 3 2 1 0>[i - 2]

Intuitively, grab the full width (7), then move the marker `|` by `r` to the right `(-2)`
Then, access the bit at `i` from the right `(+i)`.
 -/
theorem getLsbD_rotateLeftAux_of_geq {x : BitVec w} {r : Nat} {i : Nat} (hi : i ≥ r) :
    (x.rotateLeftAux r).getLsbD i = (decide (i < w) && x.getLsbD (i - r)) := by
  rw [rotateLeftAux, getLsbD_or]
  suffices (x >>> (w - r)).getLsbD i = false by
    have hiltr : decide (i < r) = false := by
      simp [hi]
    simp [getLsbD_shiftLeft, Bool.or_false, hi, hiltr, this]
  simp only [getLsbD_ushiftRight]
  apply getLsbD_ge
  omega

/-- When `r < w`, we give a formula for `(x.rotateLeft r).getLsbD i`. -/
theorem getLsbD_rotateLeft_of_le {x : BitVec w} {r i : Nat} (hr: r < w) :
    (x.rotateLeft r).getLsbD i =
      cond (i < r)
      (x.getLsbD (w - r + i))
      (decide (i < w) && x.getLsbD (i - r)) := by
  · rw [rotateLeft_eq_rotateLeftAux_of_lt hr]
    by_cases h : i < r
    · simp [h, getLsbD_rotateLeftAux_of_le h]
    · simp [h, getLsbD_rotateLeftAux_of_geq <| Nat.ge_of_not_lt h]

@[simp]
theorem getLsbD_rotateLeft {x : BitVec w} {r i : Nat}  :
    (x.rotateLeft r).getLsbD i =
      cond (i < r % w)
      (x.getLsbD (w - (r % w) + i))
      (decide (i < w) && x.getLsbD (i - (r % w))) := by
  rcases w with ⟨rfl, w⟩
  · simp
  · rw [← rotateLeft_mod_eq_rotateLeft, getLsbD_rotateLeft_of_le (Nat.mod_lt _ (by omega))]

@[simp]
theorem getElem_rotateLeft {x : BitVec w} {r i : Nat} (h : i < w) :
    (x.rotateLeft r)[i] =
      if h' : i < r % w then x[(w - (r % w) + i)] else x[i - (r % w)] := by
  simp [← BitVec.getLsbD_eq_getElem, h]

theorem getMsbD_rotateLeftAux_of_lt {x : BitVec w} {r : Nat} {i : Nat} (hi : i < w - r) :
    (x.rotateLeftAux r).getMsbD i = x.getMsbD (r + i) := by
  rw [rotateLeftAux, getMsbD_or]
  simp [show i < w - r by omega, Nat.add_comm]

theorem getMsbD_rotateLeftAux_of_ge {x : BitVec w} {r : Nat} {i : Nat} (hi : i ≥ w - r) :
    (x.rotateLeftAux r).getMsbD i = (decide (i < w) && x.getMsbD (i - (w - r))) := by
  simp [rotateLeftAux, getMsbD_or, show i + r ≥ w by omega, show ¬i < w - r by omega]

/--
If a number `w * n ≤ i < w * (n + 1)`, then `i - w * n` equals `i % w`.
This is true by subtracting `w * n` from the inequality, giving
`0 ≤ i - w * n < w`, which uniquely identifies `i % w`.
-/
private theorem Nat.sub_mul_eq_mod_of_lt_of_le (hlo : w * n ≤ i) (hhi : i < w * (n + 1)) :
    i - w * n = i % w := by
  rw [Nat.mod_def]
  congr
  symm
  apply Nat.div_eq_of_lt_le
    (by rw [Nat.mul_comm]; omega)
    (by rw [Nat.mul_comm]; omega)

/-- When `r < w`, we give a formula for `(x.rotateLeft r).getMsbD i`. -/
theorem getMsbD_rotateLeft_of_lt {n w : Nat} {x : BitVec w} (hi : r < w):
    (x.rotateLeft r).getMsbD n = (decide (n < w) && x.getMsbD ((r + n) % w)) := by
  rcases w with rfl | w
  · simp
  · rw [BitVec.rotateLeft_eq_rotateLeftAux_of_lt (by omega)]
    by_cases h : n < (w + 1) - r
    · simp [getMsbD_rotateLeftAux_of_lt h, Nat.mod_eq_of_lt, show r + n < (w + 1) by omega, show n < w + 1 by omega]
    · simp [getMsbD_rotateLeftAux_of_ge <| Nat.ge_of_not_lt h]
      by_cases h₁ : n < w + 1
      · simp only [h₁, decide_true, Bool.true_and]
        have h₂ : (r + n) < 2 * (w + 1) := by omega
        congr 1
        rw [← Nat.sub_mul_eq_mod_of_lt_of_le (n := 1) (by omega) (by omega)]
        omega
      · simp [h₁]

theorem getMsbD_rotateLeft {r n w : Nat} {x : BitVec w} :
    (x.rotateLeft r).getMsbD n = (decide (n < w) && x.getMsbD ((r + n) % w)) := by
  rcases w with rfl | w
  · simp
  · by_cases h : r < w
    · rw [getMsbD_rotateLeft_of_lt (by omega)]
    · rw [← rotateLeft_mod_eq_rotateLeft, getMsbD_rotateLeft_of_lt (by apply Nat.mod_lt; simp)]
      simp

@[simp]
theorem msb_rotateLeft {m w : Nat} {x : BitVec w} :
    (x.rotateLeft m).msb = x.getMsbD (m % w) := by
  simp only [BitVec.msb, getMsbD_rotateLeft]
  by_cases h : w = 0
  · simp [h]
  · simp
    omega

@[simp]
theorem toNat_rotateLeft {x : BitVec w} {r : Nat} :
    (x.rotateLeft r).toNat = (x.toNat <<< (r % w)) % (2^w) ||| x.toNat >>> (w - r % w) := by
  simp only [rotateLeft_def, toNat_shiftLeft, toNat_ushiftRight, toNat_or]

theorem toInt_rotateLeft {x : BitVec w} {r : Nat} :
  (x.rotateLeft r).toInt =
    ((x <<< (r % w)).toNat ||| (x >>> (w - r % w)).toNat : Int).bmod (2 ^ w) := by
  simp [rotateLeft_def, toInt_shiftLeft, toInt_ushiftRight, toInt_or]

theorem toFin_rotateLeft {x : BitVec w} {r : Nat} :
  (x.rotateLeft r).toFin =
    Fin.ofNat' (2 ^ w) (x.toNat <<< (r % w)) ||| x.toFin / Fin.ofNat' (2 ^ w) (2 ^ (w - r % w)) := by
  simp [rotateLeft_def, toFin_shiftLeft, toFin_ushiftRight, toFin_or]

/-! ## Rotate Right -/

/-- `rotateRight` is defined in terms of left and right shifts. -/
theorem rotateRight_def {x : BitVec w} {r : Nat} :
    x.rotateRight r = (x >>> (r % w)) ||| (x <<< (w - r % w)) := by
  simp only [rotateRight, rotateRightAux]

/--
Accessing bits in `x.rotateRight r` the range `[0, w-r)` is equal to
accessing bits `x` in the range `[r, w)`.

Proof by example:
Let x := <6 5 4 3 2 1 0> : BitVec 7.
x.rotateRight 2 = (<6 5 4 3 2 | 1 0>).rotateRight 2 = <1 0 | 6 5 4 3 2>

(x.rotateLeft 2).getLsbD ⟨i, i ≤ 7 - 2⟩
= <1 0 | 6 5 4 3 2>.getLsbD ⟨i, i ≤ 7 - 2⟩
= <6 5 4 3 2>.getLsbD i
= <6 5 4 3 2 | 1 0>[i + 2]
-/
theorem getLsbD_rotateRightAux_of_le {x : BitVec w} {r : Nat} {i : Nat} (hi : i < w - r) :
    (x.rotateRightAux r).getLsbD i = x.getLsbD (r + i) := by
  rw [rotateRightAux, getLsbD_or, getLsbD_ushiftRight]
  suffices (x <<< (w - r)).getLsbD i = false by
    simp only [this, Bool.or_false]
  simp only [getLsbD_shiftLeft, Bool.and_eq_false_imp, Bool.and_eq_true, decide_eq_true_eq,
    Bool.not_eq_true', decide_eq_false_iff_not, Nat.not_lt, and_imp]
  omega

/--
Accessing bits in `x.rotateRight r` the range `[w-r, w)` is equal to
accessing bits `x` in the range `[0, r)`.

Proof by example:
Let x := <6 5 4 3 2 1 0> : BitVec 7.
x.rotateRight 2 = (<6 5 4 3 2 | 1 0>).rotateRight 2 = <1 0 | 6 5 4 3 2>

(x.rotateLeft 2).getLsbD ⟨i, i ≥ 7 - 2⟩
= <1 0 | 6 5 4 3 2>.getLsbD ⟨i, i ≤ 7 - 2⟩
= <1 0>.getLsbD (i - len(<6 5 4 3 2>)
= <6 5 4 3 2 | 1 0> (i - len<6 4 4 3 2>)
 -/
theorem getLsbD_rotateRightAux_of_geq {x : BitVec w} {r : Nat} {i : Nat} (hi : i ≥ w - r) :
    (x.rotateRightAux r).getLsbD i = (decide (i < w) && x.getLsbD (i - (w - r))) := by
  rw [rotateRightAux, getLsbD_or]
  suffices (x >>> r).getLsbD i = false by
    simp only [this, getLsbD_shiftLeft, Bool.false_or]
    by_cases hiw : i < w
    <;> simp [hiw, hi]
  simp only [getLsbD_ushiftRight]
  apply getLsbD_ge
  omega

/-- `rotateRight` equals the bit fiddling definition of `rotateRightAux` when the rotation amount is
smaller than the bitwidth. -/
theorem rotateRight_eq_rotateRightAux_of_lt {x : BitVec w} {r : Nat} (hr : r < w) :
    x.rotateRight r = x.rotateRightAux r := by
  simp only [rotateRight, Nat.mod_eq_of_lt hr]

/-- rotateRight is invariant under `mod` by the bitwidth. -/
@[simp]
theorem rotateRight_mod_eq_rotateRight {x : BitVec w} {r : Nat} :
    x.rotateRight (r % w) = x.rotateRight r := by
  simp only [rotateRight, Nat.mod_mod]

/-- When `r < w`, we give a formula for `(x.rotateRight r).getLsb i`. -/
theorem getLsbD_rotateRight_of_lt {x : BitVec w} {r i : Nat} (hr: r < w) :
    (x.rotateRight r).getLsbD i =
      cond (i < w - r)
      (x.getLsbD (r + i))
      (decide (i < w) && x.getLsbD (i - (w - r))) := by
  · rw [rotateRight_eq_rotateRightAux_of_lt hr]
    by_cases h : i < w - r
    · simp [h, getLsbD_rotateRightAux_of_le h]
    · simp [h, getLsbD_rotateRightAux_of_geq <| Nat.le_of_not_lt h]

@[simp]
theorem getLsbD_rotateRight {x : BitVec w} {r i : Nat} :
    (x.rotateRight r).getLsbD i =
      cond (i < w - (r % w))
      (x.getLsbD ((r % w) + i))
      (decide (i < w) && x.getLsbD (i - (w - (r % w)))) := by
  rcases w with ⟨rfl, w⟩
  · simp
  · rw [← rotateRight_mod_eq_rotateRight, getLsbD_rotateRight_of_lt (Nat.mod_lt _ (by omega))]

@[simp]
theorem getElem_rotateRight {x : BitVec w} {r i : Nat} (h : i < w) :
    (x.rotateRight r)[i] = if h' : i < w - (r % w) then x[(r % w) + i] else x[(i - (w - (r % w)))] := by
  simp [← BitVec.getLsbD_eq_getElem, getLsbD_rotateRight, h]

theorem getMsbD_rotateRightAux_of_lt {x : BitVec w} {r : Nat} {i : Nat} (hi : i < r) :
    (x.rotateRightAux r).getMsbD i = x.getMsbD (i + (w - r)) := by
  rw [rotateRightAux, getMsbD_or, getMsbD_ushiftRight]
  simp [show i < r by omega]

theorem getMsbD_rotateRightAux_of_ge {x : BitVec w} {r : Nat} {i : Nat} (hi : i ≥ r) :
    (x.rotateRightAux r).getMsbD i = (decide (i < w) && x.getMsbD (i - r)) := by
  simp [rotateRightAux, show ¬ i < r by omega, show i + (w - r) ≥ w by omega]

/-- When `m < w`, we give a formula for `(x.rotateLeft m).getMsbD i`. -/
-- This should not be a simp lemma as `getMsbD_rotateRight` will apply first.
theorem getMsbD_rotateRight_of_lt {w n m : Nat} {x : BitVec w} (hr : m < w) :
    (x.rotateRight m).getMsbD n = (decide (n < w) && (if (n < m % w)
    then x.getMsbD ((w + n - m % w) % w) else x.getMsbD (n - m % w))) := by
  rcases w with rfl | w
  · simp
  · rw [rotateRight_eq_rotateRightAux_of_lt (by omega)]
    by_cases h : n < m
    · simp only [getMsbD_rotateRightAux_of_lt h, show n < w + 1 by omega, decide_true,
        show m % (w + 1) = m by rw [Nat.mod_eq_of_lt hr], h, ↓reduceIte,
        show (w + 1 + n - m) < (w + 1) by omega, Nat.mod_eq_of_lt, Bool.true_and]
      congr 1
      omega
    · simp [h, getMsbD_rotateRightAux_of_ge <| Nat.ge_of_not_lt h]
      by_cases h₁ : n < w + 1
      · simp [h, h₁, decide_true, Bool.true_and, Nat.mod_eq_of_lt hr]
      · simp [h₁]

@[simp]
theorem getMsbD_rotateRight {w n m : Nat} {x : BitVec w} :
    (x.rotateRight m).getMsbD n = (decide (n < w) && (if (n < m % w)
    then x.getMsbD ((w + n - m % w) % w) else x.getMsbD (n - m % w))):= by
  rcases w with rfl | w
  · simp
  · by_cases h₀ : m < w
    · rw [getMsbD_rotateRight_of_lt (by omega)]
    · rw [← rotateRight_mod_eq_rotateRight, getMsbD_rotateRight_of_lt (by apply Nat.mod_lt; simp)]
      simp

@[simp]
theorem msb_rotateRight {r w : Nat} {x : BitVec w} :
    (x.rotateRight r).msb = x.getMsbD ((w - r % w) % w) := by
  simp only [BitVec.msb, getMsbD_rotateRight]
  by_cases h₀ : 0 < w
  · simp only [h₀, decide_true, Nat.add_zero, Nat.zero_le, Nat.sub_eq_zero_of_le, Bool.true_and,
    ite_eq_left_iff, Nat.not_lt, Nat.le_zero_eq]
    intro h₁
    simp [h₁]
  · simp [show w = 0 by omega]

@[simp]
theorem toNat_rotateRight {x : BitVec w} {r : Nat} :
    (x.rotateRight r).toNat = (x.toNat >>> (r % w)) ||| x.toNat <<< (w - r % w) % (2^w) := by
  simp only [rotateRight_def, toNat_shiftLeft, toNat_ushiftRight, toNat_or]

theorem toInt_rotateRight {x : BitVec w} {r : Nat} :
    (x.rotateRight r).toInt = ((x >>> (r % w)).toNat ||| (x <<< (w - r % w)).toNat : Int).bmod (2 ^ w) := by
  simp [rotateRight_def, toInt_shiftLeft, toInt_ushiftRight, toInt_or]

theorem toFin_rotateRight {x : BitVec w} {r : Nat} :
    (x.rotateRight r).toFin = x.toFin / Fin.ofNat' (2 ^ w) (2 ^ (r % w)) ||| Fin.ofNat' (2 ^ w) (x.toNat <<< (w - r % w)) := by
  simp [rotateRight_def, toFin_shiftLeft, toFin_ushiftRight, toFin_or]

/- ## twoPow -/

theorem twoPow_eq (w : Nat) (i : Nat) : twoPow w i = 1#w <<< i := by
  dsimp [twoPow]

@[simp, bitvec_to_nat]
theorem toNat_twoPow (w : Nat) (i : Nat) : (twoPow w i).toNat = 2^i % 2^w := by
  rcases w with rfl | w
  · simp [Nat.mod_one, toNat_of_zero_length]
  · simp only [twoPow, toNat_shiftLeft, toNat_ofNat]
    have h1 : 1 < 2 ^ (w + 1) := Nat.one_lt_two_pow (by omega)
    rw [Nat.mod_eq_of_lt h1, Nat.shiftLeft_eq, Nat.one_mul]

theorem toNat_twoPow_of_le {i w : Nat} (h : w ≤ i) : (twoPow w i).toNat = 0 := by
  rw [toNat_twoPow]
  apply Nat.mod_eq_zero_of_dvd
  exact Nat.pow_dvd_pow_iff_le_right'.mpr h

theorem toNat_twoPow_of_lt {i w : Nat} (h : i < w) : (twoPow w i).toNat = 2^i := by
  rw [toNat_twoPow]
  apply Nat.mod_eq_of_lt
  apply Nat.pow_lt_pow_of_lt (by omega) (by omega)

theorem toNat_twoPow_eq_ite {i w : Nat} : (twoPow w i).toNat = if i < w then 2^i else 0 := by
  by_cases h : i < w
  · simp only [h, toNat_twoPow_of_lt, if_true]
  · simp only [h, if_false]
    rw [toNat_twoPow_of_le (by omega)]

@[simp]
theorem getLsbD_twoPow (i j : Nat) : (twoPow w i).getLsbD j = ((i < w) && (i = j)) := by
  rcases w with rfl | w
  · simp
  · simp only [twoPow, getLsbD_shiftLeft, getLsbD_ofNat]
    by_cases hj : j < i
    · simp only [hj, decide_true, Bool.not_true, Bool.and_false, Bool.false_and, Bool.false_eq,
      Bool.and_eq_false_imp, decide_eq_true_eq, decide_eq_false_iff_not]
      omega
    · by_cases hi : Nat.testBit 1 (j - i)
      · obtain hi' := Nat.testBit_one_eq_true_iff_self_eq_zero.mp hi
        have hij : j = i := by omega
        simp_all
      · have hij : i ≠ j := by
          intro h; subst h
          simp at hi
        simp_all

@[simp]
theorem msb_twoPow {i w: Nat} :
    (twoPow w i).msb = (decide (i < w) && decide (i = w - 1)) := by
  simp only [BitVec.msb, getMsbD_eq_getLsbD, Nat.sub_zero, getLsbD_twoPow,
    Bool.and_iff_right_iff_imp, Bool.and_eq_true, decide_eq_true_eq, and_imp]
  intros
  omega

theorem toInt_twoPow {w i : Nat} :
    (BitVec.twoPow w i).toInt = if w ≤ i then 0
      else if i + 1 = w then (-(2^i : Nat) : Int) else 2^i := by
  simp only [BitVec.toInt_eq_msb_cond, toNat_twoPow_eq_ite]
  rcases w with _ | w
  · simp
  · by_cases h : i = w
    · simp [h, show ¬ (w + 1 ≤ w) by omega]
      omega
    · by_cases h' : w + 1 ≤ i
      · simp [h', show ¬ i < w + 1 by omega]
      · simp [h, h', show i < w + 1 by omega, Int.natCast_pow]

theorem toFin_twoPow {w i : Nat} :
    (BitVec.twoPow w i).toFin = Fin.ofNat' (2^w) (2^i) := by
  rcases w with rfl | w
  · simp [BitVec.twoPow, BitVec.toFin, toFin_shiftLeft, Fin.fin_one_eq_zero]
  · simp [BitVec.twoPow, BitVec.toFin, toFin_shiftLeft, Nat.shiftLeft_eq]

@[simp]
theorem getElem_twoPow {i j : Nat} (h : j < w) : (twoPow w i)[j] = decide (j = i) := by
  rw [←getLsbD_eq_getElem, getLsbD_twoPow]
  simp [eq_comm]
  omega

@[simp]
theorem getMsbD_twoPow {i j w: Nat} :
    (twoPow w i).getMsbD j = (decide (i < w) && decide (j = w - i - 1)) := by
  simp only [getMsbD_eq_getLsbD, getLsbD_twoPow]
  by_cases h₀ : i < w <;> by_cases h₁ : j < w <;>
  simp [h₀, h₁] <;> omega

theorem and_twoPow (x : BitVec w) (i : Nat) :
    x &&& (twoPow w i) = if x.getLsbD i then twoPow w i else 0#w := by
  ext j h
  simp only [getElem_and, getLsbD_twoPow]
  by_cases hj : i = j <;> by_cases hx : x.getLsbD i <;> simp_all <;> omega

theorem twoPow_and (x : BitVec w) (i : Nat) :
    (twoPow w i) &&& x = if x.getLsbD i then twoPow w i else 0#w := by
  rw [BitVec.and_comm, and_twoPow]

@[simp]
theorem mul_twoPow_eq_shiftLeft (x : BitVec w) (i : Nat) :
    x * (twoPow w i) = x <<< i := by
  apply eq_of_toNat_eq
  simp only [toNat_mul, toNat_twoPow, toNat_shiftLeft, Nat.shiftLeft_eq]
  by_cases hi : i < w
  · have hpow : 2^i < 2^w := Nat.pow_lt_pow_of_lt (by omega) (by omega)
    rw [Nat.mod_eq_of_lt hpow]
  · have hpow : 2 ^ i % 2 ^ w = 0 := by
      rw [Nat.mod_eq_zero_of_dvd]
      apply Nat.pow_dvd_pow 2 (by omega)
    simp [Nat.mul_mod, hpow]

theorem twoPow_mul_eq_shiftLeft (x : BitVec w) (i : Nat) :
    (twoPow w i) * x = x <<< i := by
  rw [BitVec.mul_comm, mul_twoPow_eq_shiftLeft]


theorem twoPow_zero {w : Nat} : twoPow w 0 = 1#w := by
  apply eq_of_toNat_eq
  simp

theorem shiftLeft_eq_mul_twoPow (x : BitVec w) (n : Nat) :
    x <<< n = x * (BitVec.twoPow w n) := by
  ext i
  simp [getLsbD_shiftLeft, Fin.is_lt, decide_true, Bool.true_and, mul_twoPow_eq_shiftLeft]

/-- 2^i * 2^j = 2^(i + j) with bitvectors as well -/
theorem twoPow_mul_twoPow_eq {w : Nat} (i j : Nat) : twoPow w i * twoPow w j = twoPow w (i + j) := by
  apply BitVec.eq_of_toNat_eq
  simp only [toNat_mul, toNat_twoPow]
  rw [← Nat.mul_mod, Nat.pow_add]

/--
The unsigned division of `x` by `2^k` equals shifting `x` right by `k`,
when `k` is less than the bitwidth `w`.
-/
theorem udiv_twoPow_eq_of_lt {w : Nat} {x : BitVec w} {k : Nat} (hk : k < w) : x / (twoPow w k) = x >>> k := by
  have : 2^k < 2^w := Nat.pow_lt_pow_of_lt (by decide) hk
  simp [bitvec_to_nat, Nat.shiftRight_eq_div_pow, Nat.mod_eq_of_lt this]

theorem shiftLeft_neg {x : BitVec w} {y : Nat} :
    (-x) <<< y = - (x <<< y) := by
  rw [shiftLeft_eq_mul_twoPow, shiftLeft_eq_mul_twoPow, BitVec.neg_mul]

/- ### cons -/

@[simp] theorem true_cons_zero : cons true 0#w = twoPow (w + 1) w := by
  ext
  simp [getElem_cons]

@[simp] theorem false_cons_zero : cons false 0#w = 0#(w + 1) := by
  ext
  simp [getElem_cons]

@[simp] theorem zero_concat_true : concat 0#w true = 1#(w + 1) := by
  ext
  simp [getElem_concat]

/- ### setWidth, setWidth, and bitwise operations -/

/--
When the `(i+1)`th bit of `x` is false,
keeping the lower `(i + 1)` bits of `x` equals keeping the lower `i` bits.
-/
theorem setWidth_setWidth_succ_eq_setWidth_setWidth_of_getLsbD_false
  {x : BitVec w} {i : Nat} (hx : x.getLsbD i = false) :
    setWidth w (x.setWidth (i + 1)) =
      setWidth w (x.setWidth i) := by
  ext k h
  by_cases hik : i = k
  · subst hik
    simp [hx]
  · by_cases hik' : k < i + 1 <;> simp [hik'] <;> omega

/--
When the `(i+1)`th bit of `x` is true,
keeping the lower `(i + 1)` bits of `x` equalsk eeping the lower `i` bits
and then performing bitwise-or with `twoPow i = (1 << i)`,
-/
theorem setWidth_setWidth_succ_eq_setWidth_setWidth_or_twoPow_of_getLsbD_true
    {x : BitVec w} {i : Nat} (hx : x.getLsbD i = true) :
    setWidth w (x.setWidth (i + 1)) =
      setWidth w (x.setWidth i) ||| (twoPow w i) := by
  ext k h
  simp only [getElem_setWidth, h, getElem_or, getElem_twoPow]
  by_cases hik : i = k
  · subst hik
    simp [hx]
  · by_cases hik' : k < i + 1
    <;> simp [hik, hik', show ¬ (k = i) by omega]
    <;> omega

/-- Bitwise and of `(x : BitVec w)` with `1#w` equals zero extending `x.lsb` to `w`. -/
theorem and_one_eq_setWidth_ofBool_getLsbD {x : BitVec w} :
    (x &&& 1#w) = setWidth w (ofBool (x.getLsbD 0)) := by
  ext (_ | i) h <;> simp [Bool.and_comm, h]

@[simp]
theorem replicate_zero {x : BitVec w} : x.replicate 0 = 0#0 := by
  simp [replicate]

@[simp]
theorem replicate_one {w : Nat} {x : BitVec w} :
    (x.replicate 1) = x.cast (by rw [Nat.mul_one]) := by
  simp [replicate]

@[simp]
theorem replicate_succ {x : BitVec w} :
    x.replicate (n + 1) =
    (x ++ replicate n x).cast (by rw [Nat.mul_succ]; omega) := by
  simp [replicate]

@[simp]
theorem getLsbD_replicate {n w : Nat} {x : BitVec w} :
    (x.replicate n).getLsbD i =
    (decide (i < w * n) && x.getLsbD (i % w)) := by
  induction n generalizing x
  case zero => simp
  case succ n ih =>
    simp only [replicate_succ, getLsbD_cast, getLsbD_append]
    by_cases hi : i < w * (n + 1)
    · simp only [hi, decide_true, Bool.true_and]
      by_cases hi' : i < w * n
      · rw [ih]
        simp_all
      · simp only [hi', ↓reduceIte]
        rw [Nat.sub_mul_eq_mod_of_lt_of_le (by omega) (by omega)]
    · rw [Nat.mul_succ] at hi ⊢
      simp only [show ¬i < w * n by omega, decide_false, cond_false, hi, Bool.false_and]
      apply BitVec.getLsbD_ge (x := x) (i := i - w * n) (ge := by omega)

@[simp]
theorem getElem_replicate {n w : Nat} {x : BitVec w} (h : i < w * n) :
    (x.replicate n)[i] = if h' : w = 0 then false else x[i % w]'(@Nat.mod_lt i w (by omega)) := by
  simp only [← getLsbD_eq_getElem, getLsbD_replicate]
  cases w <;> simp; omega

theorem append_assoc {x₁ : BitVec w₁} {x₂ : BitVec w₂} {x₃ : BitVec w₃} :
    (x₁ ++ x₂) ++ x₃ = (x₁ ++ (x₂ ++ x₃)).cast (by omega) := by
  induction w₁ generalizing x₂ x₃
  case zero => simp
  case succ n ih =>
    specialize @ih (setWidth n x₁)
    rw [← cons_msb_setWidth x₁, cons_append_append, ih, cons_append]
    ext j h
    simp [getElem_cons, show n + w₂ + w₃ = n + (w₂ + w₃) by omega]

theorem replicate_append_self {x : BitVec w} :
    x ++ x.replicate n = (x.replicate n ++ x).cast (by omega) := by
  induction n with
  | zero => simp
  | succ n ih =>
    rw [replicate_succ]
    conv => lhs; rw [ih]
    simp only [cast_cast, cast_eq]
    rw [← cast_append_left]
    · rw [append_assoc]; congr
    · rw [Nat.add_comm, Nat.mul_add, Nat.mul_one]; omega

theorem replicate_succ' {x : BitVec w} :
    x.replicate (n + 1) =
    (replicate n x ++ x).cast (by rw [Nat.mul_succ]) := by
  simp [replicate_append_self]

theorem BitVec.setWidth_add_eq_mod {x y : BitVec w} : BitVec.setWidth i (x + y) = (BitVec.setWidth i x + BitVec.setWidth i y) % (BitVec.twoPow i w) := by
  apply BitVec.eq_of_toNat_eq
  rw [toNat_setWidth]
  simp only [toNat_setWidth, toNat_add, toNat_umod, Nat.add_mod_mod, Nat.mod_add_mod, toNat_twoPow]
  by_cases h : i ≤ w
  · rw [Nat.mod_eq_zero_of_dvd (Nat.pow_dvd_pow 2 h), Nat.mod_zero, Nat.mod_mod_of_dvd _ (Nat.pow_dvd_pow 2 h)]
  · have hk : 2 ^ w < 2 ^ i := Nat.pow_lt_pow_of_lt (by decide) (Nat.lt_of_not_le h)
    rw [Nat.mod_eq_of_lt hk, Nat.mod_mod_eq_mod_mod_of_dvd (Nat.pow_dvd_pow _ (Nat.le_of_not_le h))]

/-! ### intMin -/

/-- The bitvector of width `w` that has the smallest value when interpreted as an integer. -/
def intMin (w : Nat) := twoPow w (w - 1)

theorem getLsbD_intMin (w : Nat) : (intMin w).getLsbD i = decide (i + 1 = w) := by
  simp only [intMin, getLsbD_twoPow, bool_to_prop]
  omega

theorem getMsbD_intMin {w i : Nat} :
    (intMin w).getMsbD i = (decide (0 < w) && decide (i = 0)) := by
  simp only [getMsbD, getLsbD_intMin]
  match w, i with
  | 0,   _    => simp
  | w+1, 0    => simp
  | w+1, i+1  => simp; omega

/--
The RHS is zero in case `w = 0` which is modeled by wrapping the expression in `... % 2 ^ w`.
-/
@[simp, bitvec_to_nat]
theorem toNat_intMin : (intMin w).toNat = 2 ^ (w - 1) % 2 ^ w := by
  simp [intMin]

/--
The RHS is zero in case `w = 0` which is modeled by wrapping the expression in `... % 2 ^ w`.
-/
theorem toInt_intMin {w : Nat} :
    (intMin w).toInt = -((2 ^ (w - 1) % 2 ^ w) : Nat) := by
  by_cases h : w = 0
  · subst h
    simp [BitVec.toInt]
  · have w_pos : 0 < w := by omega
    simp only [BitVec.toInt, toNat_intMin, w_pos, Nat.two_pow_pred_mod_two_pow,
      Int.two_pow_pred_sub_two_pow, ite_eq_right_iff]
    rw [Nat.mul_comm]
    simp [w_pos]

theorem toInt_intMin_of_pos {v : Nat} (hv : 0 < v) : (intMin v).toInt = -2 ^ (v - 1) := by
  rw [toInt_intMin, Nat.mod_eq_of_lt]
  · simp [Int.natCast_pow]
  · rw [Nat.pow_lt_pow_iff_right (by omega)]
    omega

theorem toInt_intMin_le (x : BitVec w) :
    (intMin w).toInt ≤ x.toInt := by
  cases w
  case zero => simp [toInt_intMin, @of_length_zero x]
  case succ w =>
    simp only [toInt_intMin, Nat.add_one_sub_one, Int.ofNat_emod]
    have : 0 < 2 ^ w := Nat.two_pow_pos w
    rw [Int.emod_eq_of_lt (by omega) (by omega)]
    rw [BitVec.toInt_eq_toNat_bmod]
    rw [show (2 ^ w : Nat) = ((2 ^ (w + 1) : Nat) : Int) / 2 by omega]
    apply Int.le_bmod (by omega)

theorem intMin_sle (x : BitVec w) : (intMin w).sle x := by
  simp only [BitVec.sle, toInt_intMin_le x, decide_true]

@[simp]
theorem neg_intMin {w : Nat} : -intMin w = intMin w := by
  by_cases h : 0 < w
  · simp [bitvec_to_nat, h]
  · simp only [Nat.not_lt, Nat.le_zero_eq] at h
    simp [bitvec_to_nat, h]

@[simp]
theorem abs_intMin {w : Nat} : (intMin w).abs = intMin w := by
  simp [BitVec.abs, bitvec_to_nat]

theorem toInt_neg_of_ne_intMin {x : BitVec w} (rs : x ≠ intMin w) :
    (-x).toInt = -(x.toInt) := by
  simp only [ne_eq, toNat_eq, toNat_intMin] at rs
  by_cases x_zero : x = 0
  · subst x_zero
    simp [BitVec.toInt]
    omega
  by_cases w_0 : w = 0
  · subst w_0
    simp [BitVec.eq_nil x]
  have : 0 < w := by omega
  rw [Nat.two_pow_pred_mod_two_pow (by omega)] at rs
  simp only [BitVec.toInt, BitVec.toNat_neg, BitVec.sub_toNat_mod_cancel x_zero]
  have := @Nat.two_pow_pred_mul_two w (by omega)
  split <;> split <;> omega

theorem toInt_neg_eq_ite {x : BitVec w} :
    (-x).toInt = if x = intMin w then x.toInt else -(x.toInt) := by
  by_cases hx : x = intMin w <;>
    simp [hx, neg_intMin, toInt_neg_of_ne_intMin]

theorem msb_intMin {w : Nat} : (intMin w).msb = decide (0 < w) := by
  simp only [msb_eq_decide, toNat_intMin, decide_eq_decide]
  by_cases h : 0 < w <;> simp_all

/-! ### intMax -/

/-- The bitvector of width `w` that has the largest value when interpreted as an integer. -/
def intMax (w : Nat) := (twoPow w (w - 1)) - 1

@[simp, bitvec_to_nat]
theorem toNat_intMax : (intMax w).toNat = 2 ^ (w - 1) - 1 := by
  simp only [intMax]
  by_cases h : w = 0
  · simp [h]
  · have h' : 0 < w := by omega
    rw [toNat_sub, toNat_twoPow, ← Nat.sub_add_comm (by simpa [h'] using Nat.one_le_two_pow),
      Nat.add_sub_assoc (by simpa [h'] using Nat.one_le_two_pow),
      Nat.two_pow_pred_mod_two_pow h', ofNat_eq_ofNat, toNat_ofNat, Nat.one_mod_two_pow h',
      Nat.add_mod_left, Nat.mod_eq_of_lt]
    have := Nat.two_pow_pred_lt_two_pow h'
    have := Nat.two_pow_pos w
    omega

@[simp]
theorem getLsbD_intMax (w : Nat) : (intMax w).getLsbD i = decide (i + 1 < w) := by
  rw [← testBit_toNat, toNat_intMax, Nat.testBit_two_pow_sub_one, decide_eq_decide]
  omega

@[simp] theorem intMax_add_one {w : Nat} : intMax w + 1#w = intMin w := by
  simp only [toNat_eq, toNat_intMax, toNat_add, toNat_intMin, toNat_ofNat, Nat.add_mod_mod]
  by_cases h : w = 0
  · simp [h]
  · rw [Nat.sub_add_cancel (Nat.two_pow_pos (w - 1)), Nat.two_pow_pred_mod_two_pow (by omega)]

@[simp] theorem toInt_intMax : (BitVec.intMax w).toInt = 2 ^ (w - 1) - 1 := by
  refine (Nat.eq_zero_or_pos w).elim (by rintro rfl; simp [BitVec.toInt_of_zero_length]) (fun hw => ?_)
  rw [BitVec.toInt, toNat_intMax, if_pos]
  · rw [Int.ofNat_sub Nat.one_le_two_pow, Int.natCast_pow, Int.cast_ofNat_Int, Int.cast_ofNat_Int]
  · rw [Nat.mul_sub_left_distrib, ← Nat.pow_succ', Nat.succ_eq_add_one, Nat.sub_add_cancel hw]
    apply Nat.sub_lt_self (by decide)
    rw [Nat.mul_one]
    apply Nat.le_pow hw

/-! ### Non-overflow theorems -/

/-- If `x.toNat + y.toNat < 2^w`, then the addition `(x + y)` does not overflow. -/
theorem toNat_add_of_lt {w} {x y : BitVec w} (h : x.toNat + y.toNat < 2^w) :
    (x + y).toNat = x.toNat + y.toNat := by
  rw [BitVec.toNat_add, Nat.mod_eq_of_lt h]

/--
If `y ≤ x`, then the subtraction `(x - y)` does not overflow.
Thus, `(x - y).toNat = x.toNat - y.toNat`
-/
theorem toNat_sub_of_le {x y : BitVec n} (h : y ≤ x) :
    (x - y).toNat = x.toNat - y.toNat := by
  simp only [toNat_sub]
  rw [BitVec.le_def] at h
  by_cases h' : x.toNat = y.toNat
  · rw [h', Nat.sub_self, Nat.sub_add_cancel (by omega), Nat.mod_self]
  · have : 2 ^ n - y.toNat + x.toNat = 2 ^ n + (x.toNat - y.toNat) := by omega
    rw [this, Nat.add_mod_left, Nat.mod_eq_of_lt (by omega)]

/--
If `y > x`, then the subtraction `(x - y)` *does* overflow, and the result is the wraparound.
Thus, `(x - y).toNat = 2^w - (y.toNat - x.toNat)`.
-/
theorem toNat_sub_of_lt {x y : BitVec w} (h : x < y) :
    (x - y).toNat = 2^w - (y.toNat - x.toNat) := by
  simp only [toNat_sub]
  rw [Nat.mod_eq_of_lt (by bv_omega)]
  bv_omega

/-- If `x.toNat * y.toNat < 2^w`, then the multiplication `(x * y)` does not overflow.
Thus, `(x * y).toNat = x.toNat * y.toNat`.
-/
theorem toNat_mul_of_lt {w} {x y : BitVec w} (h : x.toNat * y.toNat < 2^w) :
    (x * y).toNat = x.toNat * y.toNat := by
  rw [BitVec.toNat_mul, Nat.mod_eq_of_lt h]


/--
`x ≤ y + z` if and only if `x - z ≤ y`
when `x - z` and `y + z` do not overflow.
-/
theorem le_add_iff_sub_le {x y z : BitVec w}
    (hxz : z ≤ x) (hbz : y.toNat + z.toNat < 2^w) :
      x ≤ y + z ↔ x - z ≤ y := by
  simp_all only [BitVec.le_def]
  rw [BitVec.toNat_sub_of_le (by rw [BitVec.le_def]; omega),
    BitVec.toNat_add_of_lt (by omega)]
  omega

/--
`x - z ≤ y - z` if and only if `x ≤ y`
when `x - z` and `y - z` do not overflow.
-/
theorem sub_le_sub_iff_le {x y z : BitVec w} (hxz : z ≤ x) (hyz : z ≤ y) :
    (x - z ≤ y - z) ↔ x ≤ y := by
  simp_all only [BitVec.le_def]
  rw [BitVec.toNat_sub_of_le (by rw [BitVec.le_def]; omega),
    BitVec.toNat_sub_of_le (by rw [BitVec.le_def]; omega)]
  omega

/-! ### neg -/

theorem msb_eq_toInt {x : BitVec w}:
    x.msb = decide (x.toInt < 0) := by
  by_cases h : x.msb <;> simp [h, toInt_eq_msb_cond] <;> omega

theorem msb_eq_toNat {x : BitVec w}:
    x.msb = decide (x.toNat ≥ 2 ^ (w - 1)) := by
  simp only [msb_eq_decide, ge_iff_le]

/-! ### abs -/

theorem abs_eq (x : BitVec w) : x.abs = if x.msb then -x else x := by rfl

@[simp, bitvec_to_nat]
theorem toNat_abs {x : BitVec w} : x.abs.toNat = if x.msb then 2^w - x.toNat else x.toNat := by
  simp only [BitVec.abs, neg_eq]
  by_cases h : x.msb = true
  · simp only [h, ↓reduceIte, toNat_neg]
    have : 2 * x.toNat ≥ 2 ^ w := BitVec.msb_eq_true_iff_two_mul_ge.mp h
    rw [Nat.mod_eq_of_lt (by omega)]
  · simp [h]

theorem getLsbD_abs {i : Nat} {x : BitVec w} :
    getLsbD x.abs i = if x.msb then getLsbD (-x) i else getLsbD x i := by
  by_cases h : x.msb <;> simp [BitVec.abs, h]

theorem getElem_abs {i : Nat} {x : BitVec w} (h : i < w) :
    x.abs[i] = if x.msb then (-x)[i] else x[i] := by
  by_cases h : x.msb <;> simp [BitVec.abs, h]

theorem getMsbD_abs {i : Nat} {x : BitVec w} :
    getMsbD (x.abs) i = if x.msb then getMsbD (-x) i else getMsbD x i := by
  by_cases h : x.msb <;> simp [BitVec.abs, h]

/-
The absolute value of `x : BitVec w` is naively a case split on the sign of `x`.
However, recall that when `x = intMin w`, `-x = x`.
Thus, the full value of `abs x` is computed by the case split:
- If `x : BitVec w` is `intMin`, then its absolute value is also `intMin w`, and
  thus `toInt` will equal `intMin.toInt`.
- Otherwise, if `x` is negative, then `x.abs.toInt = (-x).toInt`.
- If `x` is positive, then it is equal to `x.abs.toInt = x.toInt`.
-/
theorem toInt_abs_eq_ite {x : BitVec w} :
  x.abs.toInt =
    if x = intMin w then (intMin w).toInt
    else if x.msb then -x.toInt
    else x.toInt := by
  by_cases hx : x = intMin w
  · simp [hx]
  · simp [hx]
    by_cases hx₂ : x.msb
    · simp [hx₂, abs_eq, toInt_neg_of_ne_intMin hx]
    · simp [hx₂, abs_eq]



/-
The absolute value of `x : BitVec w` is a case split on the sign of `x`, when `x ≠ intMin w`.
This is a variant of `toInt_abs_eq_ite`.
-/
theorem toInt_abs_eq_ite_of_ne_intMin {x : BitVec w} (hx : x ≠ intMin w) :
  x.abs.toInt = if x.msb then -x.toInt else x.toInt := by
  simp [toInt_abs_eq_ite, hx]


/--
The absolute value of `x : BitVec w`, interpreted as an integer, is a case split:
- When `x = intMin w`, then `x.abs = intMin w`
- Otherwise, `x.abs.toInt` equals the absolute value (`x.toInt.natAbs`).

This is a simpler version of `BitVec.toInt_abs_eq_ite`, which hides a case split on `x.msb`.
-/
theorem toInt_abs_eq_natAbs {x : BitVec w} : x.abs.toInt =
    if x = intMin w then (intMin w).toInt else x.toInt.natAbs := by
  rw [toInt_abs_eq_ite]
  by_cases hx : x = intMin w
  · simp [hx]
  · simp [hx]
    by_cases h : x.msb
    · simp only [h, ↓reduceIte]
      have : x.toInt < 0 := by
        rw [toInt_neg_iff]
        have := msb_eq_true_iff_two_mul_ge.mp h
        omega
      omega
    · simp only [h, Bool.false_eq_true, ↓reduceIte]
      have : 0 ≤ x.toInt := by
        rw [toInt_pos_iff]
        exact msb_eq_false_iff_two_mul_lt.mp (by simp [h])
      omega

/-
The absolute value of `(x : BitVec w)`, when interpreted as an integer,
is the absolute value of `x.toInt` when `(x ≠ intMin)`.
-/
theorem toInt_abs_eq_natAbs_of_ne_intMin {x : BitVec w} (hx : x ≠ intMin w) :
    x.abs.toInt = x.toInt.natAbs := by
  simp [toInt_abs_eq_natAbs, hx]

theorem toFin_abs {x : BitVec w} :
    x.abs.toFin = if x.msb then Fin.ofNat' (2 ^ w) (2 ^ w - x.toNat) else x.toFin := by
  by_cases h : x.msb <;> simp [BitVec.abs, h]

/-! ### Reverse -/

theorem getLsbD_reverse {i : Nat} {x : BitVec w} :
    (x.reverse).getLsbD i = x.getMsbD i := by
  induction w generalizing i
  case zero => simp
  case succ n ih =>
    simp only [reverse, truncate_eq_setWidth, getLsbD_concat]
    rcases i with rfl | i
    · rfl
    · simp only [Nat.add_one_ne_zero, ↓reduceIte, Nat.add_one_sub_one, ih]
      rw [getMsbD_setWidth]
      simp only [show n - (n + 1) = 0 by omega, Nat.zero_le, decide_true, Bool.true_and]
      congr; omega

theorem getElem_reverse (x : BitVec w) (h : i < w) :
    x.reverse[i] = x.getMsbD i := by
  rw [← getLsbD_eq_getElem, getLsbD_reverse]

theorem getMsbD_reverse {i : Nat} {x : BitVec w} :
    (x.reverse).getMsbD i = x.getLsbD i := by
  simp only [getMsbD_eq_getLsbD, getLsbD_reverse]
  by_cases hi : i < w
  · simp only [hi, decide_true, show w - 1 - i < w by omega, Bool.true_and]
    congr; omega
  · simp [hi, show i ≥ w by omega]

theorem msb_reverse {x : BitVec w} :
    (x.reverse).msb = x.getLsbD 0 :=
  by rw [BitVec.msb, getMsbD_reverse]

theorem reverse_append {x : BitVec w} {y : BitVec v} :
    (x ++ y).reverse = (y.reverse ++ x.reverse).cast (by omega) := by
  ext i h
  simp only [getElem_reverse, getElem_cast, getElem_append]
  by_cases hi : i < v
  · by_cases hw : w ≤ i
    · simp [getLsbD_reverse, hw]
    · simp [getElem_reverse, hw, show i < w by omega]
  · by_cases hw : w ≤ i
    · simp [hw, show ¬ i < w by omega, getLsbD_reverse]
    · simp [hw, show i < w by omega, getElem_reverse]

@[simp]
theorem reverse_cast {w v : Nat} (h : w = v) (x : BitVec w) :
    (x.cast h).reverse = x.reverse.cast h := by
  subst h; simp

theorem reverse_replicate {n : Nat} {x : BitVec w} :
    (x.replicate n).reverse = (x.reverse).replicate n := by
  induction n with
  | zero => rfl
  | succ n ih =>
    conv => lhs; simp only [replicate_succ']
    simp [reverse_append, ih]

@[simp]
theorem getMsbD_replicate {n w : Nat} {x : BitVec w} :
    (x.replicate n).getMsbD i = (decide (i < w * n) && x.getMsbD (i % w)) := by
  rw [← getLsbD_reverse, reverse_replicate, getLsbD_replicate, getLsbD_reverse]

@[simp]
theorem msb_replicate {n w : Nat} {x : BitVec w} :
    (x.replicate n).msb = (decide (0 < n) && x.msb) := by
  simp only [BitVec.msb, getMsbD_replicate, Nat.zero_mod]
  cases n <;> cases w <;> simp

/-! ### Decidable quantifiers -/

theorem forall_zero_iff {P : BitVec 0 → Prop} :
    (∀ v, P v) ↔ P 0#0 := by
  constructor
  · intro h
    apply h
  · intro h v
    obtain (rfl : v = 0#0) := (by ext i ⟨⟩)
    apply h

theorem forall_cons_iff {P : BitVec (n + 1) → Prop} :
    (∀ v : BitVec (n + 1), P v) ↔ (∀ (x : Bool) (v : BitVec n), P (v.cons x)) := by
  constructor
  · intro h _ _
    apply h
  · intro h v
    have w : v = (v.setWidth n).cons v.msb := by simp
    rw [w]
    apply h

instance instDecidableForallBitVecZero (P : BitVec 0 → Prop) :
    ∀ [Decidable (P 0#0)], Decidable (∀ v, P v)
  | .isTrue h => .isTrue fun v => by
    obtain (rfl : v = 0#0) := (by ext i ⟨⟩)
    exact h
  | .isFalse h => .isFalse (fun w => h (w _))

instance instDecidableForallBitVecSucc (P : BitVec (n+1) → Prop) [DecidablePred P]
    [Decidable (∀ (x : Bool) (v : BitVec n), P (v.cons x))] : Decidable (∀ v, P v) :=
  decidable_of_iff' (∀ x (v : BitVec n), P (v.cons x)) forall_cons_iff

instance instDecidableExistsBitVecZero (P : BitVec 0 → Prop) [Decidable (P 0#0)] :
    Decidable (∃ v, P v) :=
  decidable_of_iff (¬ ∀ v, ¬ P v) Classical.not_forall_not

instance instDecidableExistsBitVecSucc (P : BitVec (n+1) → Prop) [DecidablePred P]
    [Decidable (∀ (x : Bool) (v : BitVec n), ¬ P (v.cons x))] : Decidable (∃ v, P v) :=
  decidable_of_iff (¬ ∀ v, ¬ P v) Classical.not_forall_not

/--
For small numerals this isn't necessary (as typeclass search can use the above two instances),
but for large numerals this provides a shortcut.
Note, however, that for large numerals the decision procedure may be very slow,
and you should use `bv_decide` if possible.
-/
instance instDecidableForallBitVec :
    ∀ (n : Nat) (P : BitVec n → Prop) [DecidablePred P], Decidable (∀ v, P v)
  | 0, _, _ => inferInstance
  | n + 1, _, _ =>
    have := instDecidableForallBitVec n
    inferInstance

/--
For small numerals this isn't necessary (as typeclass search can use the above two instances),
but for large numerals this provides a shortcut.
Note, however, that for large numerals the decision procedure may be very slow.
-/
instance instDecidableExistsBitVec :
    ∀ (n : Nat) (P : BitVec n → Prop) [DecidablePred P], Decidable (∃ v, P v)
  | 0, _, _ => inferInstance
  | _ + 1, _, _ => inferInstance

/-! ### Deprecations -/

set_option linter.missingDocs false

@[deprecated toFin_uShiftRight (since := "2025-02-18")]
abbrev toFin_uShiftRight := @toFin_ushiftRight

@[deprecated signExtend_eq_setWidth_of_msb_false (since := "2024-12-08")]
abbrev signExtend_eq_not_setWidth_not_of_msb_false := @signExtend_eq_setWidth_of_msb_false

@[deprecated truncate_eq_setWidth (since := "2024-09-18")]
abbrev truncate_eq_zeroExtend := @truncate_eq_setWidth

@[deprecated toNat_setWidth' (since := "2024-09-18")]
abbrev toNat_zeroExtend' := @toNat_setWidth'

@[deprecated toNat_setWidth (since := "2024-09-18")]
abbrev toNat_zeroExtend := @toNat_setWidth

@[deprecated toNat_setWidth (since := "2024-09-18")]
abbrev toNat_truncate := @toNat_setWidth

@[deprecated setWidth_eq (since := "2024-09-18")]
abbrev zeroExtend_eq := @setWidth_eq

@[deprecated setWidth_eq (since := "2024-09-18")]
abbrev truncate_eq := @setWidth_eq

@[deprecated setWidth_zero (since := "2024-09-18")]
abbrev zeroExtend_zero := @setWidth_zero

@[deprecated getElem_setWidth (since := "2024-09-18")]
abbrev getElem_zeroExtend := @getElem_setWidth

@[deprecated getElem_setWidth' (since := "2024-09-18")]
abbrev getElem_zeroExtend' := @getElem_setWidth'

@[deprecated getElem?_setWidth (since := "2024-09-18")]
abbrev getElem?_zeroExtend := @getElem?_setWidth

@[deprecated getElem?_setWidth' (since := "2024-09-18")]
abbrev getElem?_zeroExtend' := @getElem?_setWidth'

@[deprecated getLsbD_setWidth (since := "2024-09-18")]
abbrev getLsbD_zeroExtend := @getLsbD_setWidth

@[deprecated getLsbD_setWidth' (since := "2024-09-18")]
abbrev getLsbD_zeroExtend' := @getLsbD_setWidth'

@[deprecated getMsbD_setWidth_add (since := "2024-09-18")]
abbrev getMsbD_zeroExtend_add := @getMsbD_setWidth_add

@[deprecated getMsbD_setWidth' (since := "2024-09-18")]
abbrev getMsbD_zeroExtend' := @getMsbD_setWidth'

@[deprecated getElem_setWidth (since := "2024-09-18")]
abbrev getElem_truncate := @getElem_setWidth

@[deprecated getElem?_setWidth (since := "2024-09-18")]
abbrev getElem?_truncate := @getElem?_setWidth

@[deprecated getLsbD_setWidth (since := "2024-09-18")]
abbrev getLsbD_truncate := @getLsbD_setWidth

@[deprecated msb_setWidth (since := "2024-09-18")]
abbrev msb_truncate := @msb_setWidth

@[deprecated cast_setWidth (since := "2024-09-18")]
abbrev cast_zeroExtend := @cast_setWidth

@[deprecated cast_setWidth (since := "2024-09-18")]
abbrev cast_truncate := @cast_setWidth

@[deprecated setWidth_setWidth_of_le (since := "2024-09-18")]
abbrev zeroExtend_zeroExtend_of_le := @setWidth_setWidth_of_le

@[deprecated setWidth_eq (since := "2024-09-18")]
abbrev truncate_eq_self := @setWidth_eq

@[deprecated setWidth_cast (since := "2024-09-18")]
abbrev truncate_cast := @setWidth_cast

@[deprecated msb_setWidth (since := "2024-09-18")]
abbrev mbs_zeroExtend := @msb_setWidth

@[deprecated msb_setWidth' (since := "2024-09-18")]
abbrev mbs_zeroExtend' := @msb_setWidth'

@[deprecated setWidth_one_eq_ofBool_getLsb_zero (since := "2024-09-18")]
abbrev zeroExtend_one_eq_ofBool_getLsb_zero := @setWidth_one_eq_ofBool_getLsb_zero

@[deprecated setWidth_ofNat_one_eq_ofNat_one_of_lt (since := "2024-09-18")]
abbrev zeroExtend_ofNat_one_eq_ofNat_one_of_lt := @setWidth_ofNat_one_eq_ofNat_one_of_lt

@[deprecated setWidth_one (since := "2024-09-18")]
abbrev truncate_one := @setWidth_one

@[deprecated setWidth_ofNat_of_le (since := "2024-09-18")]
abbrev truncate_ofNat_of_le := @setWidth_ofNat_of_le

@[deprecated setWidth_or (since := "2024-09-18")]
abbrev truncate_or := @setWidth_or

@[deprecated setWidth_and (since := "2024-09-18")]
abbrev truncate_and := @setWidth_and

@[deprecated setWidth_xor (since := "2024-09-18")]
abbrev truncate_xor := @setWidth_xor

@[deprecated setWidth_not (since := "2024-09-18")]
abbrev truncate_not := @setWidth_not

@[deprecated signExtend_eq_setWidth_of_msb_false  (since := "2024-09-18")]
abbrev signExtend_eq_not_zeroExtend_not_of_msb_false  := @signExtend_eq_setWidth_of_msb_false

@[deprecated signExtend_eq_not_setWidth_not_of_msb_true (since := "2024-09-18")]
abbrev signExtend_eq_not_zeroExtend_not_of_msb_true := @signExtend_eq_not_setWidth_not_of_msb_true

@[deprecated signExtend_eq_setWidth_of_lt (since := "2024-09-18")]
abbrev signExtend_eq_truncate_of_lt := @signExtend_eq_setWidth_of_le

@[deprecated truncate_append (since := "2024-09-18")]
abbrev truncate_append := @setWidth_append

@[deprecated truncate_append_of_eq (since := "2024-09-18")]
abbrev truncate_append_of_eq := @setWidth_append_of_eq

@[deprecated truncate_cons (since := "2024-09-18")]
abbrev truncate_cons := @setWidth_cons

@[deprecated truncate_succ (since := "2024-09-18")]
abbrev truncate_succ := @setWidth_succ

@[deprecated truncate_add (since := "2024-09-18")]
abbrev truncate_add := @setWidth_add

@[deprecated setWidth_setWidth_succ_eq_setWidth_setWidth_of_getLsbD_false (since := "2024-09-18")]
abbrev zeroExtend_truncate_succ_eq_zeroExtend_truncate_of_getLsbD_false := @setWidth_setWidth_succ_eq_setWidth_setWidth_of_getLsbD_false

@[deprecated setWidth_setWidth_succ_eq_setWidth_setWidth_or_twoPow_of_getLsbD_true (since := "2024-09-18")]
abbrev zeroExtend_truncate_succ_eq_zeroExtend_truncate_or_twoPow_of_getLsbD_true := @setWidth_setWidth_succ_eq_setWidth_setWidth_or_twoPow_of_getLsbD_true

@[deprecated and_one_eq_setWidth_ofBool_getLsbD (since := "2024-09-18")]
abbrev and_one_eq_zeroExtend_ofBool_getLsbD := @and_one_eq_setWidth_ofBool_getLsbD

@[deprecated msb_sshiftRight (since := "2024-10-03")]
abbrev sshiftRight_msb_eq_msb := @msb_sshiftRight

@[deprecated shiftLeft_zero (since := "2024-10-27")]
abbrev shiftLeft_zero_eq := @shiftLeft_zero

@[deprecated ushiftRight_zero (since := "2024-10-27")]
abbrev ushiftRight_zero_eq := @ushiftRight_zero

@[deprecated replicate_zero (since := "2025-01-08")]
abbrev replicate_zero_eq := @replicate_zero

@[deprecated replicate_succ (since := "2025-01-08")]
abbrev replicate_succ_eq := @replicate_succ

end BitVec<|MERGE_RESOLUTION|>--- conflicted
+++ resolved
@@ -943,7 +943,7 @@
   (extractLsb hi lo x).toNat = (x.toNat >>> lo) % 2^(hi-lo+1) := rfl
 
 @[simp] theorem toInt_extractLsb' {s m : Nat} {x : BitVec n} :
-    (extractLsb' s m x).toInt = ((x.toNat >>> s) : Int).bmod (2 ^ m) := by 
+    (extractLsb' s m x).toInt = ((x.toNat >>> s) : Int).bmod (2 ^ m) := by
   simp [extractLsb', toInt_ofNat]
 
 @[simp] theorem toInt_extractLsb {hi lo : Nat} {x : BitVec n} :
@@ -2414,9 +2414,6 @@
     (x.signExtend v).toInt = x.toInt.bmod (2 ^ v) := by
   rw [BitVec.toInt_signExtend, Nat.min_eq_left h]
 
-<<<<<<< HEAD
-=======
-
 theorem toFin_signExtend_of_le {x : BitVec w} (hv : v ≤ w):
     (x.signExtend v).toFin = Fin.ofNat' (2 ^ v) x.toNat := by
   simp [signExtend_eq_setWidth_of_le _ hv]
@@ -2433,7 +2430,6 @@
     rw [Nat.mod_eq_of_lt]
     rcases x.msb <;> simp <;> omega
 
->>>>>>> 69a03ba0
 @[simp] theorem signExtend_and {x y : BitVec w} :
     (x &&& y).signExtend v = (x.signExtend v) &&& (y.signExtend v) := by
   refine eq_of_getElem_eq (fun i hi => ?_)
@@ -3135,7 +3131,7 @@
   simp [toInt_eq_toNat_bmod, @Int.ofNat_sub y.toNat (2 ^ w) (by omega)]
 
 theorem toInt_sub_toInt_lt_twoPow_iff {x y : BitVec w} :
-    (x.toInt - y.toInt < - 2 ^ (w - 1)) 
+    (x.toInt - y.toInt < - 2 ^ (w - 1))
     ↔ (x.toInt < 0 ∧ 0 ≤ y.toInt ∧ 0 ≤ (x.toInt - y.toInt).bmod (2 ^ w)) := by
   rcases w with _|w
   · simp [of_length_zero]
@@ -3151,7 +3147,7 @@
       omega
 
 theorem twoPow_le_toInt_sub_toInt_iff {x y : BitVec w} :
-    (2 ^ (w - 1) ≤ x.toInt - y.toInt) 
+    (2 ^ (w - 1) ≤ x.toInt - y.toInt)
     ↔ (0 ≤ x.toInt ∧ y.toInt < 0 ∧ (x.toInt - y.toInt).bmod (2 ^ w) < 0) := by
   rcases w with _|w
   · simp [of_length_zero]
