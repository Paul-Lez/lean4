--- conflicted
+++ resolved
@@ -1469,18 +1469,10 @@
   apply ext'
   erw [toList_filterMap] -- `erw` required to unify `l.length` with `l.toArray.size`.
 
-<<<<<<< HEAD
-@[simp] theorem append_toArray (l₁ l₂ : List α) :
-    l₁.toArray ++ l₂.toArray = (l₁ ++ l₂).toArray := by
-  apply ext'
-  simp
-
 @[simp] theorem join_toArray (l : List (List α)) : (l.toArray.map List.toArray).join = l.join.toArray := by
   apply ext'
   simp [Function.comp_def]
 
-=======
->>>>>>> 4f2c4c7b
 @[simp] theorem toArray_range (n : Nat) : (range n).toArray = Array.range n := by
   apply ext'
   simp
