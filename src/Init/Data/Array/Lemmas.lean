/-
Copyright (c) 2022 Mario Carneiro. All rights reserved.
Released under Apache 2.0 license as described in the file LICENSE.
Authors: Mario Carneiro
-/
prelude
import Init.Data.Nat.Lemmas
import Init.Data.List.Impl
import Init.Data.List.Monadic
import Init.Data.List.Range
import Init.Data.List.Nat.TakeDrop
import Init.Data.List.Nat.Modify
import Init.Data.List.Nat.Erase
import Init.Data.List.Monadic
import Init.Data.List.OfFn
import Init.Data.Array.Mem
import Init.Data.Array.DecidableEq
import Init.TacticsExtra

/-!
## Theorems about `Array`.
-/

namespace Array

@[simp] theorem mem_toArray {a : α} {l : List α} : a ∈ l.toArray ↔ a ∈ l := by
  simp [mem_def]

@[simp] theorem getElem_mk {xs : List α} {i : Nat} (h : i < xs.length) : (Array.mk xs)[i] = xs[i] := rfl

theorem getElem_eq_getElem_toList {a : Array α} (h : i < a.size) : a[i] = a.toList[i] := rfl

theorem getElem?_eq_getElem {a : Array α} {i : Nat} (h : i < a.size) : a[i]? = some a[i] :=
  getElem?_pos ..

@[simp] theorem getElem?_eq_none_iff {a : Array α} : a[i]? = none ↔ a.size ≤ i := by
  by_cases h : i < a.size
  · simp [getElem?_eq_getElem, h]
  · rw [getElem?_neg a i h]
    simp_all

@[simp] theorem none_eq_getElem?_iff {a : Array α} {i : Nat} : none = a[i]? ↔ a.size ≤ i := by
  simp [eq_comm (a := none)]

theorem getElem?_eq {a : Array α} {i : Nat} :
    a[i]? = if h : i < a.size then some a[i] else none := by
  split
  · simp_all [getElem?_eq_getElem]
  · simp_all

theorem getElem?_eq_some_iff {a : Array α} : a[i]? = some b ↔ ∃ h : i < a.size, a[i] = b := by
  simp [getElem?_eq]

theorem some_eq_getElem?_iff {a : Array α} : some b = a[i]? ↔ ∃ h : i < a.size, a[i] = b := by
  rw [eq_comm, getElem?_eq_some_iff]

theorem getElem?_eq_getElem?_toList (a : Array α) (i : Nat) : a[i]? = a.toList[i]? := by
  rw [getElem?_eq]
  split <;> simp_all

theorem getElem_push_lt (a : Array α) (x : α) (i : Nat) (h : i < a.size) :
    have : i < (a.push x).size := by simp [*, Nat.lt_succ_of_le, Nat.le_of_lt]
    (a.push x)[i] = a[i] := by
  simp only [push, getElem_eq_getElem_toList, List.concat_eq_append, List.getElem_append_left, h]

@[simp] theorem getElem_push_eq (a : Array α) (x : α) : (a.push x)[a.size] = x := by
  simp only [push, getElem_eq_getElem_toList, List.concat_eq_append]
  rw [List.getElem_append_right] <;> simp [getElem_eq_getElem_toList, Nat.zero_lt_one]

theorem getElem_push (a : Array α) (x : α) (i : Nat) (h : i < (a.push x).size) :
    (a.push x)[i] = if h : i < a.size then a[i] else x := by
  by_cases h' : i < a.size
  · simp [getElem_push_lt, h']
  · simp at h
    simp [getElem_push_lt, Nat.le_antisymm (Nat.le_of_lt_succ h) (Nat.ge_of_not_lt h')]

@[deprecated getElem_push (since := "2024-10-21")] abbrev get_push := @getElem_push
@[deprecated getElem_push_lt (since := "2024-10-21")] abbrev get_push_lt := @getElem_push_lt
@[deprecated getElem_push_eq (since := "2024-10-21")] abbrev get_push_eq := @getElem_push_eq

@[simp] theorem mem_push {a : Array α} {x y : α} : x ∈ a.push y ↔ x ∈ a ∨ x = y := by
  simp [mem_def]

theorem mem_push_self {a : Array α} {x : α} : x ∈ a.push x :=
  mem_push.2 (Or.inr rfl)

theorem mem_push_of_mem {a : Array α} {x : α} (y : α) (h : x ∈ a) : x ∈ a.push y :=
  mem_push.2 (Or.inl h)

theorem getElem_of_mem {a} {l : Array α} (h : a ∈ l) : ∃ (n : Nat) (h : n < l.size), l[n]'h = a := by
  cases l
  simp [List.getElem_of_mem (by simpa using h)]

theorem getElem?_of_mem {a} {l : Array α} (h : a ∈ l) : ∃ n : Nat, l[n]? = some a :=
  let ⟨n, _, e⟩ := getElem_of_mem h; ⟨n, e ▸ getElem?_eq_getElem _⟩

theorem mem_of_getElem? {l : Array α} {n : Nat} {a : α} (e : l[n]? = some a) : a ∈ l :=
  let ⟨_, e⟩ := getElem?_eq_some_iff.1 e; e ▸ getElem_mem ..

theorem mem_iff_getElem {a} {l : Array α} : a ∈ l ↔ ∃ (n : Nat) (h : n < l.size), l[n]'h = a :=
  ⟨getElem_of_mem, fun ⟨_, _, e⟩ => e ▸ getElem_mem ..⟩

theorem mem_iff_getElem? {a} {l : Array α} : a ∈ l ↔ ∃ n : Nat, l[n]? = some a := by
  simp [getElem?_eq_some_iff, mem_iff_getElem]

theorem forall_getElem {l : Array α} {p : α → Prop} :
    (∀ (n : Nat) h, p (l[n]'h)) ↔ ∀ a, a ∈ l → p a := by
  cases l; simp [List.forall_getElem]

@[simp] theorem get!_eq_getElem! [Inhabited α] (a : Array α) (i : Nat) : a.get! i = a[i]! := by
  simp [getElem!_def, get!, getD]
  split <;> rename_i h
  · simp [getElem?_eq_getElem h]
    rfl
  · simp [getElem?_eq_none_iff.2 (by simpa using h)]

theorem singleton_inj : #[a] = #[b] ↔ a = b := by
  simp

theorem singleton_eq_toArray_singleton (a : α) : #[a] = [a].toArray := rfl

end Array

namespace List

open Array

/-! ### Lemmas about `List.toArray`.

We prefer to pull `List.toArray` outwards.
-/

@[simp] theorem size_toArrayAux {a : List α} {b : Array α} :
    (a.toArrayAux b).size = b.size + a.length := by
  simp [size]

@[simp] theorem push_toArray (l : List α) (a : α) : l.toArray.push a = (l ++ [a]).toArray := by
  apply ext'
  simp

/-- Unapplied variant of `push_toArray`, useful for monadic reasoning. -/
@[simp] theorem push_toArray_fun (l : List α) : l.toArray.push = fun a => (l ++ [a]).toArray := by
  funext a
  simp

@[simp] theorem isEmpty_toArray (l : List α) : l.toArray.isEmpty = l.isEmpty := by
  cases l <;> simp

@[simp] theorem toArray_singleton (a : α) : (List.singleton a).toArray = singleton a := rfl

@[simp] theorem back!_toArray [Inhabited α] (l : List α) : l.toArray.back! = l.getLast! := by
  simp only [back!, size_toArray, Array.get!_eq_getElem!, getElem!_toArray, getLast!_eq_getElem!]

@[simp] theorem back?_toArray (l : List α) : l.toArray.back? = l.getLast? := by
  simp [back?, List.getLast?_eq_getElem?]

@[simp] theorem forIn'_loop_toArray [Monad m] (l : List α) (f : (a : α) → a ∈ l.toArray → β → m (ForInStep β)) (i : Nat)
    (h : i ≤ l.length) (b : β) :
    Array.forIn'.loop l.toArray f i h b =
      forIn' (l.drop (l.length - i)) b (fun a m b => f a (by simpa using mem_of_mem_drop m) b) := by
  induction i generalizing l b with
  | zero =>
    simp [Array.forIn'.loop]
  | succ i ih =>
    simp only [Array.forIn'.loop, size_toArray, getElem_toArray, ih]
    have t : drop (l.length - (i + 1)) l = l[l.length - i - 1] :: drop (l.length - i) l := by
      simp only [Nat.sub_add_eq]
      rw [List.drop_sub_one (by omega), List.getElem?_eq_getElem (by omega)]
      simp only [Option.toList_some, singleton_append]
    simp [t]
    have t : l.length - 1 - i = l.length - i - 1 := by omega
    simp only [t]
    congr

@[simp] theorem forIn'_toArray [Monad m] (l : List α) (b : β) (f : (a : α) → a ∈ l.toArray → β → m (ForInStep β)) :
    forIn' l.toArray b f = forIn' l b (fun a m b => f a (mem_toArray.mpr m) b) := by
  change Array.forIn' _ _ _ = List.forIn' _ _ _
  rw [Array.forIn', forIn'_loop_toArray]
  simp

@[simp] theorem forIn_toArray [Monad m] (l : List α) (b : β) (f : α → β → m (ForInStep β)) :
    forIn l.toArray b f = forIn l b f := by
  simpa using forIn'_toArray l b fun a m b => f a b

theorem foldrM_toArray [Monad m] (f : α → β → m β) (init : β) (l : List α) :
    l.toArray.foldrM f init = l.foldrM f init := by
  rw [foldrM_eq_reverse_foldlM_toList]
  simp

theorem foldlM_toArray [Monad m] (f : β → α → m β) (init : β) (l : List α) :
    l.toArray.foldlM f init = l.foldlM f init := by
  rw [foldlM_toList]

theorem foldr_toArray (f : α → β → β) (init : β) (l : List α) :
    l.toArray.foldr f init = l.foldr f init := by
  rw [foldr_toList]

theorem foldl_toArray (f : β → α → β) (init : β) (l : List α) :
    l.toArray.foldl f init = l.foldl f init := by
  rw [foldl_toList]

/-- Variant of `foldrM_toArray` with a side condition for the `start` argument. -/
@[simp] theorem foldrM_toArray' [Monad m] (f : α → β → m β) (init : β) (l : List α)
    (h : start = l.toArray.size) :
    l.toArray.foldrM f init start 0 = l.foldrM f init := by
  subst h
  rw [foldrM_eq_reverse_foldlM_toList]
  simp

/-- Variant of `foldlM_toArray` with a side condition for the `stop` argument. -/
@[simp] theorem foldlM_toArray' [Monad m] (f : β → α → m β) (init : β) (l : List α)
    (h : stop = l.toArray.size) :
    l.toArray.foldlM f init 0 stop = l.foldlM f init := by
  subst h
  rw [foldlM_toList]

/-- Variant of `foldr_toArray` with a side condition for the `start` argument. -/
@[simp] theorem foldr_toArray' (f : α → β → β) (init : β) (l : List α)
    (h : start = l.toArray.size) :
    l.toArray.foldr f init start 0 = l.foldr f init := by
  subst h
  rw [foldr_toList]

/-- Variant of `foldl_toArray` with a side condition for the `stop` argument. -/
@[simp] theorem foldl_toArray' (f : β → α → β) (init : β) (l : List α)
    (h : stop = l.toArray.size) :
    l.toArray.foldl f init 0 stop = l.foldl f init := by
  subst h
  rw [foldl_toList]

@[simp] theorem append_toArray (l₁ l₂ : List α) :
    l₁.toArray ++ l₂.toArray = (l₁ ++ l₂).toArray := by
  apply ext'
  simp

@[simp] theorem push_append_toArray {as : Array α} {a : α} {bs : List α} : as.push a ++ bs.toArray = as ++ (a ::bs).toArray := by
  cases as
  simp

@[simp] theorem foldl_push {l : List α} {as : Array α} : l.foldl Array.push as = as ++ l.toArray := by
  induction l generalizing as <;> simp [*]

@[simp] theorem foldr_push {l : List α} {as : Array α} : l.foldr (fun a b => push b a) as = as ++ l.reverse.toArray := by
  rw [foldr_eq_foldl_reverse, foldl_push]

@[simp] theorem findSomeM?_toArray [Monad m] [LawfulMonad m] (f : α → m (Option β)) (l : List α) :
    l.toArray.findSomeM? f = l.findSomeM? f := by
  rw [Array.findSomeM?]
  simp only [bind_pure_comp, map_pure, forIn_toArray]
  induction l with
  | nil => simp
  | cons a l ih =>
    simp only [forIn_cons, LawfulMonad.bind_assoc, findSomeM?]
    congr
    ext1 (_|_) <;> simp [ih]

theorem findSomeRevM?_find_toArray [Monad m] [LawfulMonad m] (f : α → m (Option β)) (l : List α)
    (i : Nat) (h) :
    findSomeRevM?.find f l.toArray i h = (l.take i).reverse.findSomeM? f := by
  induction i generalizing l with
  | zero => simp [Array.findSomeRevM?.find.eq_def]
  | succ i ih =>
    rw [size_toArray] at h
    rw [Array.findSomeRevM?.find, take_succ, getElem?_eq_getElem (by omega)]
    simp only [ih, reverse_append]
    congr
    ext1 (_|_) <;> simp

-- This is not marked as `@[simp]` as later we simplify all occurrences of `findSomeRevM?`.
theorem findSomeRevM?_toArray [Monad m] [LawfulMonad m] (f : α → m (Option β)) (l : List α) :
    l.toArray.findSomeRevM? f = l.reverse.findSomeM? f := by
  simp [Array.findSomeRevM?, findSomeRevM?_find_toArray]

-- This is not marked as `@[simp]` as later we simplify all occurrences of `findRevM?`.
theorem findRevM?_toArray [Monad m] [LawfulMonad m] (f : α → m Bool) (l : List α) :
    l.toArray.findRevM? f = l.reverse.findM? f := by
  rw [Array.findRevM?, findSomeRevM?_toArray, findM?_eq_findSomeM?]

@[simp] theorem findM?_toArray [Monad m] [LawfulMonad m] (f : α → m Bool) (l : List α) :
    l.toArray.findM? f = l.findM? f := by
  rw [Array.findM?]
  simp only [bind_pure_comp, map_pure, forIn_toArray]
  induction l with
  | nil => simp
  | cons a l ih =>
    simp only [forIn_cons, LawfulMonad.bind_assoc, findM?]
    congr
    ext1 (_|_) <;> simp [ih]

@[simp] theorem findSome?_toArray (f : α → Option β) (l : List α) :
    l.toArray.findSome? f = l.findSome? f := by
  rw [Array.findSome?, ← findSomeM?_id, findSomeM?_toArray, Id.run]

@[simp] theorem find?_toArray (f : α → Bool) (l : List α) :
    l.toArray.find? f = l.find? f := by
  rw [Array.find?, ← findM?_id, findM?_toArray, Id.run]

theorem isPrefixOfAux_toArray_succ [BEq α] (l₁ l₂ : List α) (hle : l₁.length ≤ l₂.length) (i : Nat) :
    Array.isPrefixOfAux l₁.toArray l₂.toArray hle (i + 1) =
      Array.isPrefixOfAux l₁.tail.toArray l₂.tail.toArray (by simp; omega) i := by
  rw [Array.isPrefixOfAux]
  conv => rhs; rw [Array.isPrefixOfAux]
  simp only [size_toArray, getElem_toArray, Bool.if_false_right, length_tail, getElem_tail]
  split <;> rename_i h₁ <;> split <;> rename_i h₂
  · rw [isPrefixOfAux_toArray_succ]
  · omega
  · omega
  · rfl

theorem isPrefixOfAux_toArray_succ' [BEq α] (l₁ l₂ : List α) (hle : l₁.length ≤ l₂.length) (i : Nat) :
    Array.isPrefixOfAux l₁.toArray l₂.toArray hle (i + 1) =
      Array.isPrefixOfAux (l₁.drop (i+1)).toArray (l₂.drop (i+1)).toArray (by simp; omega) 0 := by
  induction i generalizing l₁ l₂ with
  | zero => simp [isPrefixOfAux_toArray_succ]
  | succ i ih =>
    rw [isPrefixOfAux_toArray_succ, ih]
    simp

theorem isPrefixOfAux_toArray_zero [BEq α] (l₁ l₂ : List α) (hle : l₁.length ≤ l₂.length) :
    Array.isPrefixOfAux l₁.toArray l₂.toArray hle 0 =
      l₁.isPrefixOf l₂ := by
  rw [Array.isPrefixOfAux]
  match l₁, l₂ with
  | [], _ => rw [dif_neg] <;> simp
  | _::_, [] => simp at hle
  | a::l₁, b::l₂ =>
    simp [isPrefixOf_cons₂, isPrefixOfAux_toArray_succ', isPrefixOfAux_toArray_zero]

@[simp] theorem isPrefixOf_toArray [BEq α] (l₁ l₂ : List α) :
    l₁.toArray.isPrefixOf l₂.toArray = l₁.isPrefixOf l₂ := by
  rw [Array.isPrefixOf]
  split <;> rename_i h
  · simp [isPrefixOfAux_toArray_zero]
  · simp only [Bool.false_eq]
    induction l₁ generalizing l₂ with
    | nil => simp at h
    | cons a l₁ ih =>
      cases l₂ with
      | nil => simp
      | cons b l₂ =>
        simp only [isPrefixOf_cons₂, Bool.and_eq_false_imp]
        intro w
        rw [ih]
        simp_all

theorem zipWithAux_toArray_succ (f : α → β → γ) (as : List α) (bs : List β) (i : Nat) (cs : Array γ) :
    zipWithAux f as.toArray bs.toArray (i + 1) cs = zipWithAux f as.tail.toArray bs.tail.toArray i cs := by
  rw [zipWithAux]
  conv => rhs; rw [zipWithAux]
  simp only [size_toArray, getElem_toArray, length_tail, getElem_tail]
  split <;> rename_i h₁
  · split <;> rename_i h₂
    · rw [dif_pos (by omega), dif_pos (by omega), zipWithAux_toArray_succ]
    · rw [dif_pos (by omega)]
      rw [dif_neg (by omega)]
  · rw [dif_neg (by omega)]

theorem zipWithAux_toArray_succ' (f : α → β → γ) (as : List α) (bs : List β) (i : Nat) (cs : Array γ) :
    zipWithAux f as.toArray bs.toArray (i + 1) cs = zipWithAux f (as.drop (i+1)).toArray (bs.drop (i+1)).toArray 0 cs := by
  induction i generalizing as bs cs with
  | zero => simp [zipWithAux_toArray_succ]
  | succ i ih =>
    rw [zipWithAux_toArray_succ, ih]
    simp

theorem zipWithAux_toArray_zero (f : α → β → γ) (as : List α) (bs : List β) (cs : Array γ) :
    zipWithAux f as.toArray bs.toArray 0 cs = cs ++ (List.zipWith f as bs).toArray := by
  rw [Array.zipWithAux]
  match as, bs with
  | [], _ => simp
  | _, [] => simp
  | a :: as, b :: bs =>
    simp [zipWith_cons_cons, zipWithAux_toArray_succ', zipWithAux_toArray_zero, push_append_toArray]

@[simp] theorem zipWith_toArray (f : α → β → γ) (as : List α) (bs : List β) :
    Array.zipWith as.toArray bs.toArray f = (List.zipWith f as bs).toArray := by
  rw [Array.zipWith]
  simp [zipWithAux_toArray_zero]

@[simp] theorem zip_toArray (as : List α) (bs : List β) :
    Array.zip as.toArray bs.toArray = (List.zip as bs).toArray := by
  simp [Array.zip, zipWith_toArray, zip]

end List

namespace Array

@[simp] theorem singleton_def (v : α) : singleton v = #[v] := rfl

-- This is a duplicate of `List.toArray_toList`.
-- It's confusing to guess which namespace this theorem should live in,
-- so we provide both.
@[simp] theorem toArray_toList (a : Array α) : a.toList.toArray = a := rfl

@[simp] theorem length_toList {l : Array α} : l.toList.length = l.size := rfl

@[simp] theorem mkEmpty_eq (α n) : @mkEmpty α n = #[] := rfl

@[simp] theorem size_mk (as : List α) : (Array.mk as).size = as.length := by simp [size]

@[simp] theorem isEmpty_toList {l : Array α} : l.toList.isEmpty = l.isEmpty := by
  rcases l with ⟨_ | _⟩ <;> simp

theorem foldrM_push [Monad m] (f : α → β → m β) (init : β) (arr : Array α) (a : α) :
    (arr.push a).foldrM f init = f a init >>= arr.foldrM f := by
  simp only [foldrM_eq_reverse_foldlM_toList, push_toList, List.reverse_append, List.reverse_cons,
    List.reverse_nil, List.nil_append, List.singleton_append, List.foldlM_cons, List.foldlM_reverse]

/--
Variant of `foldrM_push` with `h : start = arr.size + 1`
rather than `(arr.push a).size` as the argument.
-/
@[simp] theorem foldrM_push' [Monad m] (f : α → β → m β) (init : β) (arr : Array α) (a : α)
    {start} (h : start = arr.size + 1) :
    (arr.push a).foldrM f init start = f a init >>= arr.foldrM f := by
  simp [← foldrM_push, h]

theorem foldr_push (f : α → β → β) (init : β) (arr : Array α) (a : α) :
    (arr.push a).foldr f init = arr.foldr f (f a init) := foldrM_push ..

/--
Variant of `foldr_push` with the `h : start = arr.size + 1`
rather than `(arr.push a).size` as the argument.
-/
@[simp] theorem foldr_push' (f : α → β → β) (init : β) (arr : Array α) (a : α) {start}
    (h : start = arr.size + 1) : (arr.push a).foldr f init start = arr.foldr f (f a init) :=
  foldrM_push' _ _ _ _ h

/-- A more efficient version of `arr.toList.reverse`. -/
@[inline] def toListRev (arr : Array α) : List α := arr.foldl (fun l t => t :: l) []

@[simp] theorem toListRev_eq (arr : Array α) : arr.toListRev = arr.toList.reverse := by
  rw [toListRev, ← foldl_toList, ← List.foldr_reverse, List.foldr_cons_nil]

theorem mapM_eq_foldlM [Monad m] [LawfulMonad m] (f : α → m β) (arr : Array α) :
    arr.mapM f = arr.foldlM (fun bs a => bs.push <$> f a) #[] := by
  rw [mapM, aux, ← foldlM_toList]; rfl
where
  aux (i r) :
      mapM.map f arr i r = (arr.toList.drop i).foldlM (fun bs a => bs.push <$> f a) r := by
    unfold mapM.map; split
    · rw [← List.getElem_cons_drop_succ_eq_drop ‹_›]
      simp only [aux (i + 1), map_eq_pure_bind, length_toList, List.foldlM_cons, bind_assoc,
        pure_bind]
      rfl
    · rw [List.drop_of_length_le (Nat.ge_of_not_lt ‹_›)]; rfl
  termination_by arr.size - i
  decreasing_by decreasing_trivial_pre_omega

@[simp] theorem toList_map (f : α → β) (arr : Array α) : (arr.map f).toList = arr.toList.map f := by
  rw [map, mapM_eq_foldlM]
  apply congrArg toList (foldl_toList (fun bs a => push bs (f a)) #[] arr).symm |>.trans
  have H (l arr) : List.foldl (fun bs a => push bs (f a)) arr l = ⟨arr.toList ++ l.map f⟩ := by
    induction l generalizing arr <;> simp [*]
  simp [H]

@[simp] theorem size_map (f : α → β) (arr : Array α) : (arr.map f).size = arr.size := by
  simp only [← length_toList]
  simp

@[simp] theorem appendList_nil (arr : Array α) : arr ++ ([] : List α) = arr := Array.ext' (by simp)

@[simp] theorem appendList_cons (arr : Array α) (a : α) (l : List α) :
    arr ++ (a :: l) = arr.push a ++ l := Array.ext' (by simp)

@[simp] theorem toList_appendList (arr : Array α) (l : List α) :
    (arr ++ l).toList = arr.toList ++ l := by
  cases arr
  simp

theorem foldl_toList_eq_flatMap (l : List α) (acc : Array β)
    (F : Array β → α → Array β) (G : α → List β)
    (H : ∀ acc a, (F acc a).toList = acc.toList ++ G a) :
    (l.foldl F acc).toList = acc.toList ++ l.flatMap G := by
  induction l generalizing acc <;> simp [*, List.flatMap]

theorem foldl_toList_eq_map (l : List α) (acc : Array β) (G : α → β) :
    (l.foldl (fun acc a => acc.push (G a)) acc).toList = acc.toList ++ l.map G := by
  induction l generalizing acc <;> simp [*]

theorem anyM_eq_anyM_loop [Monad m] (p : α → m Bool) (as : Array α) (start stop) :
    anyM p as start stop = anyM.loop p as (min stop as.size) (Nat.min_le_right ..) start := by
  simp only [anyM, Nat.min_def]; split <;> rfl

theorem anyM_stop_le_start [Monad m] (p : α → m Bool) (as : Array α) (start stop)
    (h : min stop as.size ≤ start) : anyM p as start stop = pure false := by
  rw [anyM_eq_anyM_loop, anyM.loop, dif_neg (Nat.not_lt.2 h)]

@[simp] theorem not_mem_empty (a : α) : ¬(a ∈ #[]) := by
  simp [mem_def]

/-! # uset -/

attribute [simp] uset

theorem size_uset (a : Array α) (v i h) : (uset a i v h).size = a.size := by simp

/-! # get -/

@[simp] theorem get_eq_getElem (a : Array α) (i : Nat) (h) : a.get i h = a[i] := rfl

theorem getElem?_lt
    (a : Array α) {i : Nat} (h : i < a.size) : a[i]? = some a[i] := dif_pos h

theorem getElem?_ge
    (a : Array α) {i : Nat} (h : i ≥ a.size) : a[i]? = none := dif_neg (Nat.not_lt_of_le h)

@[simp] theorem get?_eq_getElem? (a : Array α) (i : Nat) : a.get? i = a[i]? := rfl

theorem getElem?_len_le (a : Array α) {i : Nat} (h : a.size ≤ i) : a[i]? = none := by
  simp [getElem?_ge, h]

theorem getD_get? (a : Array α) (i : Nat) (d : α) :
  Option.getD a[i]? d = if p : i < a.size then a[i]'p else d := by
  if h : i < a.size then
    simp [setD, h, getElem?_def]
  else
    have p : i ≥ a.size := Nat.le_of_not_gt h
    simp [setD, getElem?_len_le _ p, h]

@[simp] theorem getD_eq_get? (a : Array α) (n d) : a.getD n d = (a[n]?).getD d := by
  simp only [getD, get_eq_getElem, get?_eq_getElem?]; split <;> simp [getD_get?, *]

theorem get!_eq_getD [Inhabited α] (a : Array α) : a.get! n = a.getD n default := rfl

@[simp] theorem get!_eq_getElem? [Inhabited α] (a : Array α) (i : Nat) :
    a.get! i = (a.get? i).getD default := by
  by_cases p : i < a.size <;>
  simp only [get!_eq_getD, getD_eq_get?, getD_get?, p, get?_eq_getElem?]

/-! # set -/

@[simp] theorem getElem_set_eq (a : Array α) (i : Nat) (h : i < a.size) (v : α) {j : Nat}
      (eq : i = j) (p : j < (a.set i v).size) :
    (a.set i v)[j]'p = v := by
  simp [set, getElem_eq_getElem_toList, ←eq]

@[simp] theorem getElem_set_ne (a : Array α) (i : Nat) (h' : i < a.size) (v : α) {j : Nat}
    (pj : j < (a.set i v).size) (h : i ≠ j) :
    (a.set i v)[j]'pj = a[j]'(size_set a i v _ ▸ pj) := by
  simp only [set, getElem_eq_getElem_toList, List.getElem_set_ne h]

theorem getElem_set (a : Array α) (i : Nat) (h' : i < a.size) (v : α) (j : Nat)
    (h : j < (a.set i v).size) :
    (a.set i v)[j]'h = if i = j then v else a[j]'(size_set a i v _ ▸ h) := by
  by_cases p : i = j <;> simp [p]

@[simp] theorem getElem?_set_eq (a : Array α) (i : Nat) (h : i < a.size) (v : α) :
    (a.set i v)[i]? = v := by simp [getElem?_lt, h]

@[simp] theorem getElem?_set_ne (a : Array α) (i : Nat) (h : i < a.size) {j : Nat} (v : α)
    (ne : i ≠ j) : (a.set i v)[j]? = a[j]? := by
  by_cases h : j < a.size <;> simp [getElem?_lt, getElem?_ge, Nat.ge_of_not_lt, ne, h]

/-! # setD -/

@[simp] theorem set!_is_setD : @set! = @setD := rfl

@[simp] theorem size_setD (a : Array α) (index : Nat) (val : α) :
    (Array.setD a index val).size = a.size := by
  if h : index < a.size  then
    simp [setD, h]
  else
    simp [setD, h]

@[simp] theorem getElem_setD_eq (a : Array α) {i : Nat} (v : α) (h : _) :
    (setD a i v)[i]'h = v := by
  simp at h
  simp only [setD, h, ↓reduceDIte, getElem_set_eq]

@[simp]
theorem getElem?_setD_eq (a : Array α) {i : Nat} (p : i < a.size) (v : α) : (a.setD i v)[i]? = some v := by
  simp [getElem?_lt, p]

/-- Simplifies a normal form from `get!` -/
@[simp] theorem getD_get?_setD (a : Array α) (i : Nat) (v d : α) :
    Option.getD (setD a i v)[i]? d = if i < a.size then v else d := by
  by_cases h : i < a.size <;>
    simp [setD, Nat.not_lt_of_le, h,  getD_get?]

/-! # ofFn -/

@[simp] theorem size_ofFn_go {n} (f : Fin n → α) (i acc) :
    (ofFn.go f i acc).size = acc.size + (n - i) := by
  if hin : i < n then
    unfold ofFn.go
    have : 1 + (n - (i + 1)) = n - i :=
      Nat.sub_sub .. ▸ Nat.add_sub_cancel' (Nat.le_sub_of_add_le (Nat.add_comm .. ▸ hin))
    rw [dif_pos hin, size_ofFn_go f (i+1), size_push, Nat.add_assoc, this]
  else
    have : n - i = 0 := Nat.sub_eq_zero_of_le (Nat.le_of_not_lt hin)
    unfold ofFn.go
    simp [hin, this]
termination_by n - i

@[simp] theorem size_ofFn (f : Fin n → α) : (ofFn f).size = n := by simp [ofFn]

theorem getElem_ofFn_go (f : Fin n → α) (i) {acc k}
    (hki : k < n) (hin : i ≤ n) (hi : i = acc.size)
    (hacc : ∀ j, ∀ hj : j < acc.size, acc[j] = f ⟨j, Nat.lt_of_lt_of_le hj (hi ▸ hin)⟩) :
    haveI : acc.size + (n - acc.size) = n := Nat.add_sub_cancel' (hi ▸ hin)
    (ofFn.go f i acc)[k]'(by simp [*]) = f ⟨k, hki⟩ := by
  unfold ofFn.go
  if hin : i < n then
    have : 1 + (n - (i + 1)) = n - i :=
      Nat.sub_sub .. ▸ Nat.add_sub_cancel' (Nat.le_sub_of_add_le (Nat.add_comm .. ▸ hin))
    simp only [dif_pos hin]
    rw [getElem_ofFn_go f (i+1) _ hin (by simp [*]) (fun j hj => ?hacc)]
    cases (Nat.lt_or_eq_of_le <| Nat.le_of_lt_succ (by simpa using hj)) with
    | inl hj => simp [getElem_push, hj, hacc j hj]
    | inr hj => simp [getElem_push, *]
  else
    simp [hin, hacc k (Nat.lt_of_lt_of_le hki (Nat.le_of_not_lt (hi ▸ hin)))]
termination_by n - i

@[simp] theorem getElem_ofFn (f : Fin n → α) (i : Nat) (h) :
    (ofFn f)[i] = f ⟨i, size_ofFn f ▸ h⟩ :=
  getElem_ofFn_go _ _ _ (by simp) (by simp) nofun

theorem getElem?_ofFn (f : Fin n → α) (i : Nat) :
    (ofFn f)[i]? = if h : i < n then some (f ⟨i, h⟩) else none := by
  simp [getElem?_def]

<<<<<<< HEAD
@[simp] theorem ofFn_zero (f : Fin 0 → α) : ofFn f = #[] := rfl
theorem ofFn_succ (f : Fin (n+1) → α) :
    ofFn f = (ofFn (fun (i : Fin n) => f i.castSucc)).push (f ⟨n, by omega⟩) := by
  ext i h₁ h₂
  · simp
  · simp [getElem_push]
    split <;> rename_i h₃
    · rfl
    · congr
      simp at h₁ h₂
      omega

/-- # mkArray -/
=======
/-! # mkArray -/
>>>>>>> 7c50d597

@[simp] theorem size_mkArray (n : Nat) (v : α) : (mkArray n v).size = n :=
  List.length_replicate ..

@[simp] theorem toList_mkArray (n : Nat) (v : α) : (mkArray n v).toList = List.replicate n v := rfl

theorem mkArray_eq_toArray_replicate (n : Nat) (v : α) : mkArray n v = (List.replicate n v).toArray := rfl

@[simp] theorem getElem_mkArray (n : Nat) (v : α) (h : i < (mkArray n v).size) :
    (mkArray n v)[i] = v := by simp [Array.getElem_eq_getElem_toList]

theorem getElem?_mkArray (n : Nat) (v : α) (i : Nat) :
    (mkArray n v)[i]? = if i < n then some v else none := by
  simp [getElem?_def]

/-! # mem -/

@[simp] theorem mem_toList {a : α} {l : Array α} : a ∈ l.toList ↔ a ∈ l := mem_def.symm

theorem not_mem_nil (a : α) : ¬ a ∈ #[] := nofun

@[simp] theorem mem_dite_empty_left {x : α} [Decidable p] {l : ¬ p → Array α} :
    (x ∈ if h : p then #[] else l h) ↔ ∃ h : ¬ p, x ∈ l h := by
  split <;> simp_all

@[simp] theorem mem_dite_empty_right {x : α} [Decidable p] {l : p → Array α} :
    (x ∈ if h : p then l h else #[]) ↔ ∃ h : p, x ∈ l h := by
  split <;> simp_all

@[simp] theorem mem_ite_empty_left {x : α} [Decidable p] {l : Array α} :
    (x ∈ if p then #[] else l) ↔ ¬ p ∧ x ∈ l := by
  split <;> simp_all

@[simp] theorem mem_ite_empty_right {x : α} [Decidable p] {l : Array α} :
    (x ∈ if p then l else #[]) ↔ p ∧ x ∈ l := by
  split <;> simp_all

/-! # get lemmas -/

theorem lt_of_getElem {x : α} {a : Array α} {idx : Nat} {hidx : idx < a.size} (_ : a[idx] = x) :
    idx < a.size :=
  hidx

theorem getElem_fin_eq_getElem_toList (a : Array α) (i : Fin a.size) : a[i] = a.toList[i] := rfl

@[simp] theorem ugetElem_eq_getElem (a : Array α) {i : USize} (h : i.toNat < a.size) :
  a[i] = a[i.toNat] := rfl

theorem getElem?_size_le (a : Array α) (i : Nat) (h : a.size ≤ i) : a[i]? = none := by
  simp [getElem?_neg, h]

@[deprecated getElem?_size_le (since := "2024-10-21")] abbrev get?_len_le := @getElem?_size_le

theorem getElem_mem_toList (a : Array α) (h : i < a.size) : a[i] ∈ a.toList := by
  simp only [getElem_eq_getElem_toList, List.getElem_mem]

theorem get?_eq_get?_toList (a : Array α) (i : Nat) : a.get? i = a.toList.get? i := by
  simp [getElem?_eq_getElem?_toList]

theorem get!_eq_get? [Inhabited α] (a : Array α) : a.get! n = (a.get? n).getD default := by
  simp only [get!_eq_getElem?, get?_eq_getElem?]

theorem back!_eq_back? [Inhabited α] (a : Array α) : a.back! = a.back?.getD default := by
  simp only [back!, get!_eq_getElem?, get?_eq_getElem?, back?]

@[simp] theorem back?_push (a : Array α) : (a.push x).back? = some x := by
  simp [back?, getElem?_eq_getElem?_toList]

@[simp] theorem back!_push [Inhabited α] (a : Array α) : (a.push x).back! = x := by
  simp [back!_eq_back?]

theorem mem_of_back?_eq_some {xs : Array α} {a : α} (h : xs.back? = some a) : a ∈ xs := by
  cases xs
  simpa using List.mem_of_getLast?_eq_some (by simpa using h)

theorem getElem?_push_lt (a : Array α) (x : α) (i : Nat) (h : i < a.size) :
    (a.push x)[i]? = some a[i] := by
  rw [getElem?_pos, getElem_push_lt]

@[deprecated getElem?_push_lt (since := "2024-10-21")] abbrev get?_push_lt := @getElem?_push_lt

theorem getElem?_push_eq (a : Array α) (x : α) : (a.push x)[a.size]? = some x := by
  rw [getElem?_pos, getElem_push_eq]

@[deprecated getElem?_push_eq (since := "2024-10-21")] abbrev get?_push_eq := @getElem?_push_eq

theorem getElem?_push {a : Array α} : (a.push x)[i]? = if i = a.size then some x else a[i]? := by
  match Nat.lt_trichotomy i a.size with
  | Or.inl g =>
    have h1 : i < a.size + 1 := by omega
    have h2 : i ≠ a.size := by omega
    simp [getElem?_def, size_push, g, h1, h2, getElem_push_lt]
  | Or.inr (Or.inl heq) =>
    simp [heq, getElem?_pos, getElem_push_eq]
  | Or.inr (Or.inr g) =>
    simp only [getElem?_def, size_push]
    have h1 : ¬ (i < a.size) := by omega
    have h2 : ¬ (i < a.size + 1) := by omega
    have h3 : i ≠ a.size := by omega
    simp [h1, h2, h3]

@[deprecated getElem?_push (since := "2024-10-21")] abbrev get?_push := @getElem?_push

@[simp] theorem getElem?_size {a : Array α} : a[a.size]? = none := by
  simp only [getElem?_def, Nat.lt_irrefl, dite_false]

@[deprecated getElem?_size (since := "2024-10-21")] abbrev get?_size := @getElem?_size

@[simp] theorem toList_set (a : Array α) (i v h) : (a.set i v).toList = a.toList.set i v := rfl

theorem get_set_eq (a : Array α) (i : Nat) (v : α) (h : i < a.size) :
    (a.set i v h)[i]'(by simp [h]) = v := by
  simp only [set, getElem_eq_getElem_toList, List.getElem_set_self]

theorem get?_set_eq (a : Array α) (i : Nat) (v : α) (h : i < a.size) :
    (a.set i v)[i]? = v := by simp [getElem?_pos, h]

@[simp] theorem get?_set_ne (a : Array α) (i : Nat) (h' : i < a.size) {j : Nat} (v : α)
    (h : i ≠ j) : (a.set i v)[j]? = a[j]? := by
  by_cases j < a.size <;> simp [getElem?_pos, getElem?_neg, *]

theorem get?_set (a : Array α) (i : Nat) (h : i < a.size) (j : Nat) (v : α) :
    (a.set i v)[j]? = if i = j then some v else a[j]? := by
  if h : i = j then subst j; simp [*] else simp [*]

theorem get_set (a : Array α) (i : Nat) (hi : i < a.size) (j : Nat) (hj : j < a.size) (v : α) :
    (a.set i v)[j]'(by simp [*]) = if i = j then v else a[j] := by
  if h : i = j then subst j; simp [*] else simp [*]

@[simp] theorem get_set_ne (a : Array α) (i : Nat) (hi : i < a.size) {j : Nat} (v : α) (hj : j < a.size)
    (h : i ≠ j) : (a.set i v)[j]'(by simp [*]) = a[j] := by
  simp only [set, getElem_eq_getElem_toList, List.getElem_set_ne h]

theorem getElem_setD (a : Array α) (i : Nat) (v : α) (h : i < (setD a i v).size) :
    (setD a i v)[i] = v := by
  simp at h
  simp only [setD, h, ↓reduceDIte, getElem_set_eq]

theorem set_set (a : Array α) (i : Nat) (h) (v v' : α) :
    (a.set i v h).set i v' (by simp [h]) = a.set i v' := by simp [set, List.set_set]

private theorem fin_cast_val (e : n = n') (i : Fin n) : e ▸ i = ⟨i.1, e ▸ i.2⟩ := by cases e; rfl

theorem swap_def (a : Array α) (i j : Fin a.size) :
    a.swap i j = (a.set i a[j]).set j a[i] := by
  simp [swap, fin_cast_val]

@[simp] theorem toList_swap (a : Array α) (i j : Fin a.size) :
    (a.swap i j).toList = (a.toList.set i a[j]).set j a[i] := by simp [swap_def]

theorem getElem?_swap (a : Array α) (i j : Fin a.size) (k : Nat) : (a.swap i j)[k]? =
    if j = k then some a[i.1] else if i = k then some a[j.1] else a[k]? := by
  simp [swap_def, get?_set, ← getElem_fin_eq_getElem_toList]

@[simp] theorem swapAt_def (a : Array α) (i : Fin a.size) (v : α) :
    a.swapAt i v = (a[i.1], a.set i v) := rfl

@[simp] theorem size_swapAt (a : Array α) (i : Fin a.size) (v : α) :
    (a.swapAt i v).2.size = a.size := by simp [swapAt_def]

@[simp]
theorem swapAt!_def (a : Array α) (i : Nat) (v : α) (h : i < a.size) :
    a.swapAt! i v = (a[i], a.set i v) := by simp [swapAt!, h]

@[simp] theorem size_swapAt! (a : Array α) (i : Nat) (v : α) :
    (a.swapAt! i v).2.size = a.size := by
  simp only [swapAt!]
  split
  · simp
  · rfl

@[simp] theorem toList_pop (a : Array α) : a.pop.toList = a.toList.dropLast := by simp [pop]

@[simp] theorem pop_empty : (#[] : Array α).pop = #[] := rfl

@[simp] theorem pop_push (a : Array α) : (a.push x).pop = a := by simp [pop]

@[simp] theorem getElem_pop (a : Array α) (i : Nat) (hi : i < a.pop.size) :
    a.pop[i] = a[i]'(Nat.lt_of_lt_of_le (a.size_pop ▸ hi) (Nat.sub_le _ _)) :=
  List.getElem_dropLast ..

theorem eq_empty_of_size_eq_zero {as : Array α} (h : as.size = 0) : as = #[] := by
  apply ext
  · simp [h]
  · intros; contradiction

theorem eq_push_pop_back!_of_size_ne_zero [Inhabited α] {as : Array α} (h : as.size ≠ 0) :
    as = as.pop.push as.back! := by
  apply ext
  · simp [Nat.sub_add_cancel (Nat.zero_lt_of_ne_zero h)]
  · intros i h h'
    if hlt : i < as.pop.size then
      rw [getElem_push_lt (h:=hlt), getElem_pop]
    else
      have heq : i = as.pop.size :=
        Nat.le_antisymm (size_pop .. ▸ Nat.le_pred_of_lt h) (Nat.le_of_not_gt hlt)
      cases heq; rw [getElem_push_eq, back!, ←size_pop, get!_eq_getD, getD, dif_pos h]; rfl

theorem eq_push_of_size_ne_zero {as : Array α} (h : as.size ≠ 0) :
    ∃ (bs : Array α) (c : α), as = bs.push c :=
  let _ : Inhabited α := ⟨as[0]⟩
  ⟨as.pop, as.back!, eq_push_pop_back!_of_size_ne_zero h⟩

theorem size_eq_length_toList (as : Array α) : as.size = as.toList.length := rfl

@[simp] theorem size_swap! (a : Array α) (i j) :
    (a.swap! i j).size = a.size := by unfold swap!; split <;> (try split) <;> simp [size_swap]

@[simp] theorem size_reverse (a : Array α) : a.reverse.size = a.size := by
  let rec go (as : Array α) (i j) : (reverse.loop as i j).size = as.size := by
    rw [reverse.loop]
    if h : i < j then
      simp [(go · (i+1) ⟨j-1, ·⟩), h]
    else simp [h]
    termination_by j - i
  simp only [reverse]; split <;> simp [go]

@[simp] theorem size_range {n : Nat} : (range n).size = n := by
  induction n <;> simp [range]

@[simp] theorem toList_range (n : Nat) : (range n).toList = List.range n := by
  apply List.ext_getElem <;> simp [range]

@[simp]
theorem getElem_range {n : Nat} {x : Nat} (h : x < (Array.range n).size) : (Array.range n)[x] = x := by
  simp [getElem_eq_getElem_toList]

@[simp] theorem toList_reverse (a : Array α) : a.reverse.toList = a.toList.reverse := by
  let rec go (as : Array α) (i j hj)
      (h : i + j + 1 = a.size) (h₂ : as.size = a.size)
      (H : ∀ k, as.toList[k]? = if i ≤ k ∧ k ≤ j then a.toList[k]? else a.toList.reverse[k]?)
      (k : Nat) : (reverse.loop as i ⟨j, hj⟩).toList[k]? = a.toList.reverse[k]? := by
    rw [reverse.loop]; dsimp; split <;> rename_i h₁
    · match j with | j+1 => ?_
      simp only [Nat.add_sub_cancel]
      rw [(go · (i+1) j)]
      · rwa [Nat.add_right_comm i]
      · simp [size_swap, h₂]
      · intro k
        rw [← getElem?_eq_getElem?_toList, getElem?_swap]
        simp only [H, getElem_eq_getElem_toList, ← List.getElem?_eq_getElem, Nat.le_of_lt h₁,
          getElem?_eq_getElem?_toList]
        split <;> rename_i h₂
        · simp only [← h₂, Nat.not_le.2 (Nat.lt_succ_self _), Nat.le_refl, and_false]
          exact (List.getElem?_reverse' (j+1) i (Eq.trans (by simp_arith) h)).symm
        split <;> rename_i h₃
        · simp only [← h₃, Nat.not_le.2 (Nat.lt_succ_self _), Nat.le_refl, false_and]
          exact (List.getElem?_reverse' i (j+1) (Eq.trans (by simp_arith) h)).symm
        simp only [Nat.succ_le, Nat.lt_iff_le_and_ne.trans (and_iff_left h₃),
          Nat.lt_succ.symm.trans (Nat.lt_iff_le_and_ne.trans (and_iff_left (Ne.symm h₂)))]
    · rw [H]; split <;> rename_i h₂
      · cases Nat.le_antisymm (Nat.not_lt.1 h₁) (Nat.le_trans h₂.1 h₂.2)
        cases Nat.le_antisymm h₂.1 h₂.2
        exact (List.getElem?_reverse' _ _ h).symm
      · rfl
    termination_by j - i
  simp only [reverse]
  split
  · match a with | ⟨[]⟩ | ⟨[_]⟩ => rfl
  · have := Nat.sub_add_cancel (Nat.le_of_not_le ‹_›)
    refine List.ext_getElem? <| go _ _ _ _ (by simp [this]) rfl fun k => ?_
    split
    · rfl
    · rename_i h
      simp only [← show k < _ + 1 ↔ _ from Nat.lt_succ (n := a.size - 1), this, Nat.zero_le,
        true_and, Nat.not_lt] at h
      rw [List.getElem?_eq_none_iff.2 ‹_›, List.getElem?_eq_none_iff.2 (a.toList.length_reverse ▸ ‹_›)]

/-! ### BEq -/

@[simp] theorem reflBEq_iff [BEq α] : ReflBEq (Array α) ↔ ReflBEq α := by
  constructor
  · intro h
    constructor
    intro a
    suffices (#[a] == #[a]) = true by
      simpa only [instBEq, isEqv, isEqvAux, Bool.and_true]
    simp
  · intro h
    constructor
    apply Array.isEqv_self_beq

@[simp] theorem lawfulBEq_iff [BEq α] : LawfulBEq (Array α) ↔ LawfulBEq α := by
  constructor
  · intro h
    constructor
    · intro a b h
      apply singleton_inj.1
      apply eq_of_beq
      simp only [instBEq, isEqv, isEqvAux]
      simpa
    · intro a
      suffices (#[a] == #[a]) = true by
        simpa only [instBEq, isEqv, isEqvAux, Bool.and_true]
      simp
  · intro h
    constructor
    · intro a b h
      obtain ⟨hs, hi⟩ := rel_of_isEqv h
      ext i h₁ h₂
      · exact hs
      · simpa using hi _ h₁
    · intro a
      apply Array.isEqv_self_beq

/-! ### take -/

@[simp] theorem size_take_loop (a : Array α) (n : Nat) : (take.loop n a).size = a.size - n := by
  induction n generalizing a with
  | zero => simp [take.loop]
  | succ n ih =>
    simp [take.loop, ih]
    omega

@[simp] theorem getElem_take_loop (a : Array α) (n : Nat) (i : Nat) (h : i < (take.loop n a).size) :
    (take.loop n a)[i] = a[i]'(by simp at h; omega) := by
  induction n generalizing a i with
  | zero => simp [take.loop]
  | succ n ih =>
    simp [take.loop, ih]

@[simp] theorem size_take (a : Array α) (n : Nat) : (a.take n).size = min n a.size  := by
  simp [take]
  omega

@[simp] theorem getElem_take (a : Array α) (n : Nat) (i : Nat) (h : i < (a.take n).size) :
    (a.take n)[i] = a[i]'(by simp at h; omega) := by
  simp [take]

@[simp] theorem toList_take (a : Array α) (n : Nat) : (a.take n).toList = a.toList.take n := by
  apply List.ext_getElem <;> simp

/-! ### forIn -/

@[simp] theorem forIn_toList [Monad m] (as : Array α) (b : β) (f : α → β → m (ForInStep β)) :
    forIn as.toList b f = forIn as b f := by
  cases as
  simp

@[simp] theorem forIn'_toList [Monad m] (as : Array α) (b : β) (f : (a : α) → a ∈ as.toList → β → m (ForInStep β)) :
    forIn' as.toList b f = forIn' as b (fun a m b => f a (mem_toList.mpr m) b) := by
  cases as
  simp

/-! ### foldl / foldr -/

@[simp] theorem foldlM_loop_empty [Monad m] (f : β → α → m β) (init : β) (i j : Nat) :
    foldlM.loop f #[] s h i j init = pure init := by
  unfold foldlM.loop; split
  · split
    · rfl
    · simp at h
      omega
  · rfl

@[simp] theorem foldlM_empty [Monad m] (f : β → α → m β) (init : β) :
    foldlM f init #[] start stop = return init := by
  simp [foldlM]

@[simp] theorem foldrM_fold_empty [Monad m] (f : α → β → m β) (init : β) (i j : Nat) (h) :
    foldrM.fold f #[] i j h init = pure init := by
  unfold foldrM.fold
  split <;> rename_i h₁
  · rfl
  · split <;> rename_i h₂
    · rfl
    · simp at h₂

@[simp] theorem foldrM_empty [Monad m] (f : α → β → m β) (init : β) :
    foldrM f init #[] start stop = return init := by
  simp [foldrM]

-- This proof is the pure version of `Array.SatisfiesM_foldlM` in Batteries,
-- reproduced to avoid a dependency on `SatisfiesM`.
theorem foldl_induction
    {as : Array α} (motive : Nat → β → Prop) {init : β} (h0 : motive 0 init) {f : β → α → β}
    (hf : ∀ i : Fin as.size, ∀ b, motive i.1 b → motive (i.1 + 1) (f b as[i])) :
    motive as.size (as.foldl f init) := by
  let rec go {i j b} (h₁ : j ≤ as.size) (h₂ : as.size ≤ i + j) (H : motive j b) :
    (motive as.size) (foldlM.loop (m := Id) f as as.size (Nat.le_refl _) i j b) := by
    unfold foldlM.loop; split
    · next hj =>
      split
      · cases Nat.not_le_of_gt (by simp [hj]) h₂
      · exact go hj (by rwa [Nat.succ_add] at h₂) (hf ⟨j, hj⟩ b H)
    · next hj => exact Nat.le_antisymm h₁ (Nat.ge_of_not_lt hj) ▸ H
  simpa [foldl, foldlM] using go (Nat.zero_le _) (Nat.le_refl _) h0

-- This proof is the pure version of `Array.SatisfiesM_foldrM` in Batteries,
-- reproduced to avoid a dependency on `SatisfiesM`.
theorem foldr_induction
    {as : Array α} (motive : Nat → β → Prop) {init : β} (h0 : motive as.size init) {f : α → β → β}
    (hf : ∀ i : Fin as.size, ∀ b, motive (i.1 + 1) b → motive i.1 (f as[i] b)) :
    motive 0 (as.foldr f init) := by
  let rec go {i b} (hi : i ≤ as.size) (H : motive i b) :
    (motive 0) (foldrM.fold (m := Id) f as 0 i hi b) := by
    unfold foldrM.fold; simp; split
    · next hi => exact (hi ▸ H)
    · next hi =>
      split; {simp at hi}
      · next i hi' =>
        exact go _ (hf ⟨i, hi'⟩ b H)
  simp [foldr, foldrM]; split; {exact go _ h0}
  · next h => exact (Nat.eq_zero_of_not_pos h ▸ h0)

@[congr]
theorem foldl_congr {as bs : Array α} (h₀ : as = bs) {f g : β → α → β} (h₁ : f = g)
     {a b : β} (h₂ : a = b) {start start' stop stop' : Nat} (h₃ : start = start') (h₄ : stop = stop') :
    as.foldl f a start stop = bs.foldl g b start' stop' := by
  congr

@[congr]
theorem foldr_congr {as bs : Array α} (h₀ : as = bs) {f g : α → β → β} (h₁ : f = g)
     {a b : β} (h₂ : a = b) {start start' stop stop' : Nat} (h₃ : start = start') (h₄ : stop = stop') :
    as.foldr f a start stop = bs.foldr g b start' stop' := by
  congr

/-! ### map -/

@[simp] theorem mem_map {f : α → β} {l : Array α} : b ∈ l.map f ↔ ∃ a, a ∈ l ∧ f a = b := by
  simp only [mem_def, toList_map, List.mem_map]

theorem exists_of_mem_map (h : b ∈ map f l) : ∃ a, a ∈ l ∧ f a = b := mem_map.1 h

theorem mem_map_of_mem (f : α → β) (h : a ∈ l) : f a ∈ map f l := mem_map.2 ⟨_, h, rfl⟩

theorem mapM_eq_mapM_toList [Monad m] [LawfulMonad m] (f : α → m β) (arr : Array α) :
    arr.mapM f = List.toArray <$> (arr.toList.mapM f) := by
  rw [mapM_eq_foldlM, ← foldlM_toList, ← List.foldrM_reverse]
  conv => rhs; rw [← List.reverse_reverse arr.toList]
  induction arr.toList.reverse with
  | nil => simp
  | cons a l ih => simp [ih]

@[simp] theorem toList_mapM [Monad m] [LawfulMonad m] (f : α → m β) (arr : Array α) :
    toList <$> arr.mapM f = arr.toList.mapM f := by
  simp [mapM_eq_mapM_toList]

theorem mapM_map_eq_foldl (as : Array α) (f : α → β) (i) :
    mapM.map (m := Id) f as i b = as.foldl (start := i) (fun r a => r.push (f a)) b := by
  unfold mapM.map
  split <;> rename_i h
  · simp only [Id.bind_eq]
    dsimp [foldl, Id.run, foldlM]
    rw [mapM_map_eq_foldl, dif_pos (by omega), foldlM.loop, dif_pos h]
    -- Calling `split` here gives a bad goal.
    have : size as - i = Nat.succ (size as - i - 1) := by omega
    rw [this]
    simp [foldl, foldlM, Id.run, Nat.sub_add_eq]
  · dsimp [foldl, Id.run, foldlM]
    rw [dif_pos (by omega), foldlM.loop, dif_neg h]
    rfl
termination_by as.size - i

theorem map_eq_foldl (as : Array α) (f : α → β) :
    as.map f = as.foldl (fun r a => r.push (f a)) #[] :=
  mapM_map_eq_foldl _ _ _

theorem map_induction (as : Array α) (f : α → β) (motive : Nat → Prop) (h0 : motive 0)
    (p : Fin as.size → β → Prop) (hs : ∀ i, motive i.1 → p i (f as[i]) ∧ motive (i+1)) :
    motive as.size ∧
      ∃ eq : (as.map f).size = as.size, ∀ i h, p ⟨i, h⟩ ((as.map f)[i]) := by
  have t := foldl_induction (as := as) (β := Array β)
    (motive := fun i arr => motive i ∧ arr.size = i ∧ ∀ i h2, p i arr[i.1])
    (init := #[]) (f := fun r a => r.push (f a)) ?_ ?_
  obtain ⟨m, eq, w⟩ := t
  · refine ⟨m, by simpa [map_eq_foldl] using eq, ?_⟩
    intro i h
    simp only [eq] at w
    specialize w ⟨i, h⟩ h
    simpa [map_eq_foldl] using w
  · exact ⟨h0, rfl, nofun⟩
  · intro i b ⟨m, ⟨eq, w⟩⟩
    refine ⟨?_, ?_, ?_⟩
    · exact (hs _ m).2
    · simp_all
    · intro j h
      simp at h ⊢
      by_cases h' : j < size b
      · rw [getElem_push]
        simp_all
      · rw [getElem_push, dif_neg h']
        simp only [show j = i by omega]
        exact (hs _ m).1

theorem map_spec (as : Array α) (f : α → β) (p : Fin as.size → β → Prop)
    (hs : ∀ i, p i (f as[i])) :
    ∃ eq : (as.map f).size = as.size, ∀ i h, p ⟨i, h⟩ ((as.map f)[i]) := by
  simpa using map_induction as f (fun _ => True) trivial p (by simp_all)

@[simp] theorem getElem_map (f : α → β) (as : Array α) (i : Nat) (h) :
    (as.map f)[i] = f (as[i]'(size_map .. ▸ h)) := by
  have := map_spec as f (fun i b => b = f (as[i]))
  simp only [implies_true, true_implies] at this
  obtain ⟨eq, w⟩ := this
  apply w
  simp_all

@[simp] theorem getElem?_map (f : α → β) (as : Array α) (i : Nat) :
    (as.map f)[i]? = as[i]?.map f := by
  simp [getElem?_def]

@[simp] theorem map_push {f : α → β} {as : Array α} {x : α} :
    (as.push x).map f = (as.map f).push (f x) := by
  ext
  · simp
  · simp only [getElem_map, getElem_push, size_map]
    split <;> rfl

@[simp] theorem map_pop {f : α → β} {as : Array α} :
    as.pop.map f = (as.map f).pop := by
  ext
  · simp
  · simp only [getElem_map, getElem_pop, size_map]

/-! ### modify -/

@[simp] theorem size_modify (a : Array α) (i : Nat) (f : α → α) : (a.modify i f).size = a.size := by
  unfold modify modifyM Id.run
  split <;> simp

theorem getElem_modify {as : Array α} {x i} (h : i < (as.modify x f).size) :
    (as.modify x f)[i] = if x = i then f (as[i]'(by simpa using h)) else as[i]'(by simpa using h) := by
  simp only [modify, modifyM, get_eq_getElem, Id.run, Id.pure_eq]
  split
  · simp only [Id.bind_eq, get_set _ _ _ _ (by simpa using h)]; split <;> simp [*]
  · rw [if_neg (mt (by rintro rfl; exact h) (by simp_all))]

@[simp] theorem toList_modify (as : Array α) (f : α → α) :
    (as.modify x f).toList = as.toList.modify f x := by
  apply List.ext_getElem
  · simp
  · simp [getElem_modify, List.getElem_modify]

theorem getElem_modify_self {as : Array α} {i : Nat} (f : α → α) (h : i < (as.modify i f).size) :
    (as.modify i f)[i] = f (as[i]'(by simpa using h)) := by
  simp [getElem_modify h]

theorem getElem_modify_of_ne {as : Array α} {i : Nat} (h : i ≠ j)
    (f : α → α) (hj : j < (as.modify i f).size) :
    (as.modify i f)[j] = as[j]'(by simpa using hj) := by
  simp [getElem_modify hj, h]

theorem getElem?_modify {as : Array α} {i : Nat} {f : α → α} {j : Nat} :
    (as.modify i f)[j]? = if i = j then as[j]?.map f else as[j]? := by
  simp only [getElem?_def, size_modify, getElem_modify, Option.map_dif]
  split <;> split <;> rfl

/-! ### filter -/

@[simp] theorem toList_filter (p : α → Bool) (l : Array α) :
    (l.filter p).toList = l.toList.filter p := by
  dsimp only [filter]
  rw [← foldl_toList]
  generalize l.toList = l
  suffices ∀ a, (List.foldl (fun r a => if p a = true then push r a else r) a l).toList =
      a.toList ++ List.filter p l by
    simpa using this #[]
  induction l with simp
  | cons => split <;> simp [*]

@[simp] theorem filter_filter (q) (l : Array α) :
    filter p (filter q l) = filter (fun a => p a && q a) l := by
  apply ext'
  simp only [toList_filter, List.filter_filter]

@[simp] theorem mem_filter : x ∈ filter p as ↔ x ∈ as ∧ p x := by
  simp only [mem_def, toList_filter, List.mem_filter]

theorem mem_of_mem_filter {a : α} {l} (h : a ∈ filter p l) : a ∈ l :=
  (mem_filter.mp h).1

@[congr]
theorem filter_congr {as bs : Array α} (h : as = bs)
    {f : α → Bool} {g : α → Bool} (h' : f = g) {start stop start' stop' : Nat}
    (h₁ : start = start') (h₂ : stop = stop') :
    filter f as start stop = filter g bs start' stop' := by
  congr

/-! ### filterMap -/

@[simp] theorem toList_filterMap (f : α → Option β) (l : Array α) :
    (l.filterMap f).toList = l.toList.filterMap f := by
  dsimp only [filterMap, filterMapM]
  rw [← foldlM_toList]
  generalize l.toList = l
  have this : ∀ a : Array β, (Id.run (List.foldlM (m := Id) ?_ a l)).toList =
    a.toList ++ List.filterMap f l := ?_
  exact this #[]
  induction l
  · simp_all [Id.run]
  · simp_all [Id.run, List.filterMap_cons]
    split <;> simp_all

@[simp] theorem mem_filterMap {f : α → Option β} {l : Array α} {b : β} :
    b ∈ filterMap f l ↔ ∃ a, a ∈ l ∧ f a = some b := by
  simp only [mem_def, toList_filterMap, List.mem_filterMap]

@[congr]
theorem filterMap_congr {as bs : Array α} (h : as = bs)
    {f : α → Option β} {g : α → Option β} (h' : f = g) {start stop start' stop' : Nat}
    (h₁ : start = start') (h₂ : stop = stop') :
    filterMap f as start stop = filterMap g bs start' stop' := by
  congr

/-! ### empty -/

theorem size_empty : (#[] : Array α).size = 0 := rfl

/-! ### append -/

theorem push_eq_append_singleton (as : Array α) (x) : as.push x = as ++ #[x] := rfl

@[simp] theorem mem_append {a : α} {s t : Array α} : a ∈ s ++ t ↔ a ∈ s ∨ a ∈ t := by
  simp only [mem_def, toList_append, List.mem_append]

theorem mem_append_left {a : α} {l₁ : Array α} (l₂ : Array α) (h : a ∈ l₁) : a ∈ l₁ ++ l₂ :=
  mem_append.2 (Or.inl h)

theorem mem_append_right {a : α} (l₁ : Array α) {l₂ : Array α} (h : a ∈ l₂) : a ∈ l₁ ++ l₂ :=
  mem_append.2 (Or.inr h)

@[simp] theorem size_append (as bs : Array α) : (as ++ bs).size = as.size + bs.size := by
  simp only [size, toList_append, List.length_append]

@[simp] theorem empty_append (as : Array α) : #[] ++ as = as := by
  cases as
  simp

@[simp] theorem append_empty (as : Array α) : as ++ #[] = as := by
  cases as
  simp

theorem getElem_append {as bs : Array α} (h : i < (as ++ bs).size) :
    (as ++ bs)[i] = if h' : i < as.size then as[i] else bs[i - as.size]'(by simp at h; omega) := by
  cases as; cases bs
  simp [List.getElem_append]

theorem getElem_append_left {as bs : Array α} {h : i < (as ++ bs).size} (hlt : i < as.size) :
    (as ++ bs)[i] = as[i] := by
  simp only [getElem_eq_getElem_toList]
  have h' : i < (as.toList ++ bs.toList).length := by rwa [← length_toList, toList_append] at h
  conv => rhs; rw [← List.getElem_append_left (bs := bs.toList) (h' := h')]
  apply List.get_of_eq; rw [toList_append]

theorem getElem_append_right {as bs : Array α} {h : i < (as ++ bs).size} (hle : as.size ≤ i)
    (hlt : i - as.size < bs.size := Nat.sub_lt_left_of_lt_add hle (size_append .. ▸ h)) :
    (as ++ bs)[i] = bs[i - as.size] := by
  simp only [getElem_eq_getElem_toList]
  have h' : i < (as.toList ++ bs.toList).length := by rwa [← length_toList, toList_append] at h
  conv => rhs; rw [← List.getElem_append_right (h₁ := hle) (h₂ := h')]
  apply List.get_of_eq; rw [toList_append]

theorem getElem?_append_left {as bs : Array α} {n : Nat} (hn : n < as.size) :
    (as ++ bs)[n]? = as[n]? := by
  have hn' : n < (as ++ bs).size := Nat.lt_of_lt_of_le hn <|
    size_append .. ▸ Nat.le_add_right ..
  simp_all [getElem?_eq_getElem, getElem_append]

theorem getElem?_append_right {as bs : Array α} {n : Nat} (h : as.size ≤ n) :
    (as ++ bs)[n]? = bs[n - as.size]? := by
  cases as
  cases bs
  simp at h
  simp [List.getElem?_append_right, h]

theorem getElem?_append {as bs : Array α} {n : Nat} :
    (as ++ bs)[n]? = if n < as.size then as[n]? else bs[n - as.size]? := by
  split <;> rename_i h
  · exact getElem?_append_left h
  · exact getElem?_append_right (by simpa using h)

/-! ### flatten -/

@[simp] theorem toList_flatten {l : Array (Array α)} :
    l.flatten.toList = (l.toList.map toList).flatten := by
  dsimp [flatten]
  simp only [← foldl_toList]
  generalize l.toList = l
  have : ∀ a : Array α, (List.foldl ?_ a l).toList = a.toList ++ ?_ := ?_
  exact this #[]
  induction l with
  | nil => simp
  | cons h => induction h.toList <;> simp [*]

theorem mem_flatten : ∀ {L : Array (Array α)}, a ∈ L.flatten ↔ ∃ l, l ∈ L ∧ a ∈ l := by
  simp only [mem_def, toList_flatten, List.mem_flatten, List.mem_map]
  intro l
  constructor
  · rintro ⟨_, ⟨s, m, rfl⟩, h⟩
    exact ⟨s, m, h⟩
  · rintro ⟨s, h₁, h₂⟩
    refine ⟨s.toList, ⟨⟨s, h₁, rfl⟩, h₂⟩⟩

/-! ### extract -/

theorem extract_loop_zero (as bs : Array α) (start : Nat) : extract.loop as 0 start bs = bs := by
  rw [extract.loop]; split <;> rfl

theorem extract_loop_succ (as bs : Array α) (size start : Nat) (h : start < as.size) :
    extract.loop as (size+1) start bs = extract.loop as size (start+1) (bs.push as[start]) := by
  rw [extract.loop, dif_pos h]; rfl

theorem extract_loop_of_ge (as bs : Array α) (size start : Nat) (h : start ≥ as.size) :
    extract.loop as size start bs = bs := by
  rw [extract.loop, dif_neg (Nat.not_lt_of_ge h)]

theorem extract_loop_eq_aux (as bs : Array α) (size start : Nat) :
    extract.loop as size start bs = bs ++ extract.loop as size start #[] := by
  induction size using Nat.recAux generalizing start bs with
  | zero => rw [extract_loop_zero, extract_loop_zero, append_nil]
  | succ size ih =>
    if h : start < as.size then
      rw [extract_loop_succ (h:=h), ih (bs.push _), push_eq_append_singleton]
      rw [extract_loop_succ (h:=h), ih (#[].push _), push_eq_append_singleton, nil_append]
      rw [append_assoc]
    else
      rw [extract_loop_of_ge (h:=Nat.le_of_not_lt h)]
      rw [extract_loop_of_ge (h:=Nat.le_of_not_lt h)]
      rw [append_nil]

theorem extract_loop_eq (as bs : Array α) (size start : Nat) (h : start + size ≤ as.size) :
  extract.loop as size start bs = bs ++ as.extract start (start + size) := by
  simp [extract]; rw [extract_loop_eq_aux, Nat.min_eq_left h, Nat.add_sub_cancel_left]

theorem size_extract_loop (as bs : Array α) (size start : Nat) :
    (extract.loop as size start bs).size = bs.size + min size (as.size - start) := by
  induction size using Nat.recAux generalizing start bs with
  | zero => rw [extract_loop_zero, Nat.zero_min, Nat.add_zero]
  | succ size ih =>
    if h : start < as.size then
      rw [extract_loop_succ (h:=h), ih, size_push, Nat.add_assoc, ←Nat.add_min_add_left,
        Nat.sub_succ, Nat.one_add, Nat.one_add, Nat.succ_pred_eq_of_pos (Nat.sub_pos_of_lt h)]
    else
      have h := Nat.le_of_not_gt h
      rw [extract_loop_of_ge (h:=h), Nat.sub_eq_zero_of_le h, Nat.min_zero, Nat.add_zero]

@[simp] theorem size_extract (as : Array α) (start stop : Nat) :
    (as.extract start stop).size = min stop as.size - start := by
  simp [extract]; rw [size_extract_loop, size_empty, Nat.zero_add, Nat.sub_min_sub_right,
    Nat.min_assoc, Nat.min_self]

theorem getElem_extract_loop_lt_aux (as bs : Array α) (size start : Nat) (hlt : i < bs.size) :
    i < (extract.loop as size start bs).size := by
  rw [size_extract_loop]
  apply Nat.lt_of_lt_of_le hlt
  exact Nat.le_add_right ..

theorem getElem_extract_loop_lt (as bs : Array α) (size start : Nat) (hlt : i < bs.size)
    (h := getElem_extract_loop_lt_aux as bs size start hlt) :
    (extract.loop as size start bs)[i] = bs[i] := by
  apply Eq.trans _ (getElem_append_left (bs:=extract.loop as size start #[]) hlt)
  · rw [size_append]; exact Nat.lt_of_lt_of_le hlt (Nat.le_add_right ..)
  · congr; rw [extract_loop_eq_aux]

theorem getElem_extract_loop_ge_aux (as bs : Array α) (size start : Nat) (hge : i ≥ bs.size)
    (h : i < (extract.loop as size start bs).size) : start + i - bs.size < as.size := by
  have h : i < bs.size + (as.size - start) := by
      apply Nat.lt_of_lt_of_le h
      rw [size_extract_loop]
      apply Nat.add_le_add_left
      exact Nat.min_le_right ..
  rw [Nat.add_sub_assoc hge]
  apply Nat.add_lt_of_lt_sub'
  exact Nat.sub_lt_left_of_lt_add hge h

theorem getElem_extract_loop_ge (as bs : Array α) (size start : Nat) (hge : i ≥ bs.size)
    (h : i < (extract.loop as size start bs).size)
    (h' := getElem_extract_loop_ge_aux as bs size start hge h) :
    (extract.loop as size start bs)[i] = as[start + i - bs.size] := by
  induction size using Nat.recAux generalizing start bs with
  | zero =>
    rw [size_extract_loop, Nat.zero_min, Nat.add_zero] at h
    omega
  | succ size ih =>
    have : start < as.size := by
      apply Nat.lt_of_le_of_lt (Nat.le_add_right start (i - bs.size))
      rwa [← Nat.add_sub_assoc hge]
    have : i < (extract.loop as size (start+1) (bs.push as[start])).size := by
      rwa [← extract_loop_succ]
    have heq : (extract.loop as (size+1) start bs)[i] =
        (extract.loop as size (start+1) (bs.push as[start]))[i] := by
      congr 1; rw [extract_loop_succ]
    rw [heq]
    if hi : bs.size = i then
      cases hi
      have h₁ : bs.size < (bs.push as[start]).size := by rw [size_push]; exact Nat.lt_succ_self ..
      have h₂ : bs.size < (extract.loop as size (start+1) (bs.push as[start])).size := by
        rw [size_extract_loop]; apply Nat.lt_of_lt_of_le h₁; exact Nat.le_add_right ..
      have h : (extract.loop as size (start + 1) (push bs as[start]))[bs.size] = as[start] := by
        rw [getElem_extract_loop_lt as (bs.push as[start]) size (start+1) h₁ h₂, getElem_push_eq]
      rw [h]; congr; rw [Nat.add_sub_cancel]
    else
      have hge : bs.size + 1 ≤ i := Nat.lt_of_le_of_ne hge hi
      rw [ih (bs.push as[start]) (start+1) ((size_push ..).symm ▸ hge)]
      congr 1; rw [size_push, Nat.add_right_comm, Nat.add_sub_add_right]

theorem getElem_extract_aux {as : Array α} {start stop : Nat} (h : i < (as.extract start stop).size) :
    start + i < as.size := by
  rw [size_extract] at h; apply Nat.add_lt_of_lt_sub'; apply Nat.lt_of_lt_of_le h
  apply Nat.sub_le_sub_right; apply Nat.min_le_right

@[simp] theorem getElem_extract {as : Array α} {start stop : Nat}
    (h : i < (as.extract start stop).size) :
    (as.extract start stop)[i] = as[start + i]'(getElem_extract_aux h) :=
  show (extract.loop as (min stop as.size - start) start #[])[i]
    = as[start + i]'(getElem_extract_aux h) by rw [getElem_extract_loop_ge]; rfl; exact Nat.zero_le _

theorem getElem?_extract {as : Array α} {start stop : Nat} :
    (as.extract start stop)[i]? = if i < min stop as.size - start then as[start + i]? else none := by
  simp only [getElem?_def, size_extract, getElem_extract]
  split
  · split
    · rfl
    · omega
  · rfl

@[simp] theorem toList_extract (as : Array α) (start stop : Nat) :
    (as.extract start stop).toList = (as.toList.drop start).take (stop - start) := by
  apply List.ext_getElem
  · simp only [length_toList, size_extract, List.length_take, List.length_drop]
    omega
  · intros n h₁ h₂
    simp

@[simp] theorem extract_all (as : Array α) : as.extract 0 as.size = as := by
  apply ext
  · rw [size_extract, Nat.min_self, Nat.sub_zero]
  · intros; rw [getElem_extract]; congr; rw [Nat.zero_add]

theorem extract_empty_of_stop_le_start (as : Array α) {start stop : Nat} (h : stop ≤ start) :
    as.extract start stop = #[] := by
  simp [extract]; rw [←Nat.sub_min_sub_right, Nat.sub_eq_zero_of_le h, Nat.zero_min,
    extract_loop_zero]

theorem extract_empty_of_size_le_start (as : Array α) {start stop : Nat} (h : as.size ≤ start) :
    as.extract start stop = #[] := by
  simp [extract]; rw [←Nat.sub_min_sub_right, Nat.sub_eq_zero_of_le h, Nat.min_zero,
    extract_loop_zero]

@[simp] theorem extract_empty (start stop : Nat) : (#[] : Array α).extract start stop = #[] :=
  extract_empty_of_size_le_start _ (Nat.zero_le _)

/-! ### any -/

theorem anyM_loop_cons [Monad m] (p : α → m Bool) (a : α) (as : List α) (stop start : Nat) (h : stop + 1 ≤ (a :: as).length) :
    anyM.loop p ⟨a :: as⟩ (stop + 1) h (start + 1) = anyM.loop p ⟨as⟩ stop (by simpa using h) start := by
  rw [anyM.loop]
  conv => rhs; rw [anyM.loop]
  split <;> rename_i h'
  · simp only [Nat.add_lt_add_iff_right] at h'
    rw [dif_pos h']
    rw [anyM_loop_cons]
    simp
  · rw [dif_neg]
    omega

@[simp] theorem anyM_toList [Monad m] (p : α → m Bool) (as : Array α) :
    as.toList.anyM p = as.anyM p :=
  match as with
  | ⟨[]⟩  => rfl
  | ⟨a :: as⟩ => by
    simp only [List.anyM, anyM, size_toArray, List.length_cons, Nat.le_refl, ↓reduceDIte]
    rw [anyM.loop, dif_pos (by omega)]
    congr 1
    funext b
    split
    · simp
    · simp only [Bool.false_eq_true, ↓reduceIte]
      rw [anyM_loop_cons]
      simpa [anyM] using anyM_toList p ⟨as⟩

-- Auxiliary for `any_iff_exists`.
theorem anyM_loop_iff_exists {p : α → Bool} {as : Array α} {start stop} (h : stop ≤ as.size) :
    anyM.loop (m := Id) p as stop h start = true ↔
      ∃ i : Fin as.size, start ≤ ↑i ∧ ↑i < stop ∧ p as[i] = true := by
  unfold anyM.loop
  split <;> rename_i h₁
  · dsimp
    split <;> rename_i h₂
    · simp only [true_iff]
      refine ⟨⟨start, by omega⟩, by dsimp; omega, by dsimp; omega, h₂⟩
    · rw [anyM_loop_iff_exists]
      constructor
      · rintro ⟨i, ge, lt, h⟩
        have : start ≠ i := by rintro rfl; omega
        exact ⟨i, by omega, lt, h⟩
      · rintro ⟨i, ge, lt, h⟩
        have : start ≠ i := by rintro rfl; erw [h] at h₂; simp_all
        exact ⟨i, by omega, lt, h⟩
  · simp
    omega
termination_by stop - start

-- This could also be proved from `SatisfiesM_anyM_iff_exists` in `Batteries.Data.Array.Init.Monadic`
theorem any_iff_exists {p : α → Bool} {as : Array α} {start stop} :
    as.any p start stop ↔ ∃ i : Fin as.size, start ≤ i.1 ∧ i.1 < stop ∧ p as[i] := by
  dsimp [any, anyM, Id.run]
  split
  · rw [anyM_loop_iff_exists]; rfl
  · rw [anyM_loop_iff_exists]
    constructor
    · rintro ⟨i, ge, _, h⟩
      exact ⟨i, by omega, by omega, h⟩
    · rintro ⟨i, ge, _, h⟩
      exact ⟨i, by omega, by omega, h⟩

theorem any_eq_true {p : α → Bool} {as : Array α} :
    as.any p ↔ ∃ i : Fin as.size, p as[i] := by simp [any_iff_exists, Fin.isLt]

theorem any_toList {p : α → Bool} (as : Array α) : as.toList.any p = as.any p := by
  rw [Bool.eq_iff_iff, any_eq_true, List.any_eq_true]; simp only [List.mem_iff_get]
  exact ⟨fun ⟨_, ⟨i, rfl⟩, h⟩ => ⟨i, h⟩, fun ⟨i, h⟩ => ⟨_, ⟨i, rfl⟩, h⟩⟩

/-! ### all -/

theorem allM_eq_not_anyM_not [Monad m] [LawfulMonad m] (p : α → m Bool) (as : Array α) :
    allM p as = (! ·) <$> anyM ((! ·) <$> p ·) as := by
  dsimp [allM, anyM]
  simp

@[simp] theorem allM_toList [Monad m] [LawfulMonad m] (p : α → m Bool) (as : Array α) :
    as.toList.allM p = as.allM p := by
  rw [allM_eq_not_anyM_not]
  rw [← anyM_toList]
  rw [List.allM_eq_not_anyM_not]

theorem all_eq_not_any_not (p : α → Bool) (as : Array α) (start stop) :
    as.all p start stop = !(as.any (!p ·) start stop) := by
  dsimp [all, allM]
  rfl

theorem all_iff_forall {p : α → Bool} {as : Array α} {start stop} :
    as.all p start stop ↔ ∀ i : Fin as.size, start ≤ i.1 ∧ i.1 < stop → p as[i] := by
  rw [all_eq_not_any_not]
  suffices ¬(as.any (!p ·) start stop = true) ↔
      ∀ i : Fin as.size, start ≤ i.1 ∧ i.1 < stop → p as[i] by
    simp_all
  rw [any_iff_exists]
  simp

theorem all_eq_true {p : α → Bool} {as : Array α} : as.all p ↔ ∀ i : Fin as.size, p as[i] := by
  simp [all_iff_forall, Fin.isLt]

theorem all_toList {p : α → Bool} (as : Array α) : as.toList.all p = as.all p := by
  rw [Bool.eq_iff_iff, all_eq_true, List.all_eq_true]; simp only [List.mem_iff_getElem]
  constructor
  · intro w i
    exact w as[i] ⟨i, i.2, (getElem_eq_getElem_toList i.2).symm⟩
  · rintro w x ⟨r, h, rfl⟩
    rw [← getElem_eq_getElem_toList]
    exact w ⟨r, h⟩

theorem all_eq_true_iff_forall_mem {l : Array α} : l.all p ↔ ∀ x, x ∈ l → p x := by
  simp only [← all_toList, List.all_eq_true, mem_def]

/-! ### contains -/

theorem contains_def [DecidableEq α] {a : α} {as : Array α} : as.contains a ↔ a ∈ as := by
  rw [mem_def, contains, ← any_toList, List.any_eq_true]; simp [and_comm]

instance [DecidableEq α] (a : α) (as : Array α) : Decidable (a ∈ as) :=
  decidable_of_iff _ contains_def

/-! ### swap -/

open Fin

@[simp] theorem getElem_swap_right (a : Array α) {i j : Fin a.size} : (a.swap i j)[j.1] = a[i] := by
  simp [swap_def, getElem_set]

@[simp] theorem getElem_swap_left (a : Array α) {i j : Fin a.size} : (a.swap i j)[i.1] = a[j] := by
  simp +contextual [swap_def, getElem_set]

@[simp] theorem getElem_swap_of_ne (a : Array α) {i j : Fin a.size} (hp : p < a.size)
    (hi : p ≠ i) (hj : p ≠ j) : (a.swap i j)[p]'(a.size_swap .. |>.symm ▸ hp) = a[p] := by
  simp [swap_def, getElem_set, hi.symm, hj.symm]

theorem getElem_swap' (a : Array α) (i j : Fin a.size) (k : Nat) (hk : k < a.size) :
    (a.swap i j)[k]'(by simp_all) = if k = i then a[j] else if k = j then a[i] else a[k] := by
  split
  · simp_all only [getElem_swap_left]
  · split <;> simp_all

theorem getElem_swap (a : Array α) (i j : Fin a.size) (k : Nat) (hk : k < (a.swap i j).size) :
    (a.swap i j)[k] = if k = i then a[j] else if k = j then a[i] else a[k]'(by simp_all) := by
  apply getElem_swap'

@[simp] theorem swap_swap (a : Array α) {i j : Fin a.size} :
    (a.swap i j).swap ⟨i.1, (a.size_swap ..).symm ▸ i.2⟩ ⟨j.1, (a.size_swap ..).symm ▸ j.2⟩ = a := by
  apply ext
  · simp only [size_swap]
  · intros
    simp only [getElem_swap]
    split
    · simp_all
    · split <;> simp_all

theorem swap_comm (a : Array α) {i j : Fin a.size} : a.swap i j = a.swap j i := by
  apply ext
  · simp only [size_swap]
  · intros
    simp only [getElem_swap]
    split
    · split <;> simp_all
    · split <;> simp_all

/-! ### eraseIdx -/

theorem eraseIdx_eq_eraseIdxIfInBounds {a : Array α} {i : Nat} (h : i < a.size) :
    a.eraseIdx i h = a.eraseIdxIfInBounds i := by
  simp [eraseIdxIfInBounds, h]

/-! ### isPrefixOf -/

@[simp] theorem isPrefixOf_toList [BEq α] {as bs : Array α} :
    as.toList.isPrefixOf bs.toList = as.isPrefixOf bs := by
  cases as
  cases bs
  simp

/-! ### zipWith -/

@[simp] theorem toList_zipWith (f : α → β → γ) (as : Array α) (bs : Array β) :
    (Array.zipWith as bs f).toList = List.zipWith f as.toList bs.toList := by
  cases as
  cases bs
  simp

@[simp] theorem toList_zip (as : Array α) (bs : Array β) :
    (Array.zip as bs).toList = List.zip as.toList bs.toList := by
  simp [zip, toList_zipWith, List.zip]

/-! ### findSomeM?, findM?, findSome?, find? -/

@[simp] theorem findSomeM?_toList [Monad m] [LawfulMonad m] (p : α → m (Option β)) (as : Array α) :
    as.toList.findSomeM? p = as.findSomeM? p := by
  cases as
  simp

@[simp] theorem findM?_toList [Monad m] [LawfulMonad m] (p : α → m Bool) (as : Array α) :
    as.toList.findM? p = as.findM? p := by
  cases as
  simp

@[simp] theorem findSome?_toList (p : α → Option β) (as : Array α) :
    as.toList.findSome? p = as.findSome? p := by
  cases as
  simp

@[simp] theorem find?_toList (p : α → Bool) (as : Array α) :
    as.toList.find? p = as.find? p := by
  cases as
  simp

end Array

open Array

namespace List

/-!
### More theorems about `List.toArray`, followed by an `Array` operation.

Our goal is to have `simp` "pull `List.toArray` outwards" as much as possible.
-/

@[simp] theorem toListRev_toArray (l : List α) : l.toArray.toListRev = l.reverse := by
  simp

@[simp] theorem take_toArray (l : List α) (n : Nat) : l.toArray.take n = (l.take n).toArray := by
  apply ext'
  simp

@[simp] theorem mapM_toArray [Monad m] [LawfulMonad m] (f : α → m β) (l : List α) :
    l.toArray.mapM f = List.toArray <$> l.mapM f := by
  simp only [← mapM'_eq_mapM, mapM_eq_foldlM]
  suffices ∀ init : Array β,
      foldlM (fun bs a => bs.push <$> f a) init l.toArray = (init ++ toArray ·) <$> mapM' f l by
    simpa using this #[]
  intro init
  induction l generalizing init with
  | nil => simp
  | cons a l ih =>
    simp only [foldlM_toArray] at ih
    rw [size_toArray, mapM'_cons, foldlM_toArray]
    simp [ih]

@[simp] theorem map_toArray (f : α → β) (l : List α) : l.toArray.map f = (l.map f).toArray := by
  apply ext'
  simp

@[simp] theorem toArray_appendList (l₁ l₂ : List α) :
    l₁.toArray ++ l₂ = (l₁ ++ l₂).toArray := by
  apply ext'
  simp

@[simp] theorem set_toArray (l : List α) (i : Fin l.toArray.size) (a : α) :
    l.toArray.set i a = (l.set i a).toArray := by
  apply ext'
  simp

@[simp] theorem uset_toArray (l : List α) (i : USize) (a : α) (h : i.toNat < l.toArray.size) :
    l.toArray.uset i a h = (l.set i.toNat a).toArray := by
  apply ext'
  simp

@[simp] theorem setD_toArray (l : List α) (i : Nat) (a : α) :
    l.toArray.setD i a  = (l.set i a).toArray := by
  apply ext'
  simp only [setD]
  split
  · simp
  · simp_all [List.set_eq_of_length_le]

theorem anyM_toArray [Monad m] [LawfulMonad m] (p : α → m Bool) (l : List α) :
    l.toArray.anyM p = l.anyM p := by
  rw [← anyM_toList]

theorem any_toArray (p : α → Bool) (l : List α) : l.toArray.any p = l.any p := by
  rw [any_toList]

theorem allM_toArray [Monad m] [LawfulMonad m] (p : α → m Bool) (l : List α) :
    l.toArray.allM p = l.allM p := by
  rw [← allM_toList]

theorem all_toArray (p : α → Bool) (l : List α) : l.toArray.all p = l.all p := by
  rw [all_toList]

/-- Variant of `anyM_toArray` with a side condition on `stop`. -/
@[simp] theorem anyM_toArray' [Monad m] [LawfulMonad m] (p : α → m Bool) (l : List α)
    (h : stop = l.toArray.size) :
    l.toArray.anyM p 0 stop = l.anyM p := by
  subst h
  rw [← anyM_toList]

/-- Variant of `any_toArray` with a side condition on `stop`. -/
@[simp] theorem any_toArray' (p : α → Bool) (l : List α) (h : stop = l.toArray.size) :
    l.toArray.any p 0 stop = l.any p := by
  subst h
  rw [any_toList]

/-- Variant of `allM_toArray` with a side condition on `stop`. -/
@[simp] theorem allM_toArray' [Monad m] [LawfulMonad m] (p : α → m Bool) (l : List α)
    (h : stop = l.toArray.size) :
    l.toArray.allM p 0 stop = l.allM p := by
  subst h
  rw [← allM_toList]

/-- Variant of `all_toArray` with a side condition on `stop`. -/
@[simp] theorem all_toArray' (p : α → Bool) (l : List α) (h : stop = l.toArray.size) :
    l.toArray.all p 0 stop = l.all p := by
  subst h
  rw [all_toList]

@[simp] theorem swap_toArray (l : List α) (i j : Fin l.toArray.size) :
    l.toArray.swap i j = ((l.set i l[j]).set j l[i]).toArray := by
  apply ext'
  simp

@[simp] theorem pop_toArray (l : List α) : l.toArray.pop = l.dropLast.toArray := by
  apply ext'
  simp

@[simp] theorem reverse_toArray (l : List α) : l.toArray.reverse = l.reverse.toArray := by
  apply ext'
  simp

@[simp] theorem modify_toArray (f : α → α) (l : List α) :
    l.toArray.modify i f = (l.modify f i).toArray := by
  apply ext'
  simp

@[simp] theorem filter_toArray' (p : α → Bool) (l : List α) (h : stop = l.toArray.size) :
    l.toArray.filter p 0 stop = (l.filter p).toArray := by
  subst h
  apply ext'
  rw [toList_filter]

@[simp] theorem filterMap_toArray' (f : α → Option β) (l : List α) (h : stop = l.toArray.size) :
    l.toArray.filterMap f 0 stop = (l.filterMap f).toArray := by
  subst h
  apply ext'
  rw [toList_filterMap]

theorem filter_toArray (p : α → Bool) (l : List α) :
    l.toArray.filter p = (l.filter p).toArray := by
  simp

theorem filterMap_toArray (f : α → Option β) (l : List α) :
    l.toArray.filterMap f = (l.filterMap f).toArray := by
  simp

@[simp] theorem flatten_toArray (l : List (List α)) : (l.toArray.map List.toArray).flatten = l.flatten.toArray := by
  apply ext'
  simp [Function.comp_def]

@[simp] theorem toArray_range (n : Nat) : (range n).toArray = Array.range n := by
  apply ext'
  simp

@[simp] theorem extract_toArray (l : List α) (start stop : Nat) :
    l.toArray.extract start stop = ((l.drop start).take (stop - start)).toArray := by
  apply ext'
  simp

@[simp] theorem toArray_ofFn (f : Fin n → α) : (ofFn f).toArray = Array.ofFn f := by
  ext <;> simp

theorem takeWhile_go_succ (p : α → Bool) (a : α) (l : List α) (i : Nat) :
    takeWhile.go p (a :: l).toArray (i+1) r = takeWhile.go p l.toArray i r := by
  rw [takeWhile.go, takeWhile.go]
  simp only [size_toArray, length_cons, Nat.add_lt_add_iff_right, Array.get_eq_getElem,
    getElem_toArray, getElem_cons_succ]
  split
  rw [takeWhile_go_succ]
  rfl

theorem takeWhile_go_toArray (p : α → Bool) (l : List α) (i : Nat) :
    Array.takeWhile.go p l.toArray i r = r ++ (takeWhile p (l.drop i)).toArray := by
  induction l generalizing i r with
  | nil => simp [takeWhile.go]
  | cons a l ih =>
    rw [takeWhile.go]
    cases i with
    | zero =>
      simp [takeWhile_go_succ, ih, takeWhile_cons]
      split <;> simp
    | succ i =>
      simp only [size_toArray, length_cons, Nat.add_lt_add_iff_right, Array.get_eq_getElem,
        getElem_toArray, getElem_cons_succ, drop_succ_cons]
      split <;> rename_i h₁
      · rw [takeWhile_go_succ, ih]
        rw [← getElem_cons_drop_succ_eq_drop h₁, takeWhile_cons]
        split <;> simp_all
      · simp_all [drop_eq_nil_of_le]

@[simp] theorem takeWhile_toArray (p : α → Bool) (l : List α) :
    l.toArray.takeWhile p = (l.takeWhile p).toArray := by
  simp [Array.takeWhile, takeWhile_go_toArray]

@[simp] theorem eraseIdx_toArray (l : List α) (i : Nat) (h : i < l.toArray.size) :
    l.toArray.eraseIdx i h = (l.eraseIdx i).toArray := by
  rw [Array.eraseIdx]
  split <;> rename_i h'
  · rw [eraseIdx_toArray]
    simp only [swap_toArray, Fin.getElem_fin, toList_toArray, mk.injEq]
    rw [eraseIdx_set_gt (by simp), eraseIdx_set_eq]
    simp
  · simp at h h'
    have t : i = l.length - 1 := by omega
    simp [t]
termination_by l.length - i
decreasing_by
  rename_i h
  simp at h
  simp
  omega

@[simp] theorem eraseIdxIfInBounds_toArray (l : List α) (i : Nat) :
    l.toArray.eraseIdxIfInBounds i = (l.eraseIdx i).toArray := by
  rw [Array.eraseIdxIfInBounds]
  split
  · simp
  · simp_all [eraseIdx_eq_self.2]

end List

namespace Array

@[simp] theorem mapM_id {l : Array α} {f : α → Id β} : l.mapM f = l.map f := by
  induction l; simp_all

@[simp] theorem toList_ofFn (f : Fin n → α) : (Array.ofFn f).toList = List.ofFn f := by
  apply List.ext_getElem <;> simp

@[simp] theorem toList_takeWhile (p : α → Bool) (as : Array α) :
    (as.takeWhile p).toList = as.toList.takeWhile p := by
  induction as; simp

@[simp] theorem toList_eraseIdx (as : Array α) (i : Nat) (h : i < as.size) :
    (as.eraseIdx i h).toList = as.toList.eraseIdx i := by
  induction as
  simp

@[simp] theorem toList_eraseIdxIfInBounds (as : Array α) (i : Nat) :
    (as.eraseIdxIfInBounds i).toList = as.toList.eraseIdx i := by
  induction as
  simp

/-! ### map -/

@[simp] theorem map_map {f : α → β} {g : β → γ} {as : Array α} :
    (as.map f).map g = as.map (g ∘ f) := by
  cases as; simp

@[simp] theorem map_id_fun : map (id : α → α) = id := by
  funext l
  induction l <;> simp_all

/-- `map_id_fun'` differs from `map_id_fun` by representing the identity function as a lambda, rather than `id`. -/
@[simp] theorem map_id_fun' : map (fun (a : α) => a) = id := map_id_fun

-- This is not a `@[simp]` lemma because `map_id_fun` will apply.
theorem map_id (as : Array α) : map (id : α → α) as = as := by
  cases as <;> simp_all

/-- `map_id'` differs from `map_id` by representing the identity function as a lambda, rather than `id`. -/
-- This is not a `@[simp]` lemma because `map_id_fun'` will apply.
theorem map_id' (as : Array α) : map (fun (a : α) => a) as = as := map_id as

/-- Variant of `map_id`, with a side condition that the function is pointwise the identity. -/
theorem map_id'' {f : α → α} (h : ∀ x, f x = x) (as : Array α) : map f as = as := by
  simp [show f = id from funext h]

theorem array_array_induction (P : Array (Array α) → Prop) (h : ∀ (xss : List (List α)), P (xss.map List.toArray).toArray)
    (ass : Array (Array α)) : P ass := by
  specialize h (ass.toList.map toList)
  simpa [← toList_map, Function.comp_def, map_id] using h

theorem foldl_map (f : β₁ → β₂) (g : α → β₂ → α) (l : Array β₁) (init : α) :
    (l.map f).foldl g init = l.foldl (fun x y => g x (f y)) init := by
  cases l; simp [List.foldl_map]

theorem foldr_map (f : α₁ → α₂) (g : α₂ → β → β) (l : Array α₁) (init : β) :
    (l.map f).foldr g init = l.foldr (fun x y => g (f x) y) init := by
  cases l; simp [List.foldr_map]

theorem foldl_filterMap (f : α → Option β) (g : γ → β → γ) (l : Array α) (init : γ) :
    (l.filterMap f).foldl g init = l.foldl (fun x y => match f y with | some b => g x b | none => x) init := by
  cases l
  simp [List.foldl_filterMap]
  rfl

theorem foldr_filterMap (f : α → Option β) (g : β → γ → γ) (l : Array α) (init : γ) :
    (l.filterMap f).foldr g init = l.foldr (fun x y => match f x with | some b => g b y | none => y) init := by
  cases l
  simp [List.foldr_filterMap]
  rfl

/-! ### flatten -/

@[simp] theorem flatten_empty : flatten (#[] : Array (Array α)) = #[] := rfl

@[simp] theorem flatten_toArray_map_toArray (xss : List (List α)) :
    (xss.map List.toArray).toArray.flatten = xss.flatten.toArray := by
  simp [flatten]
  suffices ∀ as, List.foldl (fun r a => r ++ a) as (List.map List.toArray xss) = as ++ xss.flatten.toArray by
    simpa using this #[]
  intro as
  induction xss generalizing as with
  | nil => simp
  | cons xs xss ih => simp [ih]

/-! ### reverse -/

@[simp] theorem mem_reverse {x : α} {as : Array α} : x ∈ as.reverse ↔ x ∈ as := by
  cases as
  simp

/-! ### findSomeRevM?, findRevM?, findSomeRev?, findRev? -/

@[simp] theorem findSomeRevM?_eq_findSomeM?_reverse
    [Monad m] [LawfulMonad m] (f : α → m (Option β)) (as : Array α) :
    as.findSomeRevM? f = as.reverse.findSomeM? f := by
  cases as
  rw [List.findSomeRevM?_toArray]
  simp

@[simp] theorem findRevM?_eq_findM?_reverse
    [Monad m] [LawfulMonad m] (f : α → m Bool) (as : Array α) :
    as.findRevM? f = as.reverse.findM? f := by
  cases as
  rw [List.findRevM?_toArray]
  simp

@[simp] theorem findSomeRev?_eq_findSome?_reverse (f : α → Option β) (as : Array α) :
    as.findSomeRev? f = as.reverse.findSome? f := by
  cases as
  simp [findSomeRev?, Id.run]

@[simp] theorem findRev?_eq_find?_reverse (f : α → Bool) (as : Array α) :
    as.findRev? f = as.reverse.find? f := by
  cases as
  simp [findRev?, Id.run]

/-! ### unzip -/

@[simp] theorem fst_unzip (as : Array (α × β)) : (Array.unzip as).fst = as.map Prod.fst := by
  simp only [unzip]
  rcases as with ⟨as⟩
  simp only [List.foldl_toArray']
  rw [← List.foldl_hom (f := Prod.fst) (g₂ := fun bs x => bs.push x.1) (H := by simp), ← List.foldl_map]
  simp

@[simp] theorem snd_unzip (as : Array (α × β)) : (Array.unzip as).snd = as.map Prod.snd := by
  simp only [unzip]
  rcases as with ⟨as⟩
  simp only [List.foldl_toArray']
  rw [← List.foldl_hom (f := Prod.snd) (g₂ := fun bs x => bs.push x.2) (H := by simp), ← List.foldl_map]
  simp

end Array

namespace List

@[simp] theorem unzip_toArray (as : List (α × β)) :
    as.toArray.unzip = Prod.map List.toArray List.toArray as.unzip := by
  ext1 <;> simp

end List

namespace Array

@[simp] theorem toList_fst_unzip (as : Array (α × β)) :
    as.unzip.1.toList = as.toList.unzip.1 := by
  cases as
  simp

@[simp] theorem toList_snd_unzip (as : Array (α × β)) :
    as.unzip.2.toList = as.toList.unzip.2 := by
  cases as
  simp

@[simp] theorem flatMap_empty {β} (f : α → Array β) : (#[] : Array α).flatMap f = #[] := rfl

@[simp] theorem flatMap_toArray_cons {β} (f : α → Array β) (a : α) (as : List α) :
    (a :: as).toArray.flatMap f = f a ++ as.toArray.flatMap f := by
  simp [flatMap]
  suffices ∀ cs, List.foldl (fun bs a => bs ++ f a) (f a ++ cs) as =
      f a ++ List.foldl (fun bs a => bs ++ f a) cs as by
    erw [empty_append] -- Why doesn't this work via `simp`?
    simpa using this #[]
  intro cs
  induction as generalizing cs <;> simp_all

@[simp] theorem flatMap_toArray {β} (f : α → Array β) (as : List α) :
    as.toArray.flatMap f = (as.flatMap (fun a => (f a).toList)).toArray := by
  induction as with
  | nil => simp
  | cons a as ih =>
    apply ext'
    simp [ih]


end Array

/-! ### Deprecations -/

namespace List

@[deprecated toArray_toList (since := "2024-09-09")]
abbrev toArray_data := @toArray_toList

@[deprecated "Use the reverse direction of `List.push_toArray`." (since := "2024-09-27")]
theorem toArray_concat {as : List α} {x : α} :
    (as ++ [x]).toArray = as.toArray.push x := by
  apply ext'
  simp

@[deprecated back!_toArray (since := "2024-10-31")] abbrev back_toArray := @back!_toArray

end List

namespace Array

@[deprecated getElem_eq_getElem_toList (since := "2024-09-25")]
abbrev getElem_eq_toList_getElem := @getElem_eq_getElem_toList

@[deprecated getElem_eq_toList_getElem (since := "2024-09-09")]
abbrev getElem_eq_data_getElem := @getElem_eq_getElem_toList

@[deprecated getElem_eq_toList_getElem (since := "2024-06-12")]
theorem getElem_eq_toList_get (a : Array α) (h : i < a.size) : a[i] = a.toList.get ⟨i, h⟩ := by
  simp

@[deprecated toArray_toList (since := "2024-09-09")]
abbrev toArray_data := @toArray_toList

@[deprecated length_toList (since := "2024-09-09")]
abbrev data_length := @length_toList

@[deprecated toList_map (since := "2024-09-09")]
abbrev map_data := @toList_map

@[deprecated foldl_toList_eq_flatMap (since := "2024-10-16")]
abbrev foldl_toList_eq_bind := @foldl_toList_eq_flatMap

@[deprecated foldl_toList_eq_flatMap (since := "2024-10-16")]
abbrev foldl_data_eq_bind := @foldl_toList_eq_flatMap

@[deprecated foldl_toList_eq_map (since := "2024-09-09")]
abbrev foldl_data_eq_map := @foldl_toList_eq_map

@[deprecated toList_mkArray (since := "2024-09-09")]
abbrev mkArray_data := @toList_mkArray

@[deprecated mem_toList (since := "2024-09-09")]
abbrev mem_data := @mem_toList

@[deprecated getElem_mem (since := "2024-10-17")]
abbrev getElem?_mem := @getElem_mem

@[deprecated getElem_fin_eq_getElem_toList (since := "2024-10-17")]
abbrev getElem_fin_eq_toList_get := @getElem_fin_eq_getElem_toList

@[deprecated getElem_fin_eq_getElem_toList (since := "2024-09-09")]
abbrev getElem_fin_eq_data_get := @getElem_fin_eq_getElem_toList

@[deprecated getElem_mem_toList (since := "2024-09-09")]
abbrev getElem_mem_data := @getElem_mem_toList

@[deprecated getElem?_eq_getElem?_toList (since := "2024-10-17")]
abbrev getElem?_eq_toList_getElem? := @getElem?_eq_getElem?_toList

@[deprecated getElem?_eq_toList_getElem? (since := "2024-09-30")]
theorem getElem?_eq_toList_get? (a : Array α) (i : Nat) : a[i]? = a.toList.get? i := by
  by_cases i < a.size <;> simp_all [getElem?_pos, getElem?_neg, List.get?_eq_get, eq_comm]

set_option linter.deprecated false in
@[deprecated getElem?_eq_toList_getElem? (since := "2024-09-09")]
abbrev getElem?_eq_data_get? := @getElem?_eq_toList_get?

@[deprecated get?_eq_get?_toList (since := "2024-10-17")]
abbrev get?_eq_toList_get? := @get?_eq_get?_toList

@[deprecated get?_eq_toList_get? (since := "2024-09-09")]
abbrev get?_eq_data_get? := @get?_eq_get?_toList

@[deprecated toList_set (since := "2024-09-09")]
abbrev data_set := @toList_set

@[deprecated toList_swap (since := "2024-09-09")]
abbrev data_swap := @toList_swap

@[deprecated getElem?_swap (since := "2024-10-17")] abbrev get?_swap := @getElem?_swap

@[deprecated toList_pop (since := "2024-09-09")] abbrev data_pop := @toList_pop

@[deprecated size_eq_length_toList (since := "2024-09-09")]
abbrev size_eq_length_data := @size_eq_length_toList

@[deprecated toList_range (since := "2024-09-09")]
abbrev data_range := @toList_range

@[deprecated toList_reverse (since := "2024-09-30")]
abbrev reverse_toList := @toList_reverse

@[deprecated mapM_eq_mapM_toList (since := "2024-09-09")]
abbrev mapM_eq_mapM_data := @mapM_eq_mapM_toList

@[deprecated getElem_modify (since := "2024-08-08")]
theorem get_modify {arr : Array α} {x i} (h : i < (arr.modify x f).size) :
    (arr.modify x f).get i h =
    if x = i then f (arr.get i (by simpa using h)) else arr.get i (by simpa using h) := by
  simp [getElem_modify h]

@[deprecated toList_filter (since := "2024-09-09")]
abbrev filter_data := @toList_filter

@[deprecated toList_filterMap (since := "2024-09-09")]
abbrev filterMap_data := @toList_filterMap

@[deprecated toList_empty (since := "2024-09-09")]
abbrev empty_data := @toList_empty

@[deprecated getElem_append_left (since := "2024-09-30")]
abbrev get_append_left := @getElem_append_left

@[deprecated getElem_append_right (since := "2024-09-30")]
abbrev get_append_right := @getElem_append_right

@[deprecated "Use the reverse direction of `Array.any_toList`" (since := "2024-09-30")]
abbrev any_def := @any_toList

@[deprecated "Use the reverse direction of `Array.all_toList`" (since := "2024-09-30")]
abbrev all_def := @all_toList

@[deprecated getElem_extract_loop_lt_aux (since := "2024-09-30")]
abbrev get_extract_loop_lt_aux := @getElem_extract_loop_lt_aux
@[deprecated getElem_extract_loop_lt (since := "2024-09-30")]
abbrev get_extract_loop_lt := @getElem_extract_loop_lt
@[deprecated getElem_extract_loop_ge_aux (since := "2024-09-30")]
abbrev get_extract_loop_ge_aux := @getElem_extract_loop_ge_aux
@[deprecated getElem_extract_loop_ge (since := "2024-09-30")]
abbrev get_extract_loop_ge := @getElem_extract_loop_ge
@[deprecated getElem_extract_aux (since := "2024-09-30")]
abbrev get_extract_aux := @getElem_extract_aux
@[deprecated getElem_extract (since := "2024-09-30")]
abbrev get_extract := @getElem_extract

@[deprecated getElem_swap_right (since := "2024-09-30")]
abbrev get_swap_right := @getElem_swap_right
@[deprecated getElem_swap_left (since := "2024-09-30")]
abbrev get_swap_left := @getElem_swap_left
@[deprecated getElem_swap_of_ne (since := "2024-09-30")]
abbrev get_swap_of_ne := @getElem_swap_of_ne
@[deprecated getElem_swap (since := "2024-09-30")]
abbrev get_swap := @getElem_swap
@[deprecated getElem_swap' (since := "2024-09-30")]
abbrev get_swap' := @getElem_swap'

@[deprecated back!_eq_back? (since := "2024-10-31")] abbrev back_eq_back? := @back!_eq_back?
@[deprecated back!_push (since := "2024-10-31")] abbrev back_push := @back!_push
@[deprecated eq_push_pop_back!_of_size_ne_zero (since := "2024-10-31")]
abbrev eq_push_pop_back_of_size_ne_zero := @eq_push_pop_back!_of_size_ne_zero

end Array<|MERGE_RESOLUTION|>--- conflicted
+++ resolved
@@ -621,8 +621,8 @@
     (ofFn f)[i]? = if h : i < n then some (f ⟨i, h⟩) else none := by
   simp [getElem?_def]
 
-<<<<<<< HEAD
 @[simp] theorem ofFn_zero (f : Fin 0 → α) : ofFn f = #[] := rfl
+
 theorem ofFn_succ (f : Fin (n+1) → α) :
     ofFn f = (ofFn (fun (i : Fin n) => f i.castSucc)).push (f ⟨n, by omega⟩) := by
   ext i h₁ h₂
@@ -634,10 +634,7 @@
       simp at h₁ h₂
       omega
 
-/-- # mkArray -/
-=======
 /-! # mkArray -/
->>>>>>> 7c50d597
 
 @[simp] theorem size_mkArray (n : Nat) (v : α) : (mkArray n v).size = n :=
   List.length_replicate ..
