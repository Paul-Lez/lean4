--- conflicted
+++ resolved
@@ -3496,7 +3496,6 @@
 
 end replace
 
-<<<<<<< HEAD
 /-! ## Logic -/
 
 /-! ### any / all -/
@@ -3532,95 +3531,204 @@
 theorem any_eq_not_all_not (xs : Array α) (p : α → Bool) : xs.any p = !xs.all (!p .) := by
   simp only [not_all_eq_any_not, Bool.not_not]
 
-@[simp] theorem any_map {xs : Array α} {p : β → Bool} : (xs.map f).any p = xs.any (p ∘ f) := by
+/-- Variant of `any_map` with a side condition for the `stop` argument. -/
+@[simp] theorem any_map' {xs : Array α} {p : β → Bool} (w : stop = xs.size):
+    (xs.map f).any p 0 stop = xs.any (p ∘ f) := by
+  subst w
   rcases xs with ⟨xs⟩
   rw [List.map_toArray]
   simp [List.any_map]
 
-@[simp] theorem all_map {xs : Array α} {p : β → Bool} : (xs.map f).all p = xs.all (p ∘ f) := by
+/-- Variant of `all_map` with a side condition for the `stop` argument. -/
+@[simp] theorem all_map' {xs : Array α} {p : β → Bool} (w : stop = xs.size):
+    (xs.map f).all p 0 stop = xs.all (p ∘ f) := by
+  subst w
   rcases xs with ⟨xs⟩
   rw [List.map_toArray]
   simp [List.all_map]
 
-@[simp] theorem any_filter {xs : Array α} {p q : α → Bool} :
-    (xs.filter p).any q = xs.any fun a => p a && q a := by
+theorem any_map {xs : Array α} {p : β → Bool} : (xs.map f).any p = xs.any (p ∘ f) := by
+  simp
+
+theorem all_map {xs : Array α} {p : β → Bool} : (xs.map f).all p = xs.all (p ∘ f) := by
+  simp
+
+/-- Variant of `any_filter` with a side condition for the `stop` argument. -/
+@[simp] theorem any_filter' {xs : Array α} {p q : α → Bool} (w : stop = (xs.filter p).size) :
+    (xs.filter p).any q 0 stop = xs.any fun a => p a && q a := by
+  subst w
   rcases xs with ⟨xs⟩
   rw [List.filter_toArray]
   simp [List.any_filter]
 
-@[simp] theorem all_filter {xs : Array α} {p q : α → Bool} :
-    (xs.filter p).all q = xs.all fun a => p a → q a := by
+/-- Variant of `all_filter` with a side condition for the `stop` argument. -/
+@[simp] theorem all_filter' {xs : Array α} {p q : α → Bool} (w : stop = (xs.filter p).size) :
+    (xs.filter p).all q 0 stop = xs.all fun a => p a → q a := by
+  subst w
   rcases xs with ⟨xs⟩
   rw [List.filter_toArray]
   simp [List.all_filter]
 
-@[simp] theorem any_filterMap {xs : Array α} {f : α → Option β} {p : β → Bool} :
-    (xs.filterMap f).any p = xs.any fun a => match f a with | some b => p b | none => false := by
+theorem any_filter {xs : Array α} {p q : α → Bool} :
+    (xs.filter p).any q 0 = xs.any fun a => p a && q a := by
+  simp
+
+theorem all_filter {xs : Array α} {p q : α → Bool} :
+    (xs.filter p).all q 0 = xs.all fun a => p a → q a := by
+  simp
+
+/-- Variant of `any_filterMap` with a side condition for the `stop` argument. -/
+@[simp] theorem any_filterMap' {xs : Array α} {f : α → Option β} {p : β → Bool} (w : stop = (xs.filterMap f).size) :
+    (xs.filterMap f).any p 0 stop = xs.any fun a => match f a with | some b => p b | none => false := by
+  subst w
   rcases xs with ⟨xs⟩
   rw [List.filterMap_toArray]
   simp [List.any_filterMap]
   rfl
 
-@[simp] theorem all_filterMap {xs : Array α} {f : α → Option β} {p : β → Bool} :
-    (xs.filterMap f).all p = xs.all fun a => match f a with | some b => p b | none => true := by
+/-- Variant of `all_filterMap` with a side condition for the `stop` argument. -/
+@[simp] theorem all_filterMap' {xs : Array α} {f : α → Option β} {p : β → Bool} (w : stop = (xs.filterMap f).size) :
+    (xs.filterMap f).all p 0 stop = xs.all fun a => match f a with | some b => p b | none => true := by
+  subst w
   rcases xs with ⟨xs⟩
   rw [List.filterMap_toArray]
   simp [List.all_filterMap]
   rfl
 
-@[simp] theorem any_append {xs ys : Array α} : (xs ++ ys).any f = (xs.any f || ys.any f) := by
+theorem any_filterMap {xs : Array α} {f : α → Option β} {p : β → Bool} :
+    (xs.filterMap f).any p 0 = xs.any fun a => match f a with | some b => p b | none => false := by
+  simp
+
+theorem all_filterMap {xs : Array α} {f : α → Option β} {p : β → Bool} :
+    (xs.filterMap f).all p 0 = xs.all fun a => match f a with | some b => p b | none => true := by
+  simp
+
+/-- Variant of `any_append` with a side condition for the `stop` argument. -/
+@[simp] theorem any_append' {xs ys : Array α} (w : stop = (xs ++ ys).size) :
+    (xs ++ ys).any f 0 stop = (xs.any f || ys.any f) := by
+  subst w
   rcases xs with ⟨xs⟩
   rcases ys with ⟨ys⟩
   rw [List.append_toArray]
   simp [List.any_append]
 
-@[simp] theorem all_append {xs ys : Array α} : (xs ++ ys).all f = (xs.all f && ys.all f) := by
+/-- Variant of `all_append` with a side condition for the `stop` argument. -/
+@[simp] theorem all_append' {xs ys : Array α} (w : stop = (xs ++ ys).size) :
+    (xs ++ ys).all f 0 stop = (xs.all f && ys.all f) := by
+  subst w
   rcases xs with ⟨xs⟩
   rcases ys with ⟨ys⟩
   rw [List.append_toArray]
   simp [List.all_append]
 
-
-@[simp] theorem any_flatten {xss : Array (Array α)} : xss.flatten.any f = xss.any (any · f) := by
+theorem any_append {xs ys : Array α} :
+    (xs ++ ys).any f 0 = (xs.any f || ys.any f) := by
+  simp
+
+theorem all_append {xs ys : Array α} :
+    (xs ++ ys).all f 0 = (xs.all f && ys.all f) := by
+  simp
+
+@[congr] theorem anyM_congr [Monad m]
+    {xs ys : Array α} (w : xs = ys) {p q : α → m Bool} (h : ∀ a, p a = q a) (wstart : start₁ = start₂) (wstop : stop₁ = stop₂) :
+    xs.anyM p start₁ stop₁ = ys.anyM q start₂ stop₂ := by
+  have : p = q := by funext a; apply h
+  subst this
+  subst w
+  subst wstart
+  subst wstop
+  rfl
+
+@[congr] theorem any_congr
+    {xs ys : Array α} (w : xs = ys) {p q : α → Bool} (h : ∀ a, p a = q a) (wstart : start₁ = start₂) (wstop : stop₁ = stop₂) :
+    xs.any p start₁ stop₁ = ys.any q start₂ stop₂ := by
+  unfold any
+  apply anyM_congr w h wstart wstop
+
+@[congr] theorem allM_congr [Monad m]
+    {xs ys : Array α} (w : xs = ys) {p q : α → m Bool} (h : ∀ a, p a = q a) (wstart : start₁ = start₂) (wstop : stop₁ = stop₂) :
+    xs.allM p start₁ stop₁ = ys.allM q start₂ stop₂ := by
+  have : p = q := by funext a; apply h
+  subst this
+  subst w
+  subst wstart
+  subst wstop
+  rfl
+
+@[congr] theorem all_congr
+    {xs ys : Array α} (w : xs = ys) {p q : α → Bool} (h : ∀ a, p a = q a) (wstart : start₁ = start₂) (wstop : stop₁ = stop₂) :
+    xs.all p start₁ stop₁ = ys.all q start₂ stop₂ := by
+  unfold all
+  apply allM_congr w h wstart wstop
+
+@[simp] theorem any_flatten' {xss : Array (Array α)} (w : stop = xss.flatten.size) : xss.flatten.any f 0 stop = xss.any (any · f) := by
+  subst w
   cases xss using array₂_induction
-  simp
-
-@[simp] theorem all_flatten {xss : Array (Array α)} : xss.flatten.all f = xss.all (all · f) := by
+  simp [Function.comp_def]
+
+@[simp] theorem all_flatten' {xss : Array (Array α)} (w : stop = xss.flatten.size) : xss.flatten.all f 0 stop = xss.all (all · f) := by
+  subst w
   cases xss using array₂_induction
-  simp
-
-@[simp] theorem any_flatMap {xs : Array α} {f : α → Array β} :
-    (xs.flatMap f).any p = xs.any fun a => (f a).any p := by
+  simp [Function.comp_def]
+
+theorem any_flatten {xss : Array (Array α)} : xss.flatten.any f = xss.any (any · f) := by
+  simp
+
+theorem all_flatten {xss : Array (Array α)} : xss.flatten.all f = xss.all (all · f) := by
+  simp
+
+/-- Variant of `any_flatMap` with a side condition for the `stop` argument. -/
+@[simp] theorem any_flatMap' {xs : Array α} {f : α → Array β} {p : β → Bool} (w : stop = (xs.flatMap f).size) :
+    (xs.flatMap f).any p 0 stop = xs.any fun a => (f a).any p := by
+  subst w
   rcases xs with ⟨xs⟩
   rw [List.flatMap_toArray]
   simp [List.any_flatMap]
 
-@[simp] theorem all_flatMap {xs : Array α} {f : α → Array β} :
-    (xs.flatMap f).all p = xs.all fun a => (f a).all p := by
+/-- Variant of `all_flatMap` with a side condition for the `stop` argument. -/
+@[simp] theorem all_flatMap' {xs : Array α} {f : α → Array β} {p : β → Bool} (w : stop = (xs.flatMap f).size) :
+    (xs.flatMap f).all p 0 stop = xs.all fun a => (f a).all p := by
+  subst w
   rcases xs with ⟨xs⟩
   rw [List.flatMap_toArray]
   simp [List.all_flatMap]
 
-@[simp] theorem any_reverse {xs : Array α} : xs.reverse.any f = xs.any f := by
+theorem any_flatMap {xs : Array α} {f : α → Array β} {p : β → Bool} :
+    (xs.flatMap f).any p 0 = xs.any fun a => (f a).any p := by
+  simp
+
+theorem all_flatMap {xs : Array α} {f : α → Array β} {p : β → Bool} :
+    (xs.flatMap f).all p 0 = xs.all fun a => (f a).all p := by
+  simp
+
+/-- Variant of `any_reverse` with a side condition for the `stop` argument. -/
+@[simp] theorem any_reverse' {xs : Array α} (w : stop = xs.size) : xs.reverse.any f 0 stop = xs.any f := by
+  subst w
   rcases xs with ⟨xs⟩
   rw [List.reverse_toArray]
   simp [List.any_reverse]
 
-@[simp] theorem all_reverse {xs : Array α} : xs.reverse.all f = xs.all f := by
+/-- Variant of `all_reverse` with a side condition for the `stop` argument. -/
+@[simp] theorem all_reverse' {xs : Array α} (w : stop = xs.size) : xs.reverse.all f 0 stop = xs.all f := by
+  subst w
   rcases xs with ⟨xs⟩
   rw [List.reverse_toArray]
   simp [List.all_reverse]
 
+theorem any_reverse {xs : Array α} : xs.reverse.any f 0 = xs.any f := by
+  simp
+
+theorem all_reverse {xs : Array α} : xs.reverse.all f 0 = xs.all f := by
+  simp
+
 @[simp] theorem any_mkArray {n : Nat} {a : α} :
     (mkArray n a).any f = if n = 0 then false else f a := by
-  cases n <;> simp [mkArray_succ']
+  induction n <;> simp_all [mkArray_succ']
 
 @[simp] theorem all_mkArray {n : Nat} {a : α} :
     (mkArray n a).all f = if n = 0 then true else f a := by
-  cases n <;> simp +contextual [mkArray_succ']
-
-=======
->>>>>>> 2e66341f
+  induction n <;> simp_all +contextual [mkArray_succ']
+
 /-! Content below this point has not yet been aligned with `List`. -/
 
 /-! ### sum -/
