/-
Copyright (c) 2021 Floris van Doorn. All rights reserved.
Released under Apache 2.0 license as described in the file LICENSE.
Authors: Joachim Breitner, Mario Carneiro
-/
prelude
import Init.Data.Array.Mem
import Init.Data.Array.Lemmas
import Init.Data.List.Attach

namespace Array

/-- `O(n)`. Partial map. If `f : Π a, P a → β` is a partial function defined on
  `a : α` satisfying `P`, then `pmap f l h` is essentially the same as `map f l`
  but is defined only when all members of `l` satisfy `P`, using the proof
  to apply `f`.

We replace this at runtime with a more efficient version via
-/
def pmap {P : α → Prop} (f : ∀ a, P a → β) (l : Array α) (H : ∀ a ∈ l, P a) : Array β :=
  (l.toList.pmap f (fun a m => H a (mem_def.mpr m))).toArray

/--
Unsafe implementation of `attachWith`, taking advantage of the fact that the representation of
`Array {x // P x}` is the same as the input `Array α`.
-/
@[inline] private unsafe def attachWithImpl
    (xs : Array α) (P : α → Prop) (_ : ∀ x ∈ xs, P x) : Array {x // P x} := unsafeCast xs

/-- `O(1)`. "Attach" a proof `P x` that holds for all the elements of `xs` to produce a new array
  with the same elements but in the type `{x // P x}`. -/
@[implemented_by attachWithImpl] def attachWith
    (xs : Array α) (P : α → Prop) (H : ∀ x ∈ xs, P x) : Array {x // P x} :=
  ⟨xs.toList.attachWith P fun x h => H x (Array.Mem.mk h)⟩

/-- `O(1)`. "Attach" the proof that the elements of `xs` are in `xs` to produce a new array
  with the same elements but in the type `{x // x ∈ xs}`. -/
@[inline] def attach (xs : Array α) : Array {x // x ∈ xs} := xs.attachWith _ fun _ => id

@[simp] theorem _root_.List.attachWith_toArray {l : List α} {P : α → Prop} {H : ∀ x ∈ l.toArray, P x} :
    l.toArray.attachWith P H = (l.attachWith P (by simpa using H)).toArray := by
  simp [attachWith]

@[simp] theorem _root_.List.attach_toArray {l : List α} :
    l.toArray.attach = (l.attachWith (· ∈ l.toArray) (by simp)).toArray := by
  simp [attach]

@[simp] theorem _root_.List.pmap_toArray {l : List α} {P : α → Prop} {f : ∀ a, P a → β} {H : ∀ a ∈ l.toArray, P a} :
    l.toArray.pmap f H = (l.pmap f (by simpa using H)).toArray := by
  simp [pmap]

@[simp] theorem toList_attachWith {l : Array α} {P : α → Prop} {H : ∀ x ∈ l, P x} :
   (l.attachWith P H).toList = l.toList.attachWith P (by simpa [mem_toList] using H) := by
  simp [attachWith]

@[simp] theorem toList_attach {α : Type _} {l : Array α} :
    l.attach.toList = l.toList.attachWith (· ∈ l) (by simp [mem_toList]) := by
  simp [attach]

<<<<<<< HEAD
@[simp] theorem toList_pmap {l : Array α} {P : α → Prop} {f : ∀ a, P a → β} {H : ∀ a ∈ l, P a} :
    (l.pmap f H).toList = l.toList.pmap f (fun a m => H a (mem_def.mpr m)) := by
  simp [pmap]

/-- Implementation of `pmap` using the zero-copy version of `attach`. -/
@[inline] private def pmapImpl {P : α → Prop} (f : ∀ a, P a → β) (l : Array α) (H : ∀ a ∈ l, P a) :
    Array β := (l.attachWith _ H).map fun ⟨x, h'⟩ => f x h'

@[csimp] private theorem pmap_eq_pmapImpl : @pmap = @pmapImpl := by
  funext α β p f L h'
  cases L
  simp only [pmap, pmapImpl, List.attachWith_toArray, List.map_toArray, mk.injEq, List.map_attachWith]
  apply List.pmap_congr_left
  intro a m h₁ h₂
=======
@[simp] theorem _root_.List.attachWith_mem_toArray {l : List α} :
    l.attachWith (fun x => x ∈ l.toArray) (fun x h => by simpa using h) =
      l.attach.map fun ⟨x, h⟩ => ⟨x, by simpa using h⟩ := by
  simp only [List.attachWith, List.attach, List.map_pmap]
  apply List.pmap_congr_left
>>>>>>> e0d7c3ac
  simp

/-! ## unattach

`Array.unattach` is the (one-sided) inverse of `Array.attach`. It is a synonym for `Array.map Subtype.val`.

We use it by providing a simp lemma `l.attach.unattach = l`, and simp lemmas which recognize higher order
functions applied to `l : Array { x // p x }` which only depend on the value, not the predicate, and rewrite these
in terms of a simpler function applied to `l.unattach`.

Further, we provide simp lemmas that push `unattach` inwards.
-/

/--
A synonym for `l.map (·.val)`. Mostly this should not be needed by users.
It is introduced as in intermediate step by lemmas such as `map_subtype`,
and is ideally subsequently simplified away by `unattach_attach`.

If not, usually the right approach is `simp [Array.unattach, -Array.map_subtype]` to unfold.
-/
def unattach {α : Type _} {p : α → Prop} (l : Array { x // p x }) := l.map (·.val)

@[simp] theorem unattach_nil {p : α → Prop} : (#[] : Array { x // p x }).unattach = #[] := rfl
@[simp] theorem unattach_push {p : α → Prop} {a : { x // p x }} {l : Array { x // p x }} :
    (l.push a).unattach = l.unattach.push a.1 := by
  simp only [unattach, Array.map_push]

@[simp] theorem size_unattach {p : α → Prop} {l : Array { x // p x }} :
    l.unattach.size = l.size := by
  unfold unattach
  simp

@[simp] theorem _root_.List.unattach_toArray {p : α → Prop} {l : List { x // p x }} :
    l.toArray.unattach = l.unattach.toArray := by
  simp only [unattach, List.map_toArray, List.unattach]

@[simp] theorem toList_unattach {p : α → Prop} {l : Array { x // p x }} :
    l.unattach.toList = l.toList.unattach := by
  simp only [unattach, toList_map, List.unattach]

@[simp] theorem unattach_attach {l : Array α} : l.attach.unattach = l := by
  cases l
  simp only [List.attach_toArray, List.unattach_toArray, List.unattach_attachWith]

@[simp] theorem unattach_attachWith {p : α → Prop} {l : Array α}
    {H : ∀ a ∈ l, p a} :
    (l.attachWith p H).unattach = l := by
  cases l
  simp

/-! ### Recognizing higher order functions using a function that only depends on the value. -/

/--
This lemma identifies folds over arrays of subtypes, where the function only depends on the value, not the proposition,
and simplifies these to the function directly taking the value.
-/
theorem foldl_subtype {p : α → Prop} {l : Array { x // p x }}
    {f : β → { x // p x } → β} {g : β → α → β} {x : β}
    {hf : ∀ b x h, f b ⟨x, h⟩ = g b x} :
    l.foldl f x = l.unattach.foldl g x := by
  cases l
  simp only [List.foldl_toArray', List.unattach_toArray]
  rw [List.foldl_subtype] -- Why can't simp do this?
  simp [hf]

/-- Variant of `foldl_subtype` with side condition to check `stop = l.size`. -/
@[simp] theorem foldl_subtype' {p : α → Prop} {l : Array { x // p x }}
    {f : β → { x // p x } → β} {g : β → α → β} {x : β}
    {hf : ∀ b x h, f b ⟨x, h⟩ = g b x} (h : stop = l.size) :
    l.foldl f x 0 stop = l.unattach.foldl g x := by
  subst h
  rwa [foldl_subtype]

/--
This lemma identifies folds over arrays of subtypes, where the function only depends on the value, not the proposition,
and simplifies these to the function directly taking the value.
-/
theorem foldr_subtype {p : α → Prop} {l : Array { x // p x }}
    {f : { x // p x } → β → β} {g : α → β → β} {x : β}
    {hf : ∀ x h b, f ⟨x, h⟩ b = g x b} :
    l.foldr f x = l.unattach.foldr g x := by
  cases l
  simp only [List.foldr_toArray', List.unattach_toArray]
  rw [List.foldr_subtype]
  simp [hf]

/-- Variant of `foldr_subtype` with side condition to check `stop = l.size`. -/
@[simp] theorem foldr_subtype' {p : α → Prop} {l : Array { x // p x }}
    {f : { x // p x } → β → β} {g : α → β → β} {x : β}
    {hf : ∀ x h b, f ⟨x, h⟩ b = g x b} (h : start = l.size) :
    l.foldr f x start 0 = l.unattach.foldr g x := by
  subst h
  rwa [foldr_subtype]

/--
This lemma identifies maps over arrays of subtypes, where the function only depends on the value, not the proposition,
and simplifies these to the function directly taking the value.
-/
@[simp] theorem map_subtype {p : α → Prop} {l : Array { x // p x }}
    {f : { x // p x } → β} {g : α → β} {hf : ∀ x h, f ⟨x, h⟩ = g x} :
    l.map f = l.unattach.map g := by
  cases l
  simp only [List.map_toArray, List.unattach_toArray]
  rw [List.map_subtype]
  simp [hf]

@[simp] theorem filterMap_subtype {p : α → Prop} {l : Array { x // p x }}
    {f : { x // p x } → Option β} {g : α → Option β} {hf : ∀ x h, f ⟨x, h⟩ = g x} :
    l.filterMap f = l.unattach.filterMap g := by
  cases l
  simp only [size_toArray, List.filterMap_toArray', List.unattach_toArray, List.length_unattach,
    mk.injEq]
  rw [List.filterMap_subtype]
  simp [hf]

@[simp] theorem unattach_filter {p : α → Prop} {l : Array { x // p x }}
    {f : { x // p x } → Bool} {g : α → Bool} {hf : ∀ x h, f ⟨x, h⟩ = g x} :
    (l.filter f).unattach = l.unattach.filter g := by
  cases l
  simp [hf]

/-! ### Simp lemmas pushing `unattach` inwards. -/

@[simp] theorem unattach_reverse {p : α → Prop} {l : Array { x // p x }} :
    l.reverse.unattach = l.unattach.reverse := by
  cases l
  simp

@[simp] theorem unattach_append {p : α → Prop} {l₁ l₂ : Array { x // p x }} :
    (l₁ ++ l₂).unattach = l₁.unattach ++ l₂.unattach := by
  cases l₁
  cases l₂
  simp

end Array<|MERGE_RESOLUTION|>--- conflicted
+++ resolved
@@ -57,7 +57,6 @@
     l.attach.toList = l.toList.attachWith (· ∈ l) (by simp [mem_toList]) := by
   simp [attach]
 
-<<<<<<< HEAD
 @[simp] theorem toList_pmap {l : Array α} {P : α → Prop} {f : ∀ a, P a → β} {H : ∀ a ∈ l, P a} :
     (l.pmap f H).toList = l.toList.pmap f (fun a m => H a (mem_def.mpr m)) := by
   simp [pmap]
@@ -72,13 +71,12 @@
   simp only [pmap, pmapImpl, List.attachWith_toArray, List.map_toArray, mk.injEq, List.map_attachWith]
   apply List.pmap_congr_left
   intro a m h₁ h₂
-=======
+
 @[simp] theorem _root_.List.attachWith_mem_toArray {l : List α} :
     l.attachWith (fun x => x ∈ l.toArray) (fun x h => by simpa using h) =
       l.attach.map fun ⟨x, h⟩ => ⟨x, by simpa using h⟩ := by
   simp only [List.attachWith, List.attach, List.map_pmap]
   apply List.pmap_congr_left
->>>>>>> e0d7c3ac
   simp
 
 /-! ## unattach
