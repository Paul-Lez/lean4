--- conflicted
+++ resolved
@@ -411,7 +411,10 @@
   rw [getLast?_eq_head?_reverse]
   simp [head?_range']
 
-<<<<<<< HEAD
+@[simp] theorem getLast_iota (n : Nat) (h) : (iota n).getLast h = 1 := by
+  rw [getLast_eq_head_reverse]
+  simp
+
 @[simp] theorem find?_iota_eq_none (n : Nat) (p : Nat → Bool) :
     (iota n).find? p = none ↔ ∀ i, 0 < i → i ≤ n → !p i := by
   rw [find?_eq_none]
@@ -454,12 +457,6 @@
       · omega
       · omega
 
-=======
-@[simp] theorem getLast_iota (n : Nat) (h) : (iota n).getLast h = 1 := by
-  rw [getLast_eq_head_reverse]
-  simp
-
->>>>>>> 852ee168
 /-! ### enumFrom -/
 
 @[simp]
