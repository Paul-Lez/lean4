/-
Copyright (c) 2022 Mario Carneiro. All rights reserved.
Released under Apache 2.0 license as described in the file LICENSE.
Authors: Mario Carneiro
-/
prelude
import Init.Data.List.Impl
import Init.Data.List.Nat.Erase
import Init.Data.List.Monadic
import Init.Data.Array.Lex.Basic

/-! ### Lemmas about `List.toArray`.

We prefer to pull `List.toArray` outwards past `Array` operations.
-/

namespace Array

@[simp] theorem toList_set (a : Array α) (i x h) :
    (a.set i x).toList = a.toList.set i x := rfl

theorem swap_def (a : Array α) (i j : Nat) (hi hj) :
    a.swap i j hi hj = (a.set i a[j]).set j a[i] (by simpa using hj) := by
  simp [swap]

@[simp] theorem toList_swap (a : Array α) (i j : Nat) (hi hj) :
    (a.swap i j hi hj).toList = (a.toList.set i a[j]).set j a[i] := by simp [swap_def]

end Array

namespace List

open Array

theorem toArray_inj {a b : List α} (h : a.toArray = b.toArray) : a = b := by
  cases a with
  | nil => simpa using h
  | cons a as =>
    cases b with
    | nil => simp at h
    | cons b bs => simpa using h

@[simp] theorem size_toArrayAux {a : List α} {b : Array α} :
    (a.toArrayAux b).size = b.size + a.length := by
  simp [size]

-- This is not a `@[simp]` lemma because it is pushing `toArray` inwards.
theorem toArray_cons (a : α) (l : List α) : (a :: l).toArray = #[a] ++ l.toArray := by
  apply ext'
  simp

@[simp] theorem push_toArray (l : List α) (a : α) : l.toArray.push a = (l ++ [a]).toArray := by
  apply ext'
  simp

/-- Unapplied variant of `push_toArray`, useful for monadic reasoning. -/
@[simp] theorem push_toArray_fun (l : List α) : l.toArray.push = fun a => (l ++ [a]).toArray := by
  funext a
  simp

@[simp] theorem isEmpty_toArray (l : List α) : l.toArray.isEmpty = l.isEmpty := by
  cases l <;> simp [Array.isEmpty]

@[simp] theorem toArray_singleton (a : α) : (List.singleton a).toArray = Array.singleton a := rfl

@[simp] theorem back!_toArray [Inhabited α] (l : List α) : l.toArray.back! = l.getLast! := by
  simp only [back!, size_toArray, Array.get!_eq_getElem!, getElem!_toArray, getLast!_eq_getElem!]

@[simp] theorem back?_toArray (l : List α) : l.toArray.back? = l.getLast? := by
  simp [back?, List.getLast?_eq_getElem?]

@[simp] theorem set_toArray (l : List α) (i : Nat) (a : α) (h : i < l.length) :
    (l.toArray.set i a) = (l.set i a).toArray := rfl

@[simp] theorem forIn'_loop_toArray [Monad m] (l : List α) (f : (a : α) → a ∈ l.toArray → β → m (ForInStep β)) (i : Nat)
    (h : i ≤ l.length) (b : β) :
    Array.forIn'.loop l.toArray f i h b =
      forIn' (l.drop (l.length - i)) b (fun a m b => f a (by simpa using mem_of_mem_drop m) b) := by
  induction i generalizing l b with
  | zero =>
    simp [Array.forIn'.loop]
  | succ i ih =>
    simp only [Array.forIn'.loop, size_toArray, getElem_toArray, ih]
    have t : drop (l.length - (i + 1)) l = l[l.length - i - 1] :: drop (l.length - i) l := by
      simp only [Nat.sub_add_eq]
      rw [List.drop_sub_one (by omega), List.getElem?_eq_getElem (by omega)]
      simp only [Option.toList_some, singleton_append]
    simp [t]
    have t : l.length - 1 - i = l.length - i - 1 := by omega
    simp only [t]
    congr

@[simp] theorem forIn'_toArray [Monad m] (l : List α) (b : β) (f : (a : α) → a ∈ l.toArray → β → m (ForInStep β)) :
    forIn' l.toArray b f = forIn' l b (fun a m b => f a (mem_toArray.mpr m) b) := by
  change Array.forIn' _ _ _ = List.forIn' _ _ _
  rw [Array.forIn', forIn'_loop_toArray]
  simp

@[simp] theorem forIn_toArray [Monad m] (l : List α) (b : β) (f : α → β → m (ForInStep β)) :
    forIn l.toArray b f = forIn l b f := by
  simpa using forIn'_toArray l b fun a m b => f a b

theorem foldrM_toArray [Monad m] (f : α → β → m β) (init : β) (l : List α) :
    l.toArray.foldrM f init = l.foldrM f init := by
  rw [foldrM_eq_reverse_foldlM_toList]
  simp

theorem foldlM_toArray [Monad m] (f : β → α → m β) (init : β) (l : List α) :
    l.toArray.foldlM f init = l.foldlM f init := by
  rw [foldlM_toList]

theorem foldr_toArray (f : α → β → β) (init : β) (l : List α) :
    l.toArray.foldr f init = l.foldr f init := by
  rw [foldr_toList]

theorem foldl_toArray (f : β → α → β) (init : β) (l : List α) :
    l.toArray.foldl f init = l.foldl f init := by
  rw [foldl_toList]

/-- Variant of `foldrM_toArray` with a side condition for the `start` argument. -/
@[simp] theorem foldrM_toArray' [Monad m] (f : α → β → m β) (init : β) (l : List α)
    (h : start = l.toArray.size) :
    l.toArray.foldrM f init start 0 = l.foldrM f init := by
  subst h
  rw [foldrM_eq_reverse_foldlM_toList]
  simp

/-- Variant of `foldlM_toArray` with a side condition for the `stop` argument. -/
@[simp] theorem foldlM_toArray' [Monad m] (f : β → α → m β) (init : β) (l : List α)
    (h : stop = l.toArray.size) :
    l.toArray.foldlM f init 0 stop = l.foldlM f init := by
  subst h
  rw [foldlM_toList]

/-- Variant of `forM_toArray` with a side condition for the `stop` argument. -/
@[simp] theorem forM_toArray' [Monad m] (l : List α) (f : α → m PUnit) (h : stop = l.toArray.size) :
    (l.toArray.forM f 0 stop) = l.forM f := by
  subst h
  rw [Array.forM]
  simp only [size_toArray, foldlM_toArray']
  induction l <;> simp_all

theorem forM_toArray [Monad m] (l : List α) (f : α → m PUnit) :
    (l.toArray.forM f) = l.forM f := by
  simp

/-- Variant of `foldr_toArray` with a side condition for the `start` argument. -/
@[simp] theorem foldr_toArray' (f : α → β → β) (init : β) (l : List α)
    (h : start = l.toArray.size) :
    l.toArray.foldr f init start 0 = l.foldr f init := by
  subst h
  rw [foldr_toList]

/-- Variant of `foldl_toArray` with a side condition for the `stop` argument. -/
@[simp] theorem foldl_toArray' (f : β → α → β) (init : β) (l : List α)
    (h : stop = l.toArray.size) :
    l.toArray.foldl f init 0 stop = l.foldl f init := by
  subst h
  rw [foldl_toList]

@[simp] theorem sum_toArray [Add α] [Zero α] (l : List α) : l.toArray.sum = l.sum := by
  simp [Array.sum, List.sum]

@[simp] theorem append_toArray (l₁ l₂ : List α) :
    l₁.toArray ++ l₂.toArray = (l₁ ++ l₂).toArray := by
  apply ext'
  simp

@[simp] theorem push_append_toArray {as : Array α} {a : α} {bs : List α} : as.push a ++ bs.toArray = as ++ (a ::bs).toArray := by
  cases as
  simp

@[simp] theorem foldl_push {l : List α} {as : Array α} : l.foldl Array.push as = as ++ l.toArray := by
  induction l generalizing as <;> simp [*]

@[simp] theorem foldr_push {l : List α} {as : Array α} : l.foldr (fun a b => push b a) as = as ++ l.reverse.toArray := by
  rw [foldr_eq_foldl_reverse, foldl_push]

@[simp] theorem findSomeM?_toArray [Monad m] [LawfulMonad m] (f : α → m (Option β)) (l : List α) :
    l.toArray.findSomeM? f = l.findSomeM? f := by
  rw [Array.findSomeM?]
  simp only [bind_pure_comp, map_pure, forIn_toArray]
  induction l with
  | nil => simp
  | cons a l ih =>
    simp only [forIn_cons, LawfulMonad.bind_assoc, findSomeM?]
    congr
    ext1 (_|_) <;> simp [ih]

theorem findSomeRevM?_find_toArray [Monad m] [LawfulMonad m] (f : α → m (Option β)) (l : List α)
    (i : Nat) (h) :
    findSomeRevM?.find f l.toArray i h = (l.take i).reverse.findSomeM? f := by
  induction i generalizing l with
  | zero => simp [Array.findSomeRevM?.find.eq_def]
  | succ i ih =>
    rw [size_toArray] at h
    rw [Array.findSomeRevM?.find, take_succ, getElem?_eq_getElem (by omega)]
    simp only [ih, reverse_append]
    congr
    ext1 (_|_) <;> simp

-- This is not marked as `@[simp]` as later we simplify all occurrences of `findSomeRevM?`.
theorem findSomeRevM?_toArray [Monad m] [LawfulMonad m] (f : α → m (Option β)) (l : List α) :
    l.toArray.findSomeRevM? f = l.reverse.findSomeM? f := by
  simp [Array.findSomeRevM?, findSomeRevM?_find_toArray]

-- This is not marked as `@[simp]` as later we simplify all occurrences of `findRevM?`.
theorem findRevM?_toArray [Monad m] [LawfulMonad m] (f : α → m Bool) (l : List α) :
    l.toArray.findRevM? f = l.reverse.findM? f := by
  rw [Array.findRevM?, findSomeRevM?_toArray, findM?_eq_findSomeM?]

@[simp] theorem findM?_toArray [Monad m] [LawfulMonad m] (f : α → m Bool) (l : List α) :
    l.toArray.findM? f = l.findM? f := by
  rw [Array.findM?]
  simp only [bind_pure_comp, map_pure, forIn_toArray]
  induction l with
  | nil => simp
  | cons a l ih =>
    simp only [forIn_cons, LawfulMonad.bind_assoc, findM?]
    congr
    ext1 (_|_) <;> simp [ih]

@[simp] theorem findSome?_toArray (f : α → Option β) (l : List α) :
    l.toArray.findSome? f = l.findSome? f := by
  rw [Array.findSome?, ← findSomeM?_id, findSomeM?_toArray, Id.run]

@[simp] theorem find?_toArray (f : α → Bool) (l : List α) :
    l.toArray.find? f = l.find? f := by
  rw [Array.find?]
  simp only [Id.run, Id, Id.pure_eq, Id.bind_eq, forIn_toArray]
  induction l with
  | nil => simp
  | cons a l ih =>
    simp only [forIn_cons, Id.pure_eq, Id.bind_eq, find?]
    by_cases f a <;> simp_all

theorem isPrefixOfAux_toArray_succ [BEq α] (l₁ l₂ : List α) (hle : l₁.length ≤ l₂.length) (i : Nat) :
    Array.isPrefixOfAux l₁.toArray l₂.toArray hle (i + 1) =
      Array.isPrefixOfAux l₁.tail.toArray l₂.tail.toArray (by simp; omega) i := by
  rw [Array.isPrefixOfAux]
  conv => rhs; rw [Array.isPrefixOfAux]
  simp only [size_toArray, getElem_toArray, Bool.if_false_right, length_tail, getElem_tail]
  split <;> rename_i h₁ <;> split <;> rename_i h₂
  · rw [isPrefixOfAux_toArray_succ]
  · omega
  · omega
  · rfl

theorem isPrefixOfAux_toArray_succ' [BEq α] (l₁ l₂ : List α) (hle : l₁.length ≤ l₂.length) (i : Nat) :
    Array.isPrefixOfAux l₁.toArray l₂.toArray hle (i + 1) =
      Array.isPrefixOfAux (l₁.drop (i+1)).toArray (l₂.drop (i+1)).toArray (by simp; omega) 0 := by
  induction i generalizing l₁ l₂ with
  | zero => simp [isPrefixOfAux_toArray_succ]
  | succ i ih =>
    rw [isPrefixOfAux_toArray_succ, ih]
    simp

theorem isPrefixOfAux_toArray_zero [BEq α] (l₁ l₂ : List α) (hle : l₁.length ≤ l₂.length) :
    Array.isPrefixOfAux l₁.toArray l₂.toArray hle 0 =
      l₁.isPrefixOf l₂ := by
  rw [Array.isPrefixOfAux]
  match l₁, l₂ with
  | [], _ => rw [dif_neg] <;> simp
  | _::_, [] => simp at hle
  | a::l₁, b::l₂ =>
    simp [isPrefixOf_cons₂, isPrefixOfAux_toArray_succ', isPrefixOfAux_toArray_zero]

@[simp] theorem isPrefixOf_toArray [BEq α] (l₁ l₂ : List α) :
    l₁.toArray.isPrefixOf l₂.toArray = l₁.isPrefixOf l₂ := by
  rw [Array.isPrefixOf]
  split <;> rename_i h
  · simp [isPrefixOfAux_toArray_zero]
  · simp only [Bool.false_eq]
    induction l₁ generalizing l₂ with
    | nil => simp at h
    | cons a l₁ ih =>
      cases l₂ with
      | nil => simp
      | cons b l₂ =>
        simp only [isPrefixOf_cons₂, Bool.and_eq_false_imp]
        intro w
        rw [ih]
        simp_all

theorem zipWithAux_toArray_succ (as : List α) (bs : List β) (f : α → β → γ) (i : Nat) (cs : Array γ) :
    zipWithAux as.toArray bs.toArray f (i + 1) cs = zipWithAux as.tail.toArray bs.tail.toArray f i cs := by
  rw [zipWithAux]
  conv => rhs; rw [zipWithAux]
  simp only [size_toArray, getElem_toArray, length_tail, getElem_tail]
  split <;> rename_i h₁
  · split <;> rename_i h₂
    · rw [dif_pos (by omega), dif_pos (by omega), zipWithAux_toArray_succ]
    · rw [dif_pos (by omega)]
      rw [dif_neg (by omega)]
  · rw [dif_neg (by omega)]

theorem zipWithAux_toArray_succ' (as : List α) (bs : List β) (f : α → β → γ) (i : Nat) (cs : Array γ) :
    zipWithAux as.toArray bs.toArray f (i + 1) cs = zipWithAux (as.drop (i+1)).toArray (bs.drop (i+1)).toArray f 0 cs := by
  induction i generalizing as bs cs with
  | zero => simp [zipWithAux_toArray_succ]
  | succ i ih =>
    rw [zipWithAux_toArray_succ, ih]
    simp

theorem zipWithAux_toArray_zero (f : α → β → γ) (as : List α) (bs : List β) (cs : Array γ) :
    zipWithAux as.toArray bs.toArray f 0 cs = cs ++ (List.zipWith f as bs).toArray := by
  rw [Array.zipWithAux]
  match as, bs with
  | [], _ => simp
  | _, [] => simp
  | a :: as, b :: bs =>
    simp [zipWith_cons_cons, zipWithAux_toArray_succ', zipWithAux_toArray_zero, push_append_toArray]

@[simp] theorem zipWith_toArray (as : List α) (bs : List β) (f : α → β → γ) :
    Array.zipWith f as.toArray bs.toArray = (List.zipWith f as bs).toArray := by
  rw [Array.zipWith]
  simp [zipWithAux_toArray_zero]

@[simp] theorem zip_toArray (as : List α) (bs : List β) :
    Array.zip as.toArray bs.toArray = (List.zip as bs).toArray := by
  simp [Array.zip, zipWith_toArray, zip]

theorem zipWithAll_go_toArray (as : List α) (bs : List β) (f : Option α → Option β → γ) (i : Nat) (cs : Array γ) :
    zipWithAll.go f as.toArray bs.toArray i cs = cs ++ (List.zipWithAll f (as.drop i) (bs.drop i)).toArray := by
  unfold zipWithAll.go
  split <;> rename_i h
  · rw [zipWithAll_go_toArray]
    simp at h
    simp only [getElem?_toArray, push_append_toArray]
    if ha : i < as.length then
      if hb : i < bs.length then
        rw [List.drop_eq_getElem_cons ha, List.drop_eq_getElem_cons hb]
        simp only [ha, hb, getElem?_eq_getElem, zipWithAll_cons_cons]
      else
        simp only [Nat.not_lt] at hb
        rw [List.drop_eq_getElem_cons ha]
        rw [(drop_eq_nil_iff (l := bs)).mpr (by omega), (drop_eq_nil_iff (l := bs)).mpr (by omega)]
        simp only [zipWithAll_nil, map_drop, map_cons]
        rw [getElem?_eq_getElem ha]
        rw [getElem?_eq_none hb]
    else
      if hb : i < bs.length then
        simp only [Nat.not_lt] at ha
        rw [List.drop_eq_getElem_cons hb]
        rw [(drop_eq_nil_iff (l := as)).mpr (by omega), (drop_eq_nil_iff (l := as)).mpr (by omega)]
        simp only [nil_zipWithAll, map_drop, map_cons]
        rw [getElem?_eq_getElem hb]
        rw [getElem?_eq_none ha]
      else
        omega
  · simp only [size_toArray, Nat.not_lt] at h
    rw [drop_eq_nil_of_le (by omega), drop_eq_nil_of_le (by omega)]
    simp
  termination_by max as.length bs.length - i
  decreasing_by simp_wf; decreasing_trivial_pre_omega

@[simp] theorem zipWithAll_toArray (f : Option α → Option β → γ) (as : List α) (bs : List β) :
    Array.zipWithAll f as.toArray bs.toArray = (List.zipWithAll f as bs).toArray := by
  simp [Array.zipWithAll, zipWithAll_go_toArray]

@[simp] theorem toArray_appendList (l₁ l₂ : List α) :
    l₁.toArray ++ l₂ = (l₁ ++ l₂).toArray := by
  apply ext'
  simp

@[simp] theorem pop_toArray (l : List α) : l.toArray.pop = l.dropLast.toArray := by
  apply ext'
  simp

theorem takeWhile_go_succ (p : α → Bool) (a : α) (l : List α) (i : Nat) :
    takeWhile.go p (a :: l).toArray (i+1) r = takeWhile.go p l.toArray i r := by
  rw [takeWhile.go, takeWhile.go]
  simp only [size_toArray, length_cons, Nat.add_lt_add_iff_right, Array.get_eq_getElem,
    getElem_toArray, getElem_cons_succ]
  split
  rw [takeWhile_go_succ]
  rfl

theorem takeWhile_go_toArray (p : α → Bool) (l : List α) (i : Nat) :
    Array.takeWhile.go p l.toArray i r = r ++ (takeWhile p (l.drop i)).toArray := by
  induction l generalizing i r with
  | nil => simp [takeWhile.go]
  | cons a l ih =>
    rw [takeWhile.go]
    cases i with
    | zero =>
      simp [takeWhile_go_succ, ih, takeWhile_cons]
      split <;> simp
    | succ i =>
      simp only [size_toArray, length_cons, Nat.add_lt_add_iff_right, Array.get_eq_getElem,
        getElem_toArray, getElem_cons_succ, drop_succ_cons]
      split <;> rename_i h₁
      · rw [takeWhile_go_succ, ih]
        rw [← getElem_cons_drop_succ_eq_drop h₁, takeWhile_cons]
        split <;> simp_all
      · simp_all [drop_eq_nil_of_le]

@[simp] theorem takeWhile_toArray (p : α → Bool) (l : List α) :
    l.toArray.takeWhile p = (l.takeWhile p).toArray := by
  simp [Array.takeWhile, takeWhile_go_toArray]

@[simp] theorem setIfInBounds_toArray (l : List α) (i : Nat) (a : α) :
    l.toArray.setIfInBounds i a  = (l.set i a).toArray := by
  apply ext'
  simp only [setIfInBounds]
  split
  · simp
  · simp_all [List.set_eq_of_length_le]

@[simp] theorem toArray_replicate (n : Nat) (v : α) : (List.replicate n v).toArray = mkArray n v := rfl

@[deprecated toArray_replicate (since := "2024-12-13")]
abbrev _root_.Array.mkArray_eq_toArray_replicate := @toArray_replicate

@[simp] theorem flatMap_empty {β} (f : α → Array β) : (#[] : Array α).flatMap f = #[] := rfl

theorem flatMap_toArray_cons {β} (f : α → Array β) (a : α) (as : List α) :
    (a :: as).toArray.flatMap f = f a ++ as.toArray.flatMap f := by
  simp [Array.flatMap]
  suffices ∀ cs, List.foldl (fun bs a => bs ++ f a) (f a ++ cs) as =
      f a ++ List.foldl (fun bs a => bs ++ f a) cs as by
    erw [empty_append] -- Why doesn't this work via `simp`?
    simpa using this #[]
  intro cs
  induction as generalizing cs <;> simp_all

@[simp] theorem flatMap_toArray {β} (f : α → Array β) (as : List α) :
    as.toArray.flatMap f = (as.flatMap (fun a => (f a).toList)).toArray := by
  induction as with
  | nil => simp
  | cons a as ih =>
    apply ext'
    simp [ih, flatMap_toArray_cons]

@[simp] theorem swap_toArray (l : List α) (i j : Nat) {hi hj}:
    l.toArray.swap i j hi hj = ((l.set i l[j]).set j l[i]).toArray := by
  apply ext'
  simp

@[simp] theorem eraseIdx_toArray (l : List α) (i : Nat) (h : i < l.toArray.size) :
    l.toArray.eraseIdx i h = (l.eraseIdx i).toArray := by
  rw [Array.eraseIdx]
  split <;> rename_i h'
  · rw [eraseIdx_toArray]
    simp only [swap_toArray, Fin.getElem_fin, toList_toArray, mk.injEq]
    rw [eraseIdx_set_gt (by simp), eraseIdx_set_eq]
    simp
  · simp at h h'
    have t : i = l.length - 1 := by omega
    simp [t]
termination_by l.length - i
decreasing_by
  rename_i h
  simp at h
  simp
  omega

@[simp] theorem eraseIdxIfInBounds_toArray (l : List α) (i : Nat) :
    l.toArray.eraseIdxIfInBounds i = (l.eraseIdx i).toArray := by
  rw [Array.eraseIdxIfInBounds]
  split
  · simp
  · simp_all [eraseIdx_eq_self.2]

<<<<<<< HEAD
@[simp] theorem findIdx?_toArray {as : List α} {p : α → Bool} :
    as.toArray.findIdx? p = as.findIdx? p := by
  sorry -- This needs to wait for #6833

@[simp] theorem eraseP_toArray {as : List α} {p : α → Bool} :
    as.toArray.eraseP p = (as.eraseP p).toArray := by
  rw [Array.eraseP, List.eraseP_eq_eraseIdx, findIdx?_toArray]
  split <;> simp [*]

=======
>>>>>>> 5b1c6b55
end List<|MERGE_RESOLUTION|>--- conflicted
+++ resolved
@@ -462,7 +462,6 @@
   · simp
   · simp_all [eraseIdx_eq_self.2]
 
-<<<<<<< HEAD
 @[simp] theorem findIdx?_toArray {as : List α} {p : α → Bool} :
     as.toArray.findIdx? p = as.findIdx? p := by
   sorry -- This needs to wait for #6833
@@ -472,6 +471,4 @@
   rw [Array.eraseP, List.eraseP_eq_eraseIdx, findIdx?_toArray]
   split <;> simp [*]
 
-=======
->>>>>>> 5b1c6b55
 end List