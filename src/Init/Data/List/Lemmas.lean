/-
Copyright (c) 2014 Parikshit Khanna. All rights reserved.
Released under Apache 2.0 license as described in the file LICENSE.
Authors: Parikshit Khanna, Jeremy Avigad, Leonardo de Moura, Floris van Doorn, Mario Carneiro,
  Kim Morrison
-/
prelude
import Init.Data.Bool
import Init.Data.Option.Lemmas
import Init.Data.List.BasicAux
import Init.Data.List.Control
import Init.Control.Lawful.Basic
import Init.BinderPredicates

/-! # Theorems about `List` operations.

For each `List` operation, we would like theorems describing the following, when relevant:
* if it is a "convenience" function, a `@[simp]` lemma reducing it to more basic operations
  (e.g. `List.partition_eq_filter_filter`), and otherwise:
* any special cases of equational lemmas that require additional hypotheses
* lemmas for special cases of the arguments (e.g. `List.map_id`)
* the length of the result `(f L).length`
* the `i`-th element, described via `(f L)[i]` and/or `(f L)[i]?` (these should typically be `@[simp]`)
* consequences for `f L` of the fact `x ∈ L` or `x ∉ L`
* conditions characterising `x ∈ f L` (often but not always `@[simp]`)
* injectivity statements, or congruence statements of the form `p L M → f L = f M`.
* conditions characterising the result, i.e. of the form `f L = M ↔ p M` for some predicate `p`,
  along with special cases of `M` (e.g. `List.append_eq_nil : L ++ M = [] ↔ L = [] ∧ M = []`)
* negative characterisations are also useful, e.g. `List.cons_ne_nil`
* interactions with all previously described `List` operations where possible
  (some of these should be `@[simp]`, particularly if the result can be described by a single operation)
* characterising `(∀ (i) (_ : i ∈ f L), P i)`, for some predicate `P`

Of course for any individual operation, not all of these will be relevant or helpful, so some judgement is required.

General principles for `simp` normal forms for `List` operations:
* Conversion operations (e.g. `toArray`, or `length`) should be moved inwards aggressively,
  to make the conversion effective.
* Similarly, operations which work on elements should be moved inwards in preference to
  "structural" operations on the list, e.g. we prefer to simplify
  `List.map f (L ++ M) ~> (List.map f L) ++ (List.map f M)`,
  `List.map f L.reverse ~> (List.map f L).reverse`, and
  `List.map f (L.take n) ~> (List.map f L).take n`.
* Arithmetic operations are "light", so e.g. we prefer to simplify `drop i (drop j L)` to `drop (i + j) L`,
  rather than the other way round.
* Function compositions are "light", so we prefer to simplify `(L.map f).map g` to `L.map (g ∘ f)`.
* We try to avoid non-linear left hand sides (i.e. with subexpressions appearing multiple times),
  but this is only a weak preference.
* Generally, we prefer that the right hand side does not introduce duplication,
  however generally duplication of higher order arguments (functions, predicates, etc) is allowed,
  as we expect to be able to compute these once they reach ground terms.

See also
* `Init.Data.List.Attach` for definitions and lemmas about `List.attach` and `List.pmap`.
* `Init.Data.List.Count` for lemmas about `List.countP` and `List.count`.
* `Init.Data.List.Erase` for lemmas about `List.eraseP` and `List.erase`.
* `Init.Data.List.Find` for lemmas about `List.find?`, `List.findSome?`, `List.findIdx`,
  `List.findIdx?`, and `List.indexOf`
* `Init.Data.List.MinMax` for lemmas about `List.min?` and `List.max?`.
* `Init.Data.List.Pairwise` for lemmas about `List.Pairwise` and `List.Nodup`.
* `Init.Data.List.Sublist` for lemmas about `List.Subset`, `List.Sublist`, `List.IsPrefix`,
  `List.IsSuffix`, and `List.IsInfix`.
* `Init.Data.List.TakeDrop` for additional lemmas about `List.take` and `List.drop`.
* `Init.Data.List.Zip` for lemmas about `List.zip`, `List.zipWith`, `List.zipWithAll`,
  and `List.unzip`.

Further results, which first require developing further automation around `Nat`, appear in
* `Init.Data.List.Nat.Basic`: miscellaneous lemmas
* `Init.Data.List.Nat.Range`: `List.range` and `List.enum`
* `Init.Data.List.Nat.TakeDrop`: `List.take` and `List.drop`

Also
* `Init.Data.List.Monadic` for addiation lemmas about `List.mapM` and `List.forM`.

-/

set_option linter.listVariables true -- Enforce naming conventions for `List`/`Array`/`Vector` variables.
set_option linter.indexVariables true -- Enforce naming conventions for index variables.

namespace List

open Nat

/-! ## Preliminaries -/

/-! ### nil -/

@[simp] theorem nil_eq {α} {xs : List α} : [] = xs ↔ xs = [] := by
  cases xs <;> simp

/-! ### length -/

theorem eq_nil_of_length_eq_zero (_ : length l = 0) : l = [] := match l with | [] => rfl

theorem ne_nil_of_length_eq_add_one (_ : length l = n + 1) : l ≠ [] := fun _ => nomatch l

theorem ne_nil_of_length_pos (_ : 0 < length l) : l ≠ [] := fun _ => nomatch l

@[simp] theorem length_eq_zero_iff : length l = 0 ↔ l = [] :=
  ⟨eq_nil_of_length_eq_zero, fun h => h ▸ rfl⟩

@[deprecated length_eq_zero_iff (since := "2025-02-24")]
abbrev length_eq_zero := @length_eq_zero_iff

theorem eq_nil_iff_length_eq_zero : l = [] ↔ length l = 0 :=
  length_eq_zero_iff.symm

theorem length_pos_of_mem {a : α} : ∀ {l : List α}, a ∈ l → 0 < length l
  | _::_, _ => Nat.zero_lt_succ _

theorem exists_mem_of_length_pos : ∀ {l : List α}, 0 < length l → ∃ a, a ∈ l
  | _::_, _ => ⟨_, .head ..⟩

theorem length_pos_iff_exists_mem {l : List α} : 0 < length l ↔ ∃ a, a ∈ l :=
  ⟨exists_mem_of_length_pos, fun ⟨_, h⟩ => length_pos_of_mem h⟩

theorem exists_mem_of_length_eq_add_one :
    ∀ {l : List α}, l.length = n + 1 → ∃ a, a ∈ l
  | _::_, _ => ⟨_, .head ..⟩

theorem exists_cons_of_length_pos : ∀ {l : List α}, 0 < l.length → ∃ h t, l = h :: t
  | _::_, _ => ⟨_, _, rfl⟩

theorem length_pos_iff_exists_cons :
    ∀ {l : List α}, 0 < l.length ↔ ∃ h t, l = h :: t :=
  ⟨exists_cons_of_length_pos, fun ⟨_, _, eq⟩ => eq ▸ Nat.succ_pos _⟩

theorem exists_cons_of_length_eq_add_one :
    ∀ {l : List α}, l.length = n + 1 → ∃ h t, l = h :: t
  | _::_, _ => ⟨_, _, rfl⟩

theorem length_pos_iff {l : List α} : 0 < length l ↔ l ≠ [] :=
  Nat.pos_iff_ne_zero.trans (not_congr length_eq_zero_iff)

@[deprecated length_pos_iff (since := "2025-02-24")]
abbrev length_pos := @length_pos_iff

theorem ne_nil_iff_length_pos {l : List α} : l ≠ [] ↔ 0 < length l :=
  length_pos_iff.symm

theorem length_eq_one_iff {l : List α} : length l = 1 ↔ ∃ a, l = [a] :=
  ⟨fun h => match l, h with | [_], _ => ⟨_, rfl⟩, fun ⟨_, h⟩ => by simp [h]⟩

@[deprecated length_eq_one_iff (since := "2025-02-24")]
abbrev length_eq_one := @length_eq_one_iff

/-! ### cons -/

-- The arguments here are intentionally explicit.
theorem cons_ne_nil (a : α) (l : List α) : a :: l ≠ [] := nofun

@[simp]
theorem cons_ne_self (a : α) (l : List α) : a :: l ≠ l := mt (congrArg length) (Nat.succ_ne_self _)

@[simp] theorem ne_cons_self {a : α} {l : List α} : l ≠ a :: l := by
  rw [ne_eq, eq_comm]
  simp

theorem head_eq_of_cons_eq (H : h₁ :: t₁ = h₂ :: t₂) : h₁ = h₂ := (cons.inj H).1

theorem tail_eq_of_cons_eq (H : h₁ :: t₁ = h₂ :: t₂) : t₁ = t₂ := (cons.inj H).2

theorem cons_inj_right (a : α) {l l' : List α} : a :: l = a :: l' ↔ l = l' :=
  ⟨tail_eq_of_cons_eq, congrArg _⟩

theorem cons_eq_cons {a b : α} {l l' : List α} : a :: l = b :: l' ↔ a = b ∧ l = l' :=
  List.cons.injEq .. ▸ .rfl

theorem exists_cons_of_ne_nil : ∀ {l : List α}, l ≠ [] → ∃ b l', l = b :: l'
  | c :: l', _ => ⟨c, l', rfl⟩

theorem ne_nil_iff_exists_cons {l : List α} : l ≠ [] ↔ ∃ b l', l = b :: l' :=
  ⟨exists_cons_of_ne_nil, fun ⟨_, _, eq⟩ => eq.symm ▸ cons_ne_nil _ _⟩

theorem singleton_inj {α : Type _} {a b : α} : [a] = [b] ↔ a = b := by
  simp

@[simp] theorem concat_ne_nil (a : α) (l : List α) : l ++ [a] ≠ [] := by
  cases l <;> simp

/-! ## L[i] and L[i]? -/

/-! ### `get` and `get?`.

We simplify `l.get i` to `l[i.1]'i.2` and `l.get? i` to `l[i]?`.
-/

@[simp] theorem get_eq_getElem {l : List α} {i : Fin l.length} : l.get i = l[i.1]'i.2 := rfl

set_option linter.deprecated false in
@[deprecated "Use `a[i]?` instead." (since := "2025-02-12")]
theorem get?_eq_none : ∀ {l : List α} {n}, length l ≤ n → l.get? n = none
  | [], _, _ => rfl
  | _ :: l, _+1, h => get?_eq_none (l := l) <| Nat.le_of_succ_le_succ h

set_option linter.deprecated false in
@[deprecated "Use `a[i]?` instead." (since := "2025-02-12")]
theorem get?_eq_get : ∀ {l : List α} {n} (h : n < l.length), l.get? n = some (get l ⟨n, h⟩)
  | _ :: _, 0, _ => rfl
  | _ :: l, _+1, _ => get?_eq_get (l := l) _

set_option linter.deprecated false in
@[deprecated "Use `a[i]?` instead." (since := "2025-02-12")]
theorem get?_eq_some_iff : l.get? n = some a ↔ ∃ h, get l ⟨n, h⟩ = a :=
  ⟨fun e =>
    have : n < length l := Nat.gt_of_not_le fun hn => by cases get?_eq_none hn ▸ e
    ⟨this, by rwa [get?_eq_get this, Option.some.injEq] at e⟩,
  fun ⟨_, e⟩ => e ▸ get?_eq_get _⟩

set_option linter.deprecated false in
@[deprecated "Use `a[i]?` instead." (since := "2025-02-12")]
theorem get?_eq_none_iff : l.get? n = none ↔ length l ≤ n :=
  ⟨fun e => Nat.ge_of_not_lt (fun h' => by cases e ▸ get?_eq_some_iff.2 ⟨h', rfl⟩), get?_eq_none⟩

set_option linter.deprecated false in
@[deprecated "Use `a[i]?` instead." (since := "2025-02-12"), simp]
theorem get?_eq_getElem? {l : List α} {i : Nat} : l.get? i = l[i]? := by
  simp only [getElem?_def]; split
  · exact (get?_eq_get ‹_›)
  · exact (get?_eq_none_iff.2 <| Nat.not_lt.1 ‹_›)

/-! ### getElem!

We simplify `l[i]!` to `(l[i]?).getD default`.
-/

@[simp] theorem getElem!_eq_getElem?_getD [Inhabited α] {l : List α} {i : Nat} :
    l[i]! = (l[i]?).getD (default : α) := by
  simp only [getElem!_def]
  match l[i]? with
  | some _ => simp
  | none => simp

/-! ### getElem? and getElem -/

@[simp] theorem getElem?_nil {i : Nat} : ([] : List α)[i]? = none := rfl

theorem getElem_cons {l : List α} (w : i < (a :: l).length) :
    (a :: l)[i] =
      if h : i = 0 then a else l[i-1]'(match i, h with | i+1, _ => succ_lt_succ_iff.mp w) := by
  cases i <;> simp

theorem getElem?_cons_zero {l : List α} : (a::l)[0]? = some a := rfl

@[simp] theorem getElem?_cons_succ {l : List α} : (a::l)[i+1]? = l[i]? := rfl

theorem getElem?_cons : (a :: l)[i]? = if i = 0 then some a else l[i-1]? := by
  cases i <;> simp [getElem?_cons_zero]

theorem getElem?_eq_some_iff {l : List α} : l[i]? = some a ↔ ∃ h : i < l.length, l[i] = a :=
  match l with
  | [] => by simp
  | _ :: l => by
    simp only [getElem?_cons, length_cons]
    split <;> rename_i h
    · simp_all
    · match i, h with
      | i + 1, h => simp [getElem?_eq_some_iff, Nat.succ_lt_succ_iff]

theorem some_eq_getElem?_iff {l : List α} : some a = l[i]? ↔ ∃ h : i < l.length, l[i] = a := by
  rw [eq_comm, getElem?_eq_some_iff]

@[simp] theorem some_getElem_eq_getElem?_iff {xs : List α} {i : Nat} (h : i < xs.length) :
    (some xs[i] = xs[i]?) ↔ True := by
  simp [h]

@[simp] theorem getElem?_eq_some_getElem_iff {xs : List α} {i : Nat} (h : i < xs.length) :
    (xs[i]? = some xs[i]) ↔ True := by
  simp [h]

theorem getElem_eq_iff {l : List α} {i : Nat} (h : i < l.length) : l[i] = x ↔ l[i]? = some x := by
  simp only [getElem?_eq_some_iff]
  exact ⟨fun w => ⟨h, w⟩, fun h => h.2⟩

theorem getElem_eq_getElem?_get {l : List α} {i : Nat} (h : i < l.length) :
    l[i] = l[i]?.get (by simp [getElem?_eq_getElem, h]) := by
  simp [getElem_eq_iff]

theorem getD_getElem? {l : List α} {i : Nat} {d : α} :
    l[i]?.getD d = if p : i < l.length then l[i]'p else d := by
  if h : i < l.length then
    simp [h, getElem?_def]
  else
    have p : i ≥ l.length := Nat.le_of_not_gt h
    simp [getElem?_eq_none p, h]

@[simp] theorem getElem_singleton {a : α} {i : Nat} (h : i < 1) : [a][i] = a :=
  match i, h with
  | 0, _ => rfl

theorem getElem?_singleton {a : α} {i : Nat} : [a][i]? = if i = 0 then some a else none := by
  simp [getElem?_cons]

/--
If one has `l[i]` in an expression and `h : l = l'`,
`rw [h]` will give a "motive it not type correct" error, as it cannot rewrite the
implicit `i < l.length` to `i < l'.length` directly. The theorem `getElem_of_eq` can be used to make
such a rewrite, with `rw [getElem_of_eq h]`.
-/
theorem getElem_of_eq {l l' : List α} (h : l = l') {i : Nat} (w : i < l.length) :
    l[i] = l'[i]'(h ▸ w) := by cases h; rfl

theorem getElem_zero {l : List α} (h : 0 < l.length) : l[0] = l.head (length_pos_iff.mp h) :=
  match l, h with
  | _ :: _, _ => rfl

@[ext] theorem ext_getElem? {l₁ l₂ : List α} (h : ∀ i : Nat, l₁[i]? = l₂[i]?) : l₁ = l₂ :=
  match l₁, l₂, h with
  | [], [], _ => rfl
  | _ :: _, [], h => by simpa using h 0
  | [], _ :: _, h => by simpa using h 0
  | a :: l₁, a' :: l₂, h => by
    have h0 : some a = some a' := by simpa using h 0
    injection h0 with aa; simp only [aa, ext_getElem? fun n => by simpa using h (n+1)]

theorem ext_getElem {l₁ l₂ : List α} (hl : length l₁ = length l₂)
    (h : ∀ (i : Nat) (h₁ : i < l₁.length) (h₂ : i < l₂.length), l₁[i]'h₁ = l₂[i]'h₂) : l₁ = l₂ :=
  ext_getElem? fun n =>
    if h₁ : n < length l₁ then by
      simp_all [getElem?_eq_getElem]
    else by
      have h₁ := Nat.le_of_not_lt h₁
      rw [getElem?_eq_none h₁, getElem?_eq_none]; rwa [← hl]

@[simp] theorem getElem_concat_length {l : List α} {a : α} {i : Nat} (h : i = l.length) (w) :
    (l ++ [a])[i]'w = a := by
  subst h; simp

theorem getElem?_concat_length {l : List α} {a : α} : (l ++ [a])[l.length]? = some a := by
  simp

/-! ### getD

We simplify away `getD`, replacing `getD l n a` with `(l[n]?).getD a`.
Because of this, there is only minimal API for `getD`.
-/

@[simp] theorem getD_eq_getElem?_getD {l : List α} {i : Nat} {a : α} : getD l i a = (l[i]?).getD a := by
  simp [getD]

theorem getD_cons_zero : getD (x :: xs) 0 d = x := by simp
theorem getD_cons_succ : getD (x :: xs) (n + 1) d = getD xs n d := by simp

/-! ### get!

We simplify `l.get! i` to `l[i]!`.
-/

set_option linter.deprecated false in
@[deprecated "Use `a[i]!` instead." (since := "2025-02-12")]
theorem get!_eq_getD [Inhabited α] : ∀ (l : List α) i, l.get! i = l.getD i default
  | [], _      => rfl
  | _a::_, 0   => by simp [get!]
  | _a::l, n+1 => by simpa using get!_eq_getD l n

set_option linter.deprecated false in
@[deprecated "Use `a[i]!` instead." (since := "2025-02-12"), simp]
theorem get!_eq_getElem! [Inhabited α] (l : List α) (i) : l.get! i = l[i]! := by
  simp [get!_eq_getD]

/-! ### mem -/

@[simp] theorem not_mem_nil {a : α} : ¬ a ∈ [] := nofun

@[simp] theorem mem_cons : a ∈ (b :: l) ↔ a = b ∨ a ∈ l :=
  ⟨fun h => by cases h <;> simp [Membership.mem, *],
   fun | Or.inl rfl => by constructor | Or.inr h => by constructor; assumption⟩

theorem mem_cons_self {a : α} {l : List α} : a ∈ a :: l := .head ..

theorem mem_concat_self {xs : List α} {a : α} : a ∈ xs ++ [a] :=
  mem_append_right xs mem_cons_self

theorem mem_append_cons_self : a ∈ xs ++ a :: ys := mem_append_right _ mem_cons_self

theorem eq_append_cons_of_mem {a : α} {xs : List α} (h : a ∈ xs) :
    ∃ as bs, xs = as ++ a :: bs ∧ a ∉ as := by
  induction xs with
  | nil => cases h
  | cons x xs ih =>
    simp at h
    cases h with
    | inl h => exact ⟨[], xs, by simp_all⟩
    | inr h =>
      by_cases h' : a = x
      · subst h'
        exact ⟨[], xs, by simp⟩
      · obtain ⟨as, bs, rfl, h⟩ := ih h
        exact ⟨x :: as, bs, rfl, by simp_all⟩

theorem mem_cons_of_mem (y : α) {a : α} {l : List α} : a ∈ l → a ∈ y :: l := .tail _

-- The argument `l : List α` is intentionally explicit,
-- as a tactic may generate `h` without determining `l`.
theorem exists_mem_of_ne_nil (l : List α) (h : l ≠ []) : ∃ x, x ∈ l :=
  exists_mem_of_length_pos (length_pos_iff.2 h)

theorem eq_nil_iff_forall_not_mem {l : List α} : l = [] ↔ ∀ a, a ∉ l := by
  cases l <;> simp [-not_or]

@[simp] theorem mem_dite_nil_left {x : α} [Decidable p] {l : ¬ p → List α} :
    (x ∈ if h : p then [] else l h) ↔ ∃ h : ¬ p, x ∈ l h := by
  split <;> simp_all

@[simp] theorem mem_dite_nil_right {x : α} [Decidable p] {l : p → List α} :
    (x ∈ if h : p then l h else []) ↔ ∃ h : p, x ∈ l h := by
  split <;> simp_all

@[simp] theorem mem_ite_nil_left {x : α} [Decidable p] {l : List α} :
    (x ∈ if p then [] else l) ↔ ¬ p ∧ x ∈ l := by
  split <;> simp_all

@[simp] theorem mem_ite_nil_right {x : α} [Decidable p] {l : List α} :
    (x ∈ if p then l else []) ↔ p ∧ x ∈ l := by
  split <;> simp_all

theorem eq_of_mem_singleton : a ∈ [b] → a = b
  | .head .. => rfl

@[simp] theorem mem_singleton {a b : α} : a ∈ [b] ↔ a = b :=
  ⟨eq_of_mem_singleton, (by simp [·])⟩

theorem forall_mem_cons {p : α → Prop} {a : α} {l : List α} :
    (∀ x, x ∈ a :: l → p x) ↔ p a ∧ ∀ x, x ∈ l → p x :=
  ⟨fun H => ⟨H _ (.head ..), fun _ h => H _ (.tail _ h)⟩,
   fun ⟨H₁, H₂⟩ _ => fun | .head .. => H₁ | .tail _ h => H₂ _ h⟩

theorem forall_mem_ne {a : α} {l : List α} : (∀ a' : α, a' ∈ l → ¬a = a') ↔ a ∉ l :=
  ⟨fun h m => h _ m rfl, fun h _ m e => h (e.symm ▸ m)⟩

theorem forall_mem_ne' {a : α} {l : List α} : (∀ a' : α, a' ∈ l → ¬a' = a) ↔ a ∉ l :=
  ⟨fun h m => h _ m rfl, fun h _ m e => h (e.symm ▸ m)⟩

theorem exists_mem_nil (p : α → Prop) : ¬ (∃ x, ∃ _ : x ∈ @nil α, p x) := nofun

theorem forall_mem_nil (p : α → Prop) : ∀ (x) (_ : x ∈ @nil α), p x := nofun

theorem exists_mem_cons {p : α → Prop} {a : α} {l : List α} :
    (∃ x, ∃ _ : x ∈ a :: l, p x) ↔ p a ∨ ∃ x, ∃ _ : x ∈ l, p x := by simp

theorem forall_mem_singleton {p : α → Prop} {a : α} : (∀ (x) (_ : x ∈ [a]), p x) ↔ p a := by
  simp only [mem_singleton, forall_eq]

theorem mem_nil_iff (a : α) : a ∈ ([] : List α) ↔ False := by simp

theorem mem_singleton_self (a : α) : a ∈ [a] := mem_cons_self

theorem mem_of_mem_cons_of_mem : ∀ {a b : α} {l : List α}, a ∈ b :: l → b ∈ l → a ∈ l
  | _, _, _, .head .., h | _, _, _, .tail _ h, _ => h

theorem eq_or_ne_mem_of_mem {a b : α} {l : List α} (h' : a ∈ b :: l) : a = b ∨ (a ≠ b ∧ a ∈ l) :=
  (Classical.em _).imp_right fun h => ⟨h, (mem_cons.1 h').resolve_left h⟩

theorem ne_nil_of_mem {a : α} {l : List α} (h : a ∈ l) : l ≠ [] := by cases h <;> nofun

theorem mem_of_ne_of_mem {a y : α} {l : List α} (h₁ : a ≠ y) (h₂ : a ∈ y :: l) : a ∈ l :=
  Or.elim (mem_cons.mp h₂) (absurd · h₁) (·)

theorem ne_of_not_mem_cons {a b : α} {l : List α} : a ∉ b :: l → a ≠ b := mt (· ▸ .head _)

theorem not_mem_of_not_mem_cons {a b : α} {l : List α} : a ∉ b :: l → a ∉ l := mt (.tail _)

theorem not_mem_cons_of_ne_of_not_mem {a y : α} {l : List α} : a ≠ y → a ∉ l → a ∉ y :: l :=
  mt ∘ mem_of_ne_of_mem

theorem ne_and_not_mem_of_not_mem_cons {a y : α} {l : List α} : a ∉ y :: l → a ≠ y ∧ a ∉ l :=
  fun p => ⟨ne_of_not_mem_cons p, not_mem_of_not_mem_cons p⟩

theorem getElem_of_mem : ∀ {a} {l : List α}, a ∈ l → ∃ (i : Nat) (h : i < l.length), l[i]'h = a
  | _, _ :: _, .head .. => ⟨0, Nat.succ_pos _, rfl⟩
  | _, _ :: _, .tail _ m => let ⟨i, h, e⟩ := getElem_of_mem m; ⟨i+1, Nat.succ_lt_succ h, e⟩

theorem getElem?_of_mem {a} {l : List α} (h : a ∈ l) : ∃ i : Nat, l[i]? = some a := by
  let ⟨n, _, e⟩ := getElem_of_mem h
  exact ⟨n, e ▸ getElem?_eq_getElem _⟩

theorem mem_of_getElem {l : List α} {i : Nat} {h} {a : α} (e : l[i] = a) : a ∈ l := by
  subst e
  simp

theorem mem_of_getElem? {l : List α} {i : Nat} {a : α} (e : l[i]? = some a) : a ∈ l :=
  let ⟨_, e⟩ := getElem?_eq_some_iff.1 e; e ▸ getElem_mem ..

theorem mem_iff_getElem {a} {l : List α} : a ∈ l ↔ ∃ (i : Nat) (h : i < l.length), l[i]'h = a :=
  ⟨getElem_of_mem, fun ⟨_, _, e⟩ => e ▸ getElem_mem ..⟩

theorem mem_iff_getElem? {a} {l : List α} : a ∈ l ↔ ∃ i : Nat, l[i]? = some a := by
  simp [getElem?_eq_some_iff, mem_iff_getElem]

theorem forall_getElem {l : List α} {p : α → Prop} :
    (∀ (i : Nat) h, p (l[i]'h)) ↔ ∀ a, a ∈ l → p a := by
  induction l with
  | nil => simp
  | cons a l ih =>
    simp only [length_cons, mem_cons, forall_eq_or_imp]
    constructor
    · intro w
      constructor
      · exact w 0 (by simp)
      · apply ih.1
        intro n h
        simpa using w (n+1) (Nat.add_lt_add_right h 1)
    · rintro ⟨h, w⟩
      rintro (_ | n) h
      · simpa
      · apply w
        simp only [getElem_cons_succ]
        exact getElem_mem (lt_of_succ_lt_succ h)

@[simp] theorem elem_eq_contains [BEq α] {a : α} {l : List α} :
    elem a l = l.contains a := by
  simp [contains]

@[simp] theorem decide_mem_cons [BEq α] [LawfulBEq α] {l : List α} :
    decide (y ∈ a :: l) = (y == a || decide (y ∈ l)) := by
  cases h : y == a <;> simp_all

theorem elem_iff [BEq α] [LawfulBEq α] {a : α} {as : List α} :
    elem a as = true ↔ a ∈ as := ⟨mem_of_elem_eq_true, elem_eq_true_of_mem⟩

theorem contains_iff [BEq α] [LawfulBEq α] {a : α} {as : List α} :
    as.contains a = true ↔ a ∈ as := ⟨mem_of_elem_eq_true, elem_eq_true_of_mem⟩

theorem elem_eq_mem [BEq α] [LawfulBEq α] (a : α) (as : List α) :
    elem a as = decide (a ∈ as) := by rw [Bool.eq_iff_iff, elem_iff, decide_eq_true_iff]

@[simp] theorem contains_eq_mem [BEq α] [LawfulBEq α] (a : α) (as : List α) :
    as.contains a = decide (a ∈ as) := by rw [Bool.eq_iff_iff, elem_iff, decide_eq_true_iff]

@[simp] theorem contains_cons [BEq α] {a : α} {b : α} {l : List α} :
    (a :: l).contains b = (b == a || l.contains b) := by
  simp only [contains, elem_cons]
  split <;> simp_all

/-! ### `isEmpty` -/

@[simp] theorem isEmpty_iff {l : List α} : l.isEmpty ↔ l = [] := by
  cases l <;> simp

@[deprecated isEmpty_iff (since := "2025-02-17")]
abbrev isEmpty_eq_true := @isEmpty_iff

@[simp] theorem isEmpty_eq_false_iff {l : List α} : l.isEmpty = false ↔ l ≠ [] := by
  cases l <;> simp

@[deprecated isEmpty_eq_false_iff (since := "2025-02-17")]
abbrev isEmpty_eq_false := @isEmpty_eq_false_iff

theorem isEmpty_eq_false_iff_exists_mem {xs : List α} :
    xs.isEmpty = false ↔ ∃ x, x ∈ xs := by
  cases xs <;> simp

theorem isEmpty_iff_length_eq_zero {l : List α} : l.isEmpty ↔ l.length = 0 := by
  rw [isEmpty_iff, length_eq_zero_iff]

/-! ### any / all -/

theorem any_eq {l : List α} : l.any p = decide (∃ x, x ∈ l ∧ p x) := by induction l <;> simp [*]

theorem all_eq {l : List α} : l.all p = decide (∀ x, x ∈ l → p x) := by induction l <;> simp [*]

theorem decide_exists_mem {l : List α} {p : α → Prop} [DecidablePred p] :
    decide (∃ x, x ∈ l ∧ p x) = l.any p := by
  simp [any_eq]

theorem decide_forall_mem {l : List α} {p : α → Prop} [DecidablePred p] :
    decide (∀ x, x ∈ l → p x) = l.all p := by
  simp [all_eq]

@[simp] theorem any_eq_true {l : List α} : l.any p = true ↔ ∃ x, x ∈ l ∧ p x := by
  simp only [any_eq, decide_eq_true_eq]

@[simp] theorem all_eq_true {l : List α} : l.all p = true ↔ ∀ x, x ∈ l → p x := by
  simp only [all_eq, decide_eq_true_eq]

@[simp] theorem any_eq_false {l : List α} : l.any p = false ↔ ∀ x, x ∈ l → ¬p x := by
  simp [any_eq]

@[simp] theorem all_eq_false {l : List α} : l.all p = false ↔ ∃ x, x ∈ l ∧ ¬p x := by
  simp [all_eq]

theorem any_beq [BEq α] {l : List α} {a : α} : (l.any fun x => a == x) = l.contains a := by
  induction l <;> simp_all [contains_cons]

/-- Variant of `any_beq` with `==` reversed. -/
theorem any_beq' [BEq α] [PartialEquivBEq α] {l : List α} :
    (l.any fun x => x == a) = l.contains a := by
  simp only [BEq.comm, any_beq]

theorem all_bne [BEq α] {l : List α} : (l.all fun x => a != x) = !l.contains a := by
  induction l <;> simp_all [bne]

/-- Variant of `all_bne` with `!=` reversed. -/
theorem all_bne' [BEq α] [PartialEquivBEq α] {l : List α} :
    (l.all fun x => x != a) = !l.contains a := by
  simp only [bne_comm, all_bne]

/-! ### set -/

-- As `List.set` is defined in `Init.Prelude`, we write the basic simplification lemmas here.
@[simp] theorem set_nil {i : Nat} {a : α} : [].set i a = [] := rfl
@[simp] theorem set_cons_zero {x : α} {xs : List α} {a : α} :
  (x :: xs).set 0 a = a :: xs := rfl
@[simp] theorem set_cons_succ {x : α} {xs : List α} {i : Nat} {a : α} :
  (x :: xs).set (i + 1) a = x :: xs.set i a := rfl

@[simp] theorem getElem_set_self {l : List α} {i : Nat} {a : α} (h : i < (l.set i a).length) :
    (l.set i a)[i] = a :=
  match l, i with
  | [], _ => by
    simp at h
  | _ :: _, 0 => by simp
  | _ :: l, i + 1 => by simp [getElem_set_self]

@[simp] theorem getElem?_set_self {l : List α} {i : Nat} {a : α} (h : i < l.length) :
    (l.set i a)[i]? = some a := by
  simp_all [getElem?_eq_some_iff]

/-- This differs from `getElem?_set_self` by monadically mapping `Function.const _ a` over the `Option`
returned by `l[i]?`. -/
theorem getElem?_set_self' {l : List α} {i : Nat} {a : α} :
    (set l i a)[i]? = Function.const _ a <$> l[i]? := by
  by_cases h : i < l.length
  · simp [getElem?_set_self h, getElem?_eq_getElem h]
  · simp only [Nat.not_lt] at h
    simpa [getElem?_eq_none_iff.2 h]

@[simp] theorem getElem_set_ne {l : List α} {i j : Nat} (h : i ≠ j) {a : α}
    (hj : j < (l.set i a).length) :
    (l.set i a)[j] = l[j]'(by simp at hj; exact hj) :=
  match l, i, j with
  | [], _, _ => by simp
  | _ :: _, 0, 0 => by contradiction
  | _ :: _, 0, _ + 1 => by simp
  | _ :: _, _ + 1, 0 => by simp
  | _ :: l, i + 1, j + 1 => by
    have g : i ≠ j := h ∘ congrArg (· + 1)
    simp [getElem_set_ne g]

@[simp] theorem getElem?_set_ne {l : List α} {i j : Nat} (h : i ≠ j) {a : α}  :
    (l.set i a)[j]? = l[j]? := by
  by_cases hj : j < (l.set i a).length
  · rw [getElem?_eq_getElem hj, getElem?_eq_getElem (by simp_all)]
    simp_all
  · rw [getElem?_eq_none (by simp_all), getElem?_eq_none (by simp_all)]

theorem getElem_set {l : List α} {i j} {a} (h) :
    (set l i a)[j]'h = if i = j then a else l[j]'(length_set .. ▸ h) := by
  if h : i = j then
    subst h; simp only [getElem_set_self, ↓reduceIte]
  else
    simp [h]

theorem getElem?_set {l : List α} {i j : Nat} {a : α} :
    (l.set i a)[j]? = if i = j then if i < l.length then some a else none else l[j]? := by
  if h : i = j then
    subst h
    rw [if_pos rfl]
    split <;> rename_i h
    · simp only [getElem?_set_self (by simpa), h]
    · simp_all
  else
    simp [h]

/-- This differs from `getElem?_set` by monadically mapping `Function.const _ a`
over the `Option` returned by `l[j]`? -/
theorem getElem?_set' {l : List α} {i j : Nat} {a : α} :
    (set l i a)[j]? = if i = j then Function.const _ a <$> l[j]? else l[j]? := by
  by_cases i = j
  · simp only [getElem?_set_self', Option.map_eq_map, ↓reduceIte, *]
  · simp only [ne_eq, not_false_eq_true, getElem?_set_ne, ↓reduceIte, *]

@[simp] theorem set_getElem_self {as : List α} {i : Nat} (h : i < as.length) :
    as.set i as[i] = as := by
  apply ext_getElem
  · simp
  · intro n h₁ h₂
    rw [getElem_set]
    split <;> simp_all

theorem set_eq_of_length_le {l : List α} {i : Nat} (h : l.length ≤ i) {a : α} :
    l.set i a = l := by
  induction l generalizing i with
  | nil => simp_all
  | cons a l ih =>
    induction i
    · simp_all
    · simp only [set_cons_succ, cons.injEq, true_and]
      rw [ih]
      exact Nat.succ_le_succ_iff.mp h

@[simp] theorem set_eq_nil_iff {l : List α} (i : Nat) (a : α) : l.set i a = [] ↔ l = [] := by
  cases l <;> cases i <;> simp [set]

theorem set_comm (a b : α) : ∀ {i j : Nat} {l : List α}, i ≠ j →
    (l.set i a).set j b = (l.set j b).set i a
  | _, _, [], _ => by simp
  | _+1, 0, _ :: _, _ => by simp [set]
  | 0, _+1, _ :: _, _ => by simp [set]
  | _+1, _+1, _ :: t, h =>
    congrArg _ <| set_comm a b fun h' => h <| Nat.succ_inj'.mpr h'

@[simp]
theorem set_set (a : α) {b : α} : ∀ {l : List α} {i : Nat}, (l.set i a).set i b = l.set i b
  | [], _ => by simp
  | _ :: _, 0 => by simp [set]
  | _ :: _, _+1 => by simp [set, set_set]

theorem mem_set {l : List α} {i : Nat} (h : i < l.length) (a : α) :
    a ∈ l.set i a := by
  simp [mem_iff_getElem]
  exact ⟨i, (by simpa using h), by simp⟩

theorem mem_or_eq_of_mem_set : ∀ {l : List α} {i : Nat} {a b : α}, a ∈ l.set i b → a ∈ l ∨ a = b
  | _ :: _, 0, _, _, h => ((mem_cons ..).1 h).symm.imp_left (.tail _)
  | _ :: _, _+1, _, _, .head .. => .inl (.head ..)
  | _ :: _, _+1, _, _, .tail _ h => (mem_or_eq_of_mem_set h).imp_left (.tail _)

-- See also `set_eq_take_append_cons_drop` in `Init.Data.List.TakeDrop`.

/-! ### BEq -/

@[simp] theorem beq_nil_iff [BEq α] {l : List α} : (l == []) = l.isEmpty := by
  cases l <;> rfl

@[simp] theorem nil_beq_iff [BEq α] {l : List α} : ([] == l) = l.isEmpty := by
  cases l <;> rfl

@[simp] theorem cons_beq_cons [BEq α] {a b : α} {l₁ l₂ : List α} :
    (a :: l₁ == b :: l₂) = (a == b && l₁ == l₂) := rfl

@[simp] theorem concat_beq_concat [BEq α] {a b : α} {l₁ l₂ : List α} :
    (l₁ ++ [a] == l₂ ++ [b]) = (l₁ == l₂ && a == b) := by
  induction l₁ generalizing l₂ with
  | nil => cases l₂ <;> simp
  | cons x l₁ ih =>
    cases l₂ with
    | nil => simp
    | cons y l₂ => simp [ih, Bool.and_assoc]

theorem length_eq_of_beq [BEq α] {l₁ l₂ : List α} (h : l₁ == l₂) : l₁.length = l₂.length :=
  match l₁, l₂ with
  | [], [] => rfl
  | [], _ :: _ => by simp [beq_nil_iff] at h
  | _ :: _, [] => by simp [nil_beq_iff] at h
  | a :: l₁, b :: l₂ => by
    simp at h
    simpa [Nat.add_one_inj] using length_eq_of_beq h.2

@[simp] theorem replicate_beq_replicate [BEq α] {a b : α} {n : Nat} :
    (replicate n a == replicate n b) = (n == 0 || a == b) := by
  cases n with
  | zero => simp
  | succ n =>
    rw [replicate_succ, replicate_succ, cons_beq_cons, replicate_beq_replicate]
    rw [Bool.eq_iff_iff]
    simp +contextual

@[simp] theorem reflBEq_iff [BEq α] : ReflBEq (List α) ↔ ReflBEq α := by
  constructor
  · intro h
    constructor
    intro a
    suffices ([a] == [a]) = true by
      simpa only [List.instBEq, List.beq, Bool.and_true]
    simp
  · intro h
    constructor
    intro l
    induction l with
    | nil => simp only [List.instBEq, List.beq]
    | cons _ _ ih =>
      simp [List.instBEq, List.beq]
      exact ih

@[simp] theorem lawfulBEq_iff [BEq α] : LawfulBEq (List α) ↔ LawfulBEq α := by
  constructor
  · intro h
    constructor
    · intro a b h
      apply singleton_inj.1
      apply eq_of_beq
      simp only [List.instBEq, List.beq]
      simpa
    · intro a
      suffices ([a] == [a]) = true by
        simpa only [List.instBEq, List.beq, Bool.and_true]
      simp
  · intro h
    constructor
    · intro _ _ h
      simpa using h
    · intro _
      simp

/-! ### isEqv -/

@[simp] theorem isEqv_eq [DecidableEq α] {l₁ l₂ : List α} : l₁.isEqv l₂ (· == ·) = (l₁ = l₂) := by
  induction l₁ generalizing l₂ with
  | nil => cases l₂ <;> simp
  | cons a l₁ ih =>
    cases l₂ with
    | nil => simp
    | cons b l₂ => simp [isEqv, ih]

/-! ### getLast -/

theorem getLast_eq_getElem : ∀ {l : List α} (h : l ≠ []),
    getLast l h = l[l.length - 1]'(by
      match l with
      | [] => contradiction
      | a :: l => exact Nat.le_refl _)
  | [_], _ => rfl
  | _ :: _ :: _, _ => by
    simp [getLast, Nat.succ_sub_succ, getLast_eq_getElem]

theorem getElem_length_sub_one_eq_getLast {l : List α} (h : l.length - 1 < l.length) :
    l[l.length - 1] = getLast l (by cases l; simp at h; simp) := by
  rw [← getLast_eq_getElem]

theorem getLast_cons {a : α} {l : List α} : ∀ (h : l ≠ nil),
    getLast (a :: l) (cons_ne_nil a l) = getLast l h := by
  induction l <;> intros; {contradiction}; rfl

theorem getLast_eq_getLastD {a l} (h) : @getLast α (a::l) h = getLastD l a := by
  cases l <;> rfl

@[simp] theorem getLastD_eq_getLast? {a l} : @getLastD α l a = (getLast? l).getD a := by
  cases l <;> rfl

@[simp] theorem getLast_singleton {a} (h) : @getLast α [a] h = a := rfl

theorem getLast!_cons_eq_getLastD [Inhabited α] : @getLast! α _ (a::l) = getLastD l a := by
  simp [getLast!, getLast_eq_getLastD]

@[simp] theorem getLast_mem : ∀ {l : List α} (h : l ≠ []), getLast l h ∈ l
  | [], h => absurd rfl h
  | [_], _ => .head ..
  | _::a::l, _ => .tail _ <| getLast_mem (cons_ne_nil a l)

theorem getLast_mem_getLast? : ∀ {l : List α} (h : l ≠ []), getLast l h ∈ getLast? l
  | [], h => by contradiction
  | _ :: _, _ => rfl

theorem getLastD_mem_cons : ∀ {l : List α} {a : α}, getLastD l a ∈ a::l
  | [], _ => .head ..
  | _::_, _ => .tail _ <| getLast_mem _

theorem getElem_cons_length {x : α} {xs : List α} {i : Nat} (h : i = xs.length) :
    (x :: xs)[i]'(by simp [h]) = (x :: xs).getLast (cons_ne_nil x xs) := by
  rw [getLast_eq_getElem]; cases h; rfl

/-! ### getLast? -/

@[simp] theorem getLast?_singleton {a : α} : getLast? [a] = a := rfl

-- The `l : List α` argument is intentionally explicit.
theorem getLast?_eq_getLast : ∀ {l : List α} h, l.getLast? = some (l.getLast h)
  | [], h => nomatch h rfl
  | _ :: _, _ => rfl

theorem getLast?_eq_getElem? : ∀ {l : List α}, l.getLast? = l[l.length - 1]?
  | [] => rfl
  | a::l => by
    rw [getLast?_eq_getLast (l := a :: l) nofun, getLast_eq_getElem, getElem?_eq_getElem]

theorem getLast_eq_iff_getLast?_eq_some {xs : List α} (h) :
    xs.getLast h = a ↔ xs.getLast? = some a := by
  rw [getLast?_eq_getLast h]
  simp

-- `getLast?_eq_none_iff`, `getLast?_eq_some_iff`, `getLast?_isSome`, and `getLast_mem`
-- are proved later once more `reverse` theorems are available.

theorem getLast?_cons {a : α} : (a::l).getLast? = l.getLast?.getD a := by
  cases l <;> simp [getLast?, getLast]

@[simp] theorem getLast?_cons_cons : (a :: b :: l).getLast? = (b :: l).getLast? := by
  simp [getLast?_cons]

theorem getLast?_concat {l : List α} {a : α} : (l ++ [a]).getLast? = some a := by
  simp [getLast?_eq_getElem?, Nat.succ_sub_succ]

theorem getLastD_concat {a b} {l : List α} : (l ++ [b]).getLastD a = b := by
  rw [getLastD_eq_getLast?, getLast?_concat]; rfl

/-! ### getLast! -/

theorem getLast!_nil [Inhabited α] : ([] : List α).getLast! = default := rfl

@[simp] theorem getLast!_eq_getLast?_getD [Inhabited α] {l : List α} : getLast! l = (getLast? l).getD default := by
  cases l with
  | nil => simp [getLast!_nil]
  | cons _ _ => simp [getLast!, getLast?_eq_getLast]

theorem getLast!_of_getLast? [Inhabited α] : ∀ {l : List α}, getLast? l = some a → getLast! l = a
  | _ :: _, rfl => rfl

theorem getLast!_eq_getElem! [Inhabited α] {l : List α} : l.getLast! = l[l.length - 1]! := by
  cases l with
  | nil => simp
  | cons _ _ =>
    apply getLast!_of_getLast?
    rw [getElem!_pos, getElem_cons_length (h := by simp)]
    rfl

/-! ## Head and tail -/

/-! ### head -/

theorem head?_singleton {a : α} : head? [a] = some a := by simp

set_option linter.unusedVariables false in -- See https://github.com/leanprover/lean4/issues/5259
theorem head!_of_head? [Inhabited α] : ∀ {l : List α}, head? l = some a → head! l = a
  | _ :: _, rfl => rfl

theorem head?_eq_head : ∀ {l : List α} h, l.head? = some (head l h)
  | _ :: _, _ => rfl

theorem head?_eq_getElem? : ∀ {l : List α}, l.head? = l[0]?
  | [] => rfl
  | a :: l => by simp

theorem head_eq_getElem {l : List α} (h : l ≠ []) : head l h = l[0]'(length_pos_iff.mpr h) := by
  cases l with
  | nil => simp at h
  | cons _ _ => simp

theorem getElem_zero_eq_head {l : List α} (h : 0 < l.length) :
    l[0] = head l (by simpa [length_pos_iff] using h) := by
  cases l with
  | nil => simp at h
  | cons _ _ => simp

theorem head_eq_iff_head?_eq_some {xs : List α} (h) : xs.head h = a ↔ xs.head? = some a := by
  cases xs with
  | nil => simp at h
  | cons x xs => simp

@[simp] theorem head?_eq_none_iff : l.head? = none ↔ l = [] := by
  cases l <;> simp

theorem head?_eq_some_iff {xs : List α} {a : α} : xs.head? = some a ↔ ∃ ys, xs = a :: ys := by
  cases xs <;> simp_all

@[simp] theorem isSome_head? : l.head?.isSome ↔ l ≠ [] := by
  cases l <;> simp

@[deprecated isSome_head? (since := "2025-03-18")]
abbrev head?_isSome := @isSome_head?

@[simp] theorem head_mem : ∀ {l : List α} (h : l ≠ []), head l h ∈ l
  | [], h => absurd rfl h
  | _::_, _ => .head ..

theorem mem_of_mem_head? : ∀ {l : List α} {a : α}, a ∈ l.head? → a ∈ l := by
  intro l a h
  cases l with
  | nil => simp at h
  | cons b l =>
    simp at h
    cases h
    exact mem_cons_self

theorem head_mem_head? : ∀ {l : List α} (h : l ≠ []), head l h ∈ head? l
  | [], h => by contradiction
  | _ :: _, _ => rfl

theorem head?_concat {a : α} : (l ++ [a]).head? = l.head?.getD a := by
  cases l <;> simp

theorem head?_concat_concat : (l ++ [a, b]).head? = (l ++ [a]).head? := by
  cases l <;> simp

/-! ### headD -/

/-- `simp` unfolds `headD` in terms of `head?` and `Option.getD`. -/
@[simp] theorem headD_eq_head?_getD {l : List α} : headD l a = (head? l).getD a := by
  cases l <;> simp [headD]

/-! ### tailD -/

/-- `simp` unfolds `tailD` in terms of `tail?` and `Option.getD`. -/
@[simp] theorem tailD_eq_tail? {l l' : List α} : tailD l l' = (tail? l).getD l' := by
  cases l <;> rfl

/-! ### tail -/

@[simp] theorem length_tail {l : List α} : l.tail.length = l.length - 1 := by cases l <;> rfl

theorem tail_eq_tailD {l : List α} : l.tail = tailD l [] := by cases l <;> rfl

theorem tail_eq_tail? {l : List α} : l.tail = (tail? l).getD [] := by simp [tail_eq_tailD]

theorem mem_of_mem_tail {a : α} {l : List α} (h : a ∈ tail l) : a ∈ l := by
  induction l <;> simp_all

theorem ne_nil_of_tail_ne_nil {l : List α} : l.tail ≠ [] → l ≠ [] := by
  cases l <;> simp

@[simp] theorem getElem_tail {l : List α} {i : Nat} (h : i < l.tail.length) :
    (tail l)[i] = l[i + 1]'(add_lt_of_lt_sub (by simpa using h)) := by
  cases l with
  | nil => simp at h
  | cons _ l => simp

@[simp] theorem getElem?_tail {l : List α} {i : Nat} :
    (tail l)[i]? = l[i + 1]? := by
  cases l <;> simp

@[simp] theorem set_tail {l : List α} {i : Nat} {a : α} :
    l.tail.set i a = (l.set (i + 1) a).tail := by
  cases l <;> simp

theorem one_lt_length_of_tail_ne_nil {l : List α} (h : l.tail ≠ []) : 1 < l.length := by
  cases l with
  | nil => simp at h
  | cons _ l =>
    simp only [tail_cons, ne_eq] at h
    exact Nat.lt_add_of_pos_left (length_pos_iff.mpr h)

@[simp] theorem head_tail {l : List α} (h : l.tail ≠ []) :
    (tail l).head h = l[1]'(one_lt_length_of_tail_ne_nil h) := by
  cases l with
  | nil => simp at h
  | cons _ l => simp [head_eq_getElem]

@[simp] theorem head?_tail {l : List α} : (tail l).head? = l[1]? := by
  simp [head?_eq_getElem?]

@[simp] theorem getLast_tail {l : List α} (h : l.tail ≠ []) :
    (tail l).getLast h = l.getLast (ne_nil_of_tail_ne_nil h) := by
  simp only [getLast_eq_getElem, length_tail, getElem_tail]
  congr
  match l with
  | _ :: _ :: l => simp

theorem getLast?_tail {l : List α} : (tail l).getLast? = if l.length = 1 then none else l.getLast? := by
  match l with
  | [] => simp
  | [a] => simp
  | _ :: _ :: l =>
    simp only [tail_cons, length_cons, getLast?_cons_cons]
    rw [if_neg]
    rintro ⟨⟩

/-! ## Basic operations -/

/-! ### map -/

@[simp] theorem length_map {as : List α} (f : α → β) : (as.map f).length = as.length := by
  induction as with
  | nil => simp [List.map]
  | cons _ as ih => simp [List.map, ih]

<<<<<<< HEAD
@[simp] theorem isEmpty_map {l : List α} {f : α → β} : (l.map f).isEmpty = l.isEmpty := by
  cases l <;> simp

@[simp] theorem getElem?_map (f : α → β) : ∀ (l : List α) (i : Nat), (map f l)[i]? = Option.map f l[i]?
=======
@[simp] theorem getElem?_map {f : α → β} : ∀ {l : List α} {i : Nat}, (map f l)[i]? = Option.map f l[i]?
>>>>>>> 5fb990fc
  | [], _ => rfl
  | _ :: _, 0 => by simp
  | _ :: l, i+1 => by simp [getElem?_map]

-- The argument `f : α → β` is explicit, to facilitate rewriting from right to left.
@[simp] theorem getElem_map (f : α → β) {l} {i : Nat} {h : i < (map f l).length} :
    (map f l)[i] = f (l[i]'(length_map f ▸ h)) :=
  Option.some.inj <| by rw [← getElem?_eq_getElem, getElem?_map, getElem?_eq_getElem]; rfl

@[simp] theorem map_id_fun : map (id : α → α) = id := by
  funext l
  induction l <;> simp_all

/-- `map_id_fun'` differs from `map_id_fun` by representing the identity function as a lambda, rather than `id`. -/
@[simp] theorem map_id_fun' : map (fun (a : α) => a) = id := map_id_fun

-- This is not a `@[simp]` lemma because `map_id_fun` will apply.
-- The argument `l : List α` is explicit to allow rewriting from right to left.
theorem map_id (l : List α) : map (id : α → α) l = l := by
  induction l <;> simp_all

/-- `map_id'` differs from `map_id` by representing the identity function as a lambda, rather than `id`. -/
-- This is not a `@[simp]` lemma because `map_id_fun'` will apply.
-- The argument `l : List α` is explicit to allow rewriting from right to left.
theorem map_id' (l : List α) : map (fun (a : α) => a) l = l := map_id l

/-- Variant of `map_id`, with a side condition that the function is pointwise the identity. -/
-- The argument `l : List α` is explicit to allow rewriting from right to left.
theorem map_id'' {f : α → α} (h : ∀ x, f x = x) (l : List α) : map f l = l := by
  simp [show f = id from funext h]

theorem map_singleton {f : α → β} {a : α} : map f [a] = [f a] := rfl

-- We use a lower priority here as there are more specific lemmas in downstream libraries
-- which should be able to fire first.
@[simp 500] theorem mem_map {f : α → β} : ∀ {l : List α}, b ∈ l.map f ↔ ∃ a, a ∈ l ∧ f a = b
  | [] => by simp
  | _ :: l => by simp [mem_map (l := l), eq_comm (a := b)]

theorem exists_of_mem_map (h : b ∈ map f l) : ∃ a, a ∈ l ∧ f a = b := mem_map.1 h

theorem mem_map_of_mem {f : α → β} (h : a ∈ l) : f a ∈ map f l := mem_map.2 ⟨_, h, rfl⟩

theorem forall_mem_map {f : α → β} {l : List α} {P : β → Prop} :
    (∀ (i) (_ : i ∈ l.map f), P i) ↔ ∀ (j) (_ : j ∈ l), P (f j) := by
  simp

@[simp] theorem map_eq_nil_iff {f : α → β} {l : List α} : map f l = [] ↔ l = [] := by
  constructor <;> exact fun _ => match l with | [] => rfl

@[deprecated map_eq_nil_iff (since := "2024-09-05")] abbrev map_eq_nil := @map_eq_nil_iff

theorem eq_nil_of_map_eq_nil {f : α → β} {l : List α} (h : map f l = []) : l = [] :=
  map_eq_nil_iff.mp h

@[simp] theorem map_inj_left {f g : α → β} : map f l = map g l ↔ ∀ a ∈ l, f a = g a := by
  induction l <;> simp_all

theorem map_inj_right {f : α → β} (w : ∀ x y, f x = f y → x = y) : map f l = map f l' ↔ l = l' := by
  induction l generalizing l' with
  | nil => simp
  | cons a l ih =>
    simp only [map_cons]
    cases l' with
    | nil => simp
    | cons a' l' =>
      simp only [map_cons, cons.injEq, ih, and_congr_left_iff]
      intro h
      constructor
      · apply w
      · simp +contextual

theorem map_congr_left (h : ∀ a ∈ l, f a = g a) : map f l = map g l :=
  map_inj_left.2 h

theorem map_inj : map f = map g ↔ f = g := by
  constructor
  · intro h; ext a; replace h := congrFun h [a]; simpa using h
  · intro h; subst h; rfl

theorem map_eq_cons_iff {f : α → β} {l : List α} :
    map f l = b :: l₂ ↔ ∃ a l₁, l = a :: l₁ ∧ f a = b ∧ map f l₁ = l₂ := by
  cases l
  case nil => simp
  case cons a l₁ =>
    simp only [map_cons, cons.injEq]
    constructor
    · rintro ⟨rfl, rfl⟩
      exact ⟨a, l₁, ⟨rfl, rfl⟩, ⟨rfl, rfl⟩⟩
    · rintro ⟨a, l₁, ⟨rfl, rfl⟩, ⟨rfl, rfl⟩⟩
      constructor <;> rfl

@[deprecated map_eq_cons_iff (since := "2024-09-05")] abbrev map_eq_cons := @map_eq_cons_iff

theorem map_eq_cons_iff' {f : α → β} {l : List α} :
    map f l = b :: l₂ ↔ l.head?.map f = some b ∧ l.tail?.map (map f) = some l₂ := by
  induction l <;> simp_all

@[deprecated map_eq_cons' (since := "2024-09-05")] abbrev map_eq_cons' := @map_eq_cons_iff'

@[simp] theorem map_eq_singleton_iff {f : α → β} {l : List α} {b : β} :
    map f l = [b] ↔ ∃ a, l = [a] ∧ f a = b := by
  simp [map_eq_cons_iff]

theorem map_eq_map_iff : map f l = map g l ↔ ∀ a ∈ l, f a = g a := by
  induction l <;> simp

theorem map_eq_iff : map f l = l' ↔ ∀ i : Nat, l'[i]? = l[i]?.map f := by
  constructor
  · rintro rfl i
    simp
  · intro h
    ext1 i
    simp_all

theorem map_eq_foldr {f : α → β} {l : List α} : map f l = foldr (fun a bs => f a :: bs) [] l := by
  induction l <;> simp [*]

@[simp] theorem map_set {f : α → β} {l : List α} {i : Nat} {a : α} :
    (l.set i a).map f = (l.map f).set i (f a) := by
  induction l generalizing i with
  | nil => simp
  | cons b l ih => cases i <;> simp_all

@[deprecated "Use the reverse direction of `map_set`." (since := "2024-09-20")]
theorem set_map {f : α → β} {l : List α} {i : Nat} {a : α} :
    (map f l).set i (f a) = map f (l.set i a) := by
  simp

@[simp] theorem head_map {f : α → β} {l : List α} (w) :
    (map f l).head w = f (l.head (by simpa using w)) := by
  cases l
  · simp at w
  · simp_all

@[simp] theorem head?_map {f : α → β} {l : List α} : (map f l).head? = l.head?.map f := by
  cases l <;> rfl

@[simp] theorem map_tail? {f : α → β} {l : List α} : (tail? l).map (map f) = tail? (map f l) := by
  cases l <;> rfl

@[simp] theorem map_tail {f : α → β} {l : List α} :
    map f l.tail = (map f l).tail := by
  cases l <;> simp_all

theorem headD_map {f : α → β} {l : List α} {a : α} : (map f l).headD (f a) = f (l.headD a) := by
  cases l <;> rfl

theorem tailD_map {f : α → β} {l l' : List α} :
    tailD (map f l) (map f l') = map f (tailD l l') := by simp [← map_tail?]

@[simp] theorem getLast_map {f : α → β} {l : List α} (h) :
    getLast (map f l) h = f (getLast l (by simpa using h)) := by
  cases l
  · simp at h
  · simp only [← getElem_cons_length rfl]
    simp only [map_cons]
    simp only [← getElem_cons_length rfl]
    simp only [← map_cons, getElem_map]
    simp

@[simp] theorem getLast?_map {f : α → β} {l : List α} : (map f l).getLast? = l.getLast?.map f := by
  cases l
  · simp
  · rw [getLast?_eq_getLast, getLast?_eq_getLast, getLast_map] <;> simp

theorem getLastD_map {f : α → β} {l : List α} {a : α} : (map f l).getLastD (f a) = f (l.getLastD a) := by
  simp

@[simp] theorem map_map {g : β → γ} {f : α → β} {l : List α} :
    map g (map f l) = map (g ∘ f) l := by induction l <;> simp_all

/-! ### filter -/

@[simp] theorem filter_cons_of_pos {p : α → Bool} {a : α} {l} (pa : p a) :
    filter p (a :: l) = a :: filter p l := by rw [filter, pa]

@[simp] theorem filter_cons_of_neg {p : α → Bool} {a : α} {l} (pa : ¬ p a) :
    filter p (a :: l) = filter p l := by rw [filter, eq_false_of_ne_true pa]

theorem filter_cons :
    (x :: xs : List α).filter p = if p x then x :: (xs.filter p) else xs.filter p := by
  split <;> simp [*]

-- The `l : List α` argument is intentionally explicit.
theorem length_filter_le (p : α → Bool) (l : List α) :
    (l.filter p).length ≤ l.length := by
  induction l with
  | nil => simp
  | cons a l ih =>
    simp only [filter_cons, length_cons, succ_eq_add_one]
    split
    · simp only [length_cons, succ_eq_add_one]
      exact Nat.succ_le_succ ih
    · exact Nat.le_trans ih (Nat.le_add_right _ _)

@[simp]
theorem filter_eq_self {l} : filter p l = l ↔ ∀ a ∈ l, p a := by
  induction l with simp
  | cons a l ih =>
    cases h : p a <;> simp [*]
    intro h; exact Nat.lt_irrefl _ (h ▸ length_filter_le p l)

@[simp]
theorem length_filter_eq_length_iff {l} : (filter p l).length = l.length ↔ ∀ a ∈ l, p a := by
  induction l with
  | nil => simp
  | cons a l ih =>
    simp only [filter_cons, length_cons, succ_eq_add_one, mem_cons, forall_eq_or_imp]
    split <;> rename_i h
    · simp_all [Nat.add_one_inj] -- Why does the simproc not fire here?
    · have := Nat.ne_of_lt (Nat.lt_succ.mpr (length_filter_le p l))
      simp_all

@[deprecated length_filter_eq_length_iff (since := "2024-09-05")]
abbrev filter_length_eq_length := @length_filter_eq_length_iff

@[simp] theorem mem_filter : x ∈ filter p as ↔ x ∈ as ∧ p x := by
  induction as with
  | nil => simp [filter]
  | cons a as ih =>
    by_cases h : p a
    · simp_all [or_and_left]
    · simp_all [or_and_right]

@[simp] theorem filter_eq_nil_iff {l} : filter p l = [] ↔ ∀ a, a ∈ l → ¬p a := by
  simp only [eq_nil_iff_forall_not_mem, mem_filter, not_and]

@[deprecated filter_eq_nil_iff (since := "2024-09-05")] abbrev filter_eq_nil := @filter_eq_nil_iff

theorem forall_mem_filter {l : List α} {p : α → Bool} {P : α → Prop} :
    (∀ (i) (_ : i ∈ l.filter p), P i) ↔ ∀ (j) (_ : j ∈ l), p j → P j := by
  simp

@[simp] theorem filter_filter : ∀ {l}, filter p (filter q l) = filter (fun a => p a && q a) l
  | [] => rfl
  | a :: l => by by_cases hp : p a <;> by_cases hq : q a <;> simp [hp, hq, filter_filter]

theorem foldl_filter {p : α → Bool} {f : β → α → β} {l : List α} {init : β} :
    (l.filter p).foldl f init = l.foldl (fun x y => if p y then f x y else x) init := by
  induction l generalizing init with
  | nil => rfl
  | cons a l ih =>
    simp only [filter_cons, foldl_cons]
    split <;> simp [ih]

theorem foldr_filter {p : α → Bool} {f : α → β → β} {l : List α} {init : β} :
    (l.filter p).foldr f init = l.foldr (fun x y => if p x then f x y else y) init := by
  induction l generalizing init with
  | nil => rfl
  | cons a l ih =>
    simp only [filter_cons, foldr_cons]
    split <;> simp [ih]

theorem filter_map {f : β → α} {p : α → Bool} {l : List β} :
    filter p (map f l) = map f (filter (p ∘ f) l) := by
  induction l with
  | nil => rfl
  | cons a l IH => by_cases h : p (f a) <;> simp [*]

theorem map_filter_eq_foldr {f : α → β} {p : α → Bool} {as : List α} :
    map f (filter p as) = foldr (fun a bs => bif p a then f a :: bs else bs) [] as := by
  induction as with
  | nil => rfl
  | cons head _ ih =>
    simp only [foldr]
    cases hp : p head <;> simp [filter, *]

@[simp] theorem filter_append {p : α → Bool} :
    ∀ (l₁ l₂ : List α), filter p (l₁ ++ l₂) = filter p l₁ ++ filter p l₂
  | [], _ => rfl
  | a :: l₁, l₂ => by simp only [cons_append, filter]; split <;> simp [filter_append l₁]

theorem filter_eq_cons_iff {l} {a} {as} :
    filter p l = a :: as ↔
      ∃ l₁ l₂, l = l₁ ++ a :: l₂ ∧ (∀ x, x ∈ l₁ → ¬p x) ∧ p a ∧ filter p l₂ = as := by
  constructor
  · induction l with
    | nil => simp
    | cons x l ih =>
      intro h
      simp only [filter_cons] at h
      split at h <;> rename_i w
      · simp only [cons.injEq] at h
        obtain ⟨rfl, rfl⟩ := h
        refine ⟨[], l, ?_⟩
        simp [w]
      · specialize ih h
        obtain ⟨l₁, l₂, rfl, w₁, w₂, w₃⟩ := ih
        refine ⟨x :: l₁, l₂, ?_⟩
        simp_all
  · rintro ⟨l₁, l₂, rfl, h₁, h, h₂⟩
    simp [h₂, filter_cons, filter_eq_nil_iff.mpr h₁, h]

@[deprecated filter_eq_cons_iff (since := "2024-09-05")] abbrev filter_eq_cons := @filter_eq_cons_iff

theorem filter_congr {p q : α → Bool} :
    ∀ {l : List α}, (∀ x ∈ l, p x = q x) → filter p l = filter q l
  | [], _ => rfl
  | a :: l, h => by
    rw [forall_mem_cons] at h; by_cases pa : p a
    · simp [pa, h.1 ▸ pa, filter_congr h.2]
    · simp [pa, h.1 ▸ pa, filter_congr h.2]

theorem head_filter_of_pos {p : α → Bool} {l : List α} (w : l ≠ []) (h : p (l.head w)) :
    (filter p l).head ((ne_nil_of_mem (mem_filter.2 ⟨head_mem w, h⟩))) = l.head w := by
  cases l with
  | nil => simp
  | cons =>
    simp only [head_cons] at h
    simp [filter_cons, h]

@[simp] theorem filter_sublist {p : α → Bool} : ∀ {l : List α}, filter p l <+ l
  | [] => .slnil
  | a :: l => by rw [filter]; split <;> simp [Sublist.cons, Sublist.cons₂, filter_sublist]

/-! ### filterMap -/

@[simp] theorem filterMap_cons_none {f : α → Option β} {a : α} {l : List α} (h : f a = none) :
    filterMap f (a :: l) = filterMap f l := by simp only [filterMap, h]

@[simp] theorem filterMap_cons_some {f : α → Option β} {a : α} {l : List α} {b : β} (h : f a = some b) :
    filterMap f (a :: l) = b :: filterMap f l := by simp only [filterMap, h]

@[simp]
theorem filterMap_eq_map {f : α → β} : filterMap (some ∘ f) = map f := by
  funext l; induction l <;> simp [*, filterMap_cons]

/-- Variant of `filterMap_eq_map` with `some ∘ f` expanded out to a lambda. -/
@[simp]
theorem filterMap_eq_map' {f : α → β} : filterMap (fun x => some (f x)) = map f :=
  filterMap_eq_map

@[simp] theorem filterMap_some_fun : filterMap (some : α → Option α) = id := by
  funext l
  erw [filterMap_eq_map]
  simp

theorem filterMap_some {l : List α} : filterMap some l = l := by
  rw [filterMap_some_fun, id]

theorem map_filterMap_some_eq_filter_map_isSome {f : α → Option β} {l : List α} :
    (l.filterMap f).map some = (l.map f).filter fun b => b.isSome := by
  induction l <;> simp [filterMap_cons]; split <;> simp [*]

-- The arguments are intentionally explicit.
theorem length_filterMap_le (f : α → Option β) (l : List α) :
    (filterMap f l).length ≤ l.length := by
  rw [← length_map some, map_filterMap_some_eq_filter_map_isSome, ← length_map f]
  apply length_filter_le

@[simp]
theorem filterMap_length_eq_length {l} :
    (filterMap f l).length = l.length ↔ ∀ a ∈ l, (f a).isSome := by
  induction l with
  | nil => simp
  | cons a l ih =>
    simp only [filterMap_cons, length_cons, succ_eq_add_one, mem_cons, forall_eq_or_imp]
    split <;> rename_i h
    · have := Nat.ne_of_lt (Nat.lt_succ.mpr (length_filterMap_le f l))
      simp_all
    · simp_all [Nat.add_one_inj] -- Why does the simproc not fire here?

@[simp]
theorem filterMap_eq_filter {p : α → Bool} :
    filterMap (Option.guard (p ·)) = filter p := by
  funext l
  induction l with
  | nil => rfl
  | cons a l IH => by_cases pa : p a <;> simp [filterMap_cons, Option.guard, pa, ← IH]

theorem filterMap_filterMap {f : α → Option β} {g : β → Option γ} {l : List α} :
    filterMap g (filterMap f l) = filterMap (fun x => (f x).bind g) l := by
  induction l with
  | nil => rfl
  | cons a l IH => cases h : f a <;> simp [filterMap_cons, *]

theorem map_filterMap {f : α → Option β} {g : β → γ} {l : List α} :
    map g (filterMap f l) = filterMap (fun x => (f x).map g) l := by
  simp only [← filterMap_eq_map, filterMap_filterMap, Option.map_eq_bind]

@[simp]
theorem filterMap_map {f : α → β} {g : β → Option γ} {l : List α} :
    filterMap g (map f l) = filterMap (g ∘ f) l := by
  rw [← filterMap_eq_map, filterMap_filterMap]; rfl

theorem filter_filterMap {f : α → Option β} {p : β → Bool} {l : List α} :
    filter p (filterMap f l) = filterMap (fun x => (f x).filter p) l := by
  rw [← filterMap_eq_filter, filterMap_filterMap]
  congr; funext x; cases f x <;> simp [Option.filter, Option.guard]

theorem filterMap_filter {p : α → Bool} {f : α → Option β} {l : List α} :
    filterMap f (filter p l) = filterMap (fun x => if p x then f x else none) l := by
  rw [← filterMap_eq_filter, filterMap_filterMap]
  congr; funext x; by_cases h : p x <;> simp [Option.guard, h]

@[simp] theorem mem_filterMap {f : α → Option β} {l : List α} {b : β} :
    b ∈ filterMap f l ↔ ∃ a, a ∈ l ∧ f a = some b := by
  induction l <;> simp [filterMap_cons]; split <;> simp [*, eq_comm]

theorem forall_mem_filterMap {f : α → Option β} {l : List α} {P : β → Prop} :
    (∀ (i) (_ : i ∈ filterMap f l), P i) ↔ ∀ (j) (_ : j ∈ l) (b), f j = some b → P b := by
  simp only [mem_filterMap, forall_exists_index, and_imp]
  rw [forall_comm]
  apply forall_congr'
  intro a
  rw [forall_comm]

@[simp] theorem filterMap_append {l l' : List α} {f : α → Option β} :
    filterMap f (l ++ l') = filterMap f l ++ filterMap f l' := by
  induction l <;> simp [filterMap_cons]; split <;> simp [*]

theorem map_filterMap_of_inv
    {f : α → Option β} {g : β → α} (H : ∀ x : α, (f x).map g = some x) {l : List α} :
    map g (filterMap f l) = l := by simp only [map_filterMap, H, filterMap_some, id]

theorem head_filterMap_of_eq_some {f : α → Option β} {l : List α} (w : l ≠ []) {b : β} (h : f (l.head w) = some b) :
    (filterMap f l).head ((ne_nil_of_mem (mem_filterMap.2 ⟨_, head_mem w, h⟩))) =
      b := by
  cases l with
  | nil => simp at w
  | cons a l =>
    simp only [head_cons] at h
    simp [filterMap_cons, h]

theorem forall_none_of_filterMap_eq_nil (h : filterMap f xs = []) : ∀ x ∈ xs, f x = none := by
  intro x hx
  induction xs with
  | nil => contradiction
  | cons y ys ih =>
    simp only [filterMap_cons] at h
    split at h
    · cases hx with
      | head => assumption
      | tail _ hmem => exact ih h hmem
    · contradiction

@[simp] theorem filterMap_eq_nil_iff {l} : filterMap f l = [] ↔ ∀ a ∈ l, f a = none := by
  constructor
  · exact forall_none_of_filterMap_eq_nil
  · intro h
    induction l with
    | nil => rfl
    | cons a l ih =>
      simp only [filterMap_cons]
      split
      · apply ih
        simp_all
      · simp_all

@[deprecated filterMap_eq_nil_iff (since := "2024-09-05")] abbrev filterMap_eq_nil := @filterMap_eq_nil_iff

theorem filterMap_eq_cons_iff {l} {b} {bs} :
    filterMap f l = b :: bs ↔
      ∃ l₁ a l₂, l = l₁ ++ a :: l₂ ∧ (∀ x, x ∈ l₁ → f x = none) ∧ f a = some b ∧
        filterMap f l₂ = bs := by
  constructor
  · induction l with
    | nil => simp
    | cons a l ih =>
      cases h : f a with
      | none =>
        simp only [filterMap_cons_none h]
        intro w
        specialize ih w
        obtain ⟨l₁, a', l₂, rfl, w₁, w₂, w₃⟩ := ih
        exact ⟨a :: l₁, a', l₂, by simp_all⟩
      | some b =>
        simp only [filterMap_cons_some h, cons.injEq, and_imp]
        rintro rfl rfl
        refine ⟨[], a, l, by simp [h]⟩
  · rintro ⟨l₁, a, l₂, rfl, h₁, h₂, h₃⟩
    simp_all [filterMap_eq_nil_iff.mpr h₁, filterMap_cons_some h₂]

@[deprecated filterMap_eq_cons_iff (since := "2024-09-05")] abbrev filterMap_eq_cons := @filterMap_eq_cons_iff

/-! ### append -/

@[simp] theorem nil_append_fun : (([] : List α) ++ ·) = id := rfl

@[simp] theorem cons_append_fun {a : α} {as : List α} :
    (fun bs => ((a :: as) ++ bs)) = fun bs => a :: (as ++ bs) := rfl

@[simp] theorem mem_append {a : α} {s t : List α} : a ∈ s ++ t ↔ a ∈ s ∨ a ∈ t := by
  induction s <;> simp_all [or_assoc]

theorem not_mem_append {a : α} {s t : List α} (h₁ : a ∉ s) (h₂ : a ∉ t) : a ∉ s ++ t :=
  mt mem_append.1 $ not_or.mpr ⟨h₁, h₂⟩

@[deprecated mem_append (since := "2025-01-13")]
theorem mem_append_eq {a : α} {s t : List α} : (a ∈ s ++ t) = (a ∈ s ∨ a ∈ t) :=
  propext mem_append

@[deprecated mem_append_left (since := "2024-11-20")] abbrev mem_append_of_mem_left := @mem_append_left
@[deprecated mem_append_right (since := "2024-11-20")] abbrev mem_append_of_mem_right := @mem_append_right

/--
See also `eq_append_cons_of_mem`, which proves a stronger version
in which the initial list must not contain the element.
-/
theorem append_of_mem {a : α} {l : List α} : a ∈ l → ∃ s t : List α, l = s ++ a :: t
  | .head l => ⟨[], l, rfl⟩
  | .tail b h => let ⟨s, t, h'⟩ := append_of_mem h; ⟨b::s, t, by rw [h', cons_append]⟩

theorem mem_iff_append {a : α} {l : List α} : a ∈ l ↔ ∃ s t : List α, l = s ++ a :: t :=
  ⟨append_of_mem, fun ⟨s, t, e⟩ => e ▸ by simp⟩

theorem forall_mem_append {p : α → Prop} {l₁ l₂ : List α} :
    (∀ (x) (_ : x ∈ l₁ ++ l₂), p x) ↔ (∀ (x) (_ : x ∈ l₁), p x) ∧ (∀ (x) (_ : x ∈ l₂), p x) := by
  simp only [mem_append, or_imp, forall_and]

theorem getElem_append {l₁ l₂ : List α} {i : Nat} (h : i < (l₁ ++ l₂).length) :
    (l₁ ++ l₂)[i] = if h' : i < l₁.length then l₁[i] else l₂[i - l₁.length]'(by simp at h h'; exact Nat.sub_lt_left_of_lt_add h' h) := by
  split <;> rename_i h'
  · rw [getElem_append_left h']
  · rw [getElem_append_right (by simpa using h')]

theorem getElem?_append_left {l₁ l₂ : List α} {i : Nat} (hn : i < l₁.length) :
    (l₁ ++ l₂)[i]? = l₁[i]? := by
  have hn' : i < (l₁ ++ l₂).length := Nat.lt_of_lt_of_le hn <|
    length_append .. ▸ Nat.le_add_right ..
  simp_all [getElem?_eq_getElem, getElem_append]

theorem getElem?_append_right : ∀ {l₁ l₂ : List α} {i : Nat}, l₁.length ≤ i →
  (l₁ ++ l₂)[i]? = l₂[i - l₁.length]?
| [], _, _, _ => rfl
| a :: l, _, i+1, h₁ => by
  rw [cons_append]
  simp [Nat.succ_sub_succ_eq_sub, getElem?_append_right (Nat.lt_succ.1 h₁)]

theorem getElem?_append {l₁ l₂ : List α} {i : Nat} :
    (l₁ ++ l₂)[i]? = if i < l₁.length then l₁[i]? else l₂[i - l₁.length]? := by
  split <;> rename_i h
  · exact getElem?_append_left h
  · exact getElem?_append_right (by simpa using h)

/-- Variant of `getElem_append_left` useful for rewriting from the small list to the big list. -/
theorem getElem_append_left' {l₁ : List α} {i : Nat} (hi : i < l₁.length) (l₂ : List α) :
    l₁[i] = (l₁ ++ l₂)[i]'(by simpa using Nat.lt_add_right l₂.length hi) := by
  rw [getElem_append_left] <;> simp

/-- Variant of `getElem_append_right` useful for rewriting from the small list to the big list. -/
theorem getElem_append_right' (l₁ : List α) {l₂ : List α} {i : Nat} (hi : i < l₂.length) :
    l₂[i] = (l₁ ++ l₂)[i + l₁.length]'(by simpa [Nat.add_comm] using Nat.add_lt_add_left hi _) := by
  rw [getElem_append_right] <;> simp [*, le_add_left]

theorem getElem_of_append {l : List α} (eq : l = l₁ ++ a :: l₂) (h : l₁.length = i) :
    l[i]'(eq ▸ h ▸ by simp +arith) = a := Option.some.inj <| by
  rw [← getElem?_eq_getElem, eq, getElem?_append_right (h ▸ Nat.le_refl _), h]
  simp

@[simp] theorem singleton_append : [x] ++ l = x :: l := rfl

theorem append_inj :
    ∀ {s₁ s₂ t₁ t₂ : List α}, s₁ ++ t₁ = s₂ ++ t₂ → length s₁ = length s₂ → s₁ = s₂ ∧ t₁ = t₂
  | [], [], _, _, h, _ => ⟨rfl, h⟩
  | _ :: _, _ :: _, _, _, h, hl => by
    simp [append_inj (cons.inj h).2 (Nat.succ.inj hl)] at h ⊢; exact h

theorem append_inj_right (h : s₁ ++ t₁ = s₂ ++ t₂) (hl : length s₁ = length s₂) : t₁ = t₂ :=
  (append_inj h hl).right

theorem append_inj_left (h : s₁ ++ t₁ = s₂ ++ t₂) (hl : length s₁ = length s₂) : s₁ = s₂ :=
  (append_inj h hl).left

/-- Variant of `append_inj` instead requiring equality of the lengths of the second lists. -/
theorem append_inj' (h : s₁ ++ t₁ = s₂ ++ t₂) (hl : length t₁ = length t₂) : s₁ = s₂ ∧ t₁ = t₂ :=
  append_inj h <| @Nat.add_right_cancel _ t₁.length _ <| by
    let hap := congrArg length h; simp only [length_append, ← hl] at hap; exact hap

/-- Variant of `append_inj_right` instead requiring equality of the lengths of the second lists. -/
theorem append_inj_right' (h : s₁ ++ t₁ = s₂ ++ t₂) (hl : length t₁ = length t₂) : t₁ = t₂ :=
  (append_inj' h hl).right

/-- Variant of `append_inj_left` instead requiring equality of the lengths of the second lists. -/
theorem append_inj_left' (h : s₁ ++ t₁ = s₂ ++ t₂) (hl : length t₁ = length t₂) : s₁ = s₂ :=
  (append_inj' h hl).left

theorem append_right_inj {t₁ t₂ : List α} (s) : s ++ t₁ = s ++ t₂ ↔ t₁ = t₂ :=
  ⟨fun h => append_inj_right h rfl, congrArg _⟩

theorem append_left_inj {s₁ s₂ : List α} (t) : s₁ ++ t = s₂ ++ t ↔ s₁ = s₂ :=
  ⟨fun h => append_inj_left' h rfl, congrArg (· ++ _)⟩

@[simp] theorem append_left_eq_self {xs ys : List α} : xs ++ ys = ys ↔ xs = [] := by
  rw [← append_left_inj (s₁ := xs), nil_append]

@[simp] theorem self_eq_append_left {xs ys : List α} : ys = xs ++ ys ↔ xs = [] := by
  rw [eq_comm, append_left_eq_self]

@[simp] theorem append_right_eq_self {xs ys : List α} : xs ++ ys = xs ↔ ys = [] := by
  rw [← append_right_inj (t₁ := ys), append_nil]

@[simp] theorem self_eq_append_right {xs ys : List α} : xs = xs ++ ys ↔ ys = [] := by
  rw [eq_comm, append_right_eq_self]

theorem getLast_concat {a : α} : ∀ {l : List α}, getLast (l ++ [a]) (by simp) = a
  | [] => rfl
  | a::t => by
    simp [getLast_cons _, getLast_concat]

@[simp] theorem append_eq_nil_iff : p ++ q = [] ↔ p = [] ∧ q = [] := by
  cases p <;> simp

@[deprecated append_eq_nil_iff (since := "2025-01-13")] abbrev append_eq_nil := @append_eq_nil_iff

@[simp] theorem nil_eq_append_iff : [] = a ++ b ↔ a = [] ∧ b = [] := by
  rw [eq_comm, append_eq_nil_iff]

theorem append_ne_nil_of_left_ne_nil {s : List α} (h : s ≠ []) (t : List α) : s ++ t ≠ [] := by simp_all
theorem append_ne_nil_of_right_ne_nil (s : List α) : t ≠ [] → s ++ t ≠ [] := by simp_all

theorem append_eq_cons_iff :
    as ++ bs = x :: c ↔ (as = [] ∧ bs = x :: c) ∨ (∃ as', as = x :: as' ∧ c = as' ++ bs) := by
  cases as with simp | cons a as => ?_
  exact ⟨fun h => ⟨as, by simp [h]⟩, fun ⟨as', ⟨aeq, aseq⟩, h⟩ => ⟨aeq, by rw [aseq, h]⟩⟩

theorem cons_eq_append_iff :
    x :: cs = as ++ bs ↔ (as = [] ∧ bs = x :: cs) ∨ (∃ as', as = x :: as' ∧ cs = as' ++ bs) := by
  rw [eq_comm, append_eq_cons_iff]

theorem append_eq_singleton_iff :
    a ++ b = [x] ↔ (a = [] ∧ b = [x]) ∨ (a = [x] ∧ b = []) := by
  cases a <;> cases b <;> simp

theorem singleton_eq_append_iff :
    [x] = a ++ b ↔ (a = [] ∧ b = [x]) ∨ (a = [x] ∧ b = []) := by
  cases a <;> cases b <;> simp [eq_comm]

theorem append_eq_append_iff {ws xs ys zs : List α} :
    ws ++ xs = ys ++ zs ↔ (∃ as, ys = ws ++ as ∧ xs = as ++ zs) ∨ ∃ bs, ws = ys ++ bs ∧ zs = bs ++ xs := by
  induction ws generalizing ys with
  | nil => simp_all
  | cons a as ih => cases ys <;> simp [eq_comm, and_assoc, ih, and_or_left]

@[simp] theorem head_append_of_ne_nil {l : List α} {w₁} (w₂) :
    head (l ++ l') w₁ = head l w₂ := by
  match l, w₂ with
  | a :: l, _ => rfl

theorem head_append {l₁ l₂ : List α} (w : l₁ ++ l₂ ≠ []) :
    head (l₁ ++ l₂) w =
      if h : l₁.isEmpty then
        head l₂ (by simp_all [isEmpty_iff])
      else
        head l₁ (by simp_all [isEmpty_iff]) := by
  split <;> rename_i h
  · simp [isEmpty_iff] at h
    subst h
    simp
  · simp [isEmpty_iff] at h
    simp [h]

theorem head_append_left {l₁ l₂ : List α} (h : l₁ ≠ []) :
    head (l₁ ++ l₂) (fun h => by simp_all) = head l₁ h := by
  rw [head_append, dif_neg (by simp_all)]

theorem head_append_right {l₁ l₂ : List α} (w : l₁ ++ l₂ ≠ []) (h : l₁ = []) :
    head (l₁ ++ l₂) w = head l₂ (by simp_all) := by
  rw [head_append, dif_pos (by simp_all)]

@[simp] theorem head?_append {l : List α} : (l ++ l').head? = l.head?.or l'.head? := by
  cases l <;> rfl

-- Note:
-- `getLast_append_of_ne_nil`, `getLast_append` and `getLast?_append`
-- are stated and proved later in the `reverse` section.

theorem tail?_append {l l' : List α} : (l ++ l').tail? = (l.tail?.map (· ++ l')).or l'.tail? := by
  cases l <;> simp

theorem tail?_append_of_ne_nil {l l' : List α} (_ : l ≠ []) : (l ++ l').tail? = some (l.tail ++ l') :=
  match l with
  | _ :: _ => by simp

theorem tail_append {l l' : List α} : (l ++ l').tail = if l.isEmpty then l'.tail else l.tail ++ l' := by
  cases l <;> simp

@[simp] theorem tail_append_of_ne_nil {xs ys : List α} (h : xs ≠ []) :
    (xs ++ ys).tail = xs.tail ++ ys := by
  simp_all [tail_append]

theorem set_append {s t : List α} :
    (s ++ t).set i x = if i < s.length then s.set i x ++ t else s ++ t.set (i - s.length) x := by
  induction s generalizing i with
  | nil => simp
  | cons a as ih => cases i with
    | zero => simp
    | succ i =>
      simp [Nat.add_one_lt_add_one_iff, ih]
      split
      · rfl
      · congr 3; rw [Nat.add_sub_add_right]

@[simp] theorem set_append_left {s t : List α} (i : Nat) (x : α) (h : i < s.length) :
    (s ++ t).set i x = s.set i x ++ t := by
  simp [set_append, h]

@[simp] theorem set_append_right {s t : List α} (i : Nat) (x : α) (h : s.length ≤ i) :
    (s ++ t).set i x = s ++ t.set (i - s.length) x := by
  rw [set_append, if_neg (by simp_all)]

theorem filterMap_eq_append_iff {f : α → Option β} :
    filterMap f l = L₁ ++ L₂ ↔ ∃ l₁ l₂, l = l₁ ++ l₂ ∧ filterMap f l₁ = L₁ ∧ filterMap f l₂ = L₂ := by
  constructor
  · induction l generalizing L₁ with
    | nil =>
      simp only [filterMap_nil, nil_eq_append_iff, and_imp]
      rintro rfl rfl
      exact ⟨[], [], by simp⟩
    | cons x l ih =>
      simp only [filterMap_cons]
      split
      · intro h
        obtain ⟨l₁, l₂, rfl, rfl, rfl⟩ := ih h
        refine ⟨x :: l₁, l₂, ?_⟩
        simp_all
      · rename_i b w
        intro h
        rcases cons_eq_append_iff.mp h with (⟨rfl, rfl⟩ | ⟨_, ⟨rfl, h⟩⟩)
        · refine ⟨[], x :: l, ?_⟩
          simp [filterMap_cons, w]
        · obtain ⟨l₁, l₂, rfl, rfl, rfl⟩ := ih ‹_›
          refine ⟨x :: l₁, l₂, ?_⟩
          simp [filterMap_cons, w]
  · rintro ⟨l₁, l₂, rfl, rfl, rfl⟩
    simp

@[deprecated filterMap_eq_append_iff (since := "2024-09-05")] abbrev filterMap_eq_append := @filterMap_eq_append_iff

theorem append_eq_filterMap_iff {f : α → Option β} :
    L₁ ++ L₂ = filterMap f l ↔ ∃ l₁ l₂, l = l₁ ++ l₂ ∧ filterMap f l₁ = L₁ ∧ filterMap f l₂ = L₂ := by
  rw [eq_comm, filterMap_eq_append_iff]

@[deprecated append_eq_filterMap (since := "2024-09-05")] abbrev append_eq_filterMap := @append_eq_filterMap_iff

theorem filter_eq_append_iff {p : α → Bool} :
    filter p l = L₁ ++ L₂ ↔ ∃ l₁ l₂, l = l₁ ++ l₂ ∧ filter p l₁ = L₁ ∧ filter p l₂ = L₂ := by
  rw [← filterMap_eq_filter, filterMap_eq_append_iff]

theorem append_eq_filter_iff {p : α → Bool} :
    L₁ ++ L₂ = filter p l ↔ ∃ l₁ l₂, l = l₁ ++ l₂ ∧ filter p l₁ = L₁ ∧ filter p l₂ = L₂ := by
  rw [eq_comm, filter_eq_append_iff]

@[deprecated append_eq_filter_iff (since := "2024-09-05")] abbrev append_eq_filter := @append_eq_filter_iff

@[simp] theorem map_append {f : α → β} : ∀ {l₁ l₂}, map f (l₁ ++ l₂) = map f l₁ ++ map f l₂ := by
  intro l₁; induction l₁ <;> intros <;> simp_all

theorem map_eq_append_iff {f : α → β} :
    map f l = L₁ ++ L₂ ↔ ∃ l₁ l₂, l = l₁ ++ l₂ ∧ map f l₁ = L₁ ∧ map f l₂ = L₂ := by
  rw [← filterMap_eq_map, filterMap_eq_append_iff]

theorem append_eq_map_iff {f : α → β} :
    L₁ ++ L₂ = map f l ↔ ∃ l₁ l₂, l = l₁ ++ l₂ ∧ map f l₁ = L₁ ∧ map f l₂ = L₂ := by
  rw [eq_comm, map_eq_append_iff]

@[deprecated map_eq_append_iff (since := "2024-09-05")] abbrev map_eq_append := @map_eq_append_iff
@[deprecated append_eq_map_iff (since := "2024-09-05")] abbrev append_eq_map := @append_eq_map_iff

/-! ### concat

Note that `concat_eq_append` is a `@[simp]` lemma, so `concat` should usually not appear in goals.
As such there's no need for a thorough set of lemmas describing `concat`.
-/

-- As `List.concat` is defined in `Init.Prelude`, we write the basic simplification lemmas here.
theorem concat_nil {a : α} : concat [] a = [a] :=
  rfl
theorem concat_cons {a b : α} {l : List α} : concat (a :: l) b = a :: concat l b :=
  rfl

theorem init_eq_of_concat_eq {a b : α} {l₁ l₂ : List α} : concat l₁ a = concat l₂ b → l₁ = l₂ := by
  simp only [concat_eq_append]
  intro h
  apply append_inj_left' h (by simp)

theorem last_eq_of_concat_eq {a b : α} {l₁ l₂ : List α} : concat l₁ a = concat l₂ b → a = b := by
  simp only [concat_eq_append]
  intro h
  simpa using append_inj_right' h (by simp)

theorem concat_inj {a b : α} {l l' : List α} : concat l a = concat l' b ↔ l = l' ∧ a = b :=
  ⟨fun h => ⟨init_eq_of_concat_eq h, last_eq_of_concat_eq h⟩, by rintro ⟨rfl, rfl⟩; rfl⟩

theorem concat_inj_left {l l' : List α} (a : α) : concat l a = concat l' a ↔ l = l' :=
  ⟨init_eq_of_concat_eq, by simp⟩

theorem concat_inj_right {l : List α} {a a' : α} : concat l a = concat l a' ↔ a = a' :=
  ⟨last_eq_of_concat_eq, by simp⟩

@[deprecated concat_inj (since := "2024-09-05")] abbrev concat_eq_concat := @concat_inj

theorem concat_append {a : α} {l₁ l₂ : List α} : concat l₁ a ++ l₂ = l₁ ++ a :: l₂ := by simp

theorem append_concat {a : α} {l₁ l₂ : List α} : l₁ ++ concat l₂ a = concat (l₁ ++ l₂) a := by simp

theorem map_concat {f : α → β} {a : α} {l : List α} : map f (concat l a) = concat (map f l) (f a) := by
  induction l with
  | nil => rfl
  | cons x xs ih => simp [ih]

theorem eq_nil_or_concat : ∀ l : List α, l = [] ∨ ∃ l' b, l = concat l' b
  | [] => .inl rfl
  | a::l => match l, eq_nil_or_concat l with
    | _, .inl rfl => .inr ⟨[], a, rfl⟩
    | _, .inr ⟨l', b, rfl⟩ => .inr ⟨a::l', b, rfl⟩

/-! ### flatten -/

@[simp] theorem length_flatten {L : List (List α)} : L.flatten.length = (L.map length).sum := by
  induction L with
  | nil => rfl
  | cons =>
    simp [flatten, length_append, *]

theorem flatten_singleton {l : List α} : [l].flatten = l := by simp

@[simp] theorem mem_flatten : ∀ {L : List (List α)}, a ∈ L.flatten ↔ ∃ l, l ∈ L ∧ a ∈ l
  | [] => by simp
  | _ :: _ => by simp [mem_flatten, or_and_right, exists_or]

@[simp] theorem flatten_eq_nil_iff {L : List (List α)} : L.flatten = [] ↔ ∀ l ∈ L, l = [] := by
  induction L <;> simp_all

@[simp] theorem nil_eq_flatten_iff {L : List (List α)} : [] = L.flatten ↔ ∀ l ∈ L, l = [] := by
  rw [eq_comm, flatten_eq_nil_iff]

theorem flatten_ne_nil_iff {xss : List (List α)} : xss.flatten ≠ [] ↔ ∃ xs, xs ∈ xss ∧ xs ≠ [] := by
  simp

theorem exists_of_mem_flatten : a ∈ flatten L → ∃ l, l ∈ L ∧ a ∈ l := mem_flatten.1

theorem mem_flatten_of_mem (lL : l ∈ L) (al : a ∈ l) : a ∈ flatten L := mem_flatten.2 ⟨l, lL, al⟩

theorem forall_mem_flatten {p : α → Prop} {L : List (List α)} :
    (∀ (x) (_ : x ∈ flatten L), p x) ↔ ∀ (l) (_ : l ∈ L) (x) (_ : x ∈ l), p x := by
  simp only [mem_flatten, forall_exists_index, and_imp]
  constructor <;> (intros; solve_by_elim)

theorem flatten_eq_flatMap {L : List (List α)} : flatten L = L.flatMap id := by
  induction L <;> simp [List.flatMap]

theorem head?_flatten {L : List (List α)} : (flatten L).head? = L.findSome? fun l => l.head? := by
  induction L with
  | nil => rfl
  | cons =>
    simp only [findSome?_cons]
    split <;> simp_all

-- `getLast?_flatten` is proved later, after the `reverse` section.
-- `head_flatten` and `getLast_flatten` are proved in `Init.Data.List.Find`.

@[simp] theorem map_flatten {f : α → β} {L : List (List α)} :
    (flatten L).map f = (map (map f) L).flatten := by
  induction L <;> simp_all

@[simp] theorem filterMap_flatten {f : α → Option β} {L : List (List α)} :
    filterMap f (flatten L) = flatten (map (filterMap f) L) := by
  induction L <;> simp [*, filterMap_append]

@[simp] theorem filter_flatten {p : α → Bool} {L : List (List α)} :
    filter p (flatten L) = flatten (map (filter p) L) := by
  induction L <;> simp [*, filter_append]

theorem flatten_filter_not_isEmpty  :
    ∀ {L : List (List α)}, flatten (L.filter fun l => !l.isEmpty) = L.flatten
  | [] => rfl
  | [] :: L
  | (a :: l) :: L => by
      simp [flatten_filter_not_isEmpty (L := L)]

theorem flatten_filter_ne_nil [DecidablePred fun l : List α => l ≠ []] {L : List (List α)} :
    flatten (L.filter fun l => l ≠ []) = L.flatten := by
  simp only [ne_eq, ← isEmpty_iff, Bool.not_eq_true, Bool.decide_eq_false,
    flatten_filter_not_isEmpty]

@[simp] theorem flatten_append {L₁ L₂ : List (List α)} : flatten (L₁ ++ L₂) = flatten L₁ ++ flatten L₂ := by
  induction L₁ <;> simp_all

theorem flatten_concat {L : List (List α)} {l : List α} : flatten (L ++ [l]) = flatten L ++ l := by
  simp

theorem flatten_flatten {L : List (List (List α))} : flatten (flatten L) = flatten (map flatten L) := by
  induction L <;> simp_all

theorem flatten_eq_cons_iff {xss : List (List α)} {y : α} {ys : List α} :
    xss.flatten = y :: ys ↔
      ∃ as bs cs, xss = as ++ (y :: bs) :: cs ∧ (∀ l, l ∈ as → l = []) ∧ ys = bs ++ cs.flatten := by
  constructor
  · induction xss with
    | nil => simp
    | cons xs xss ih =>
      intro h
      simp only [flatten_cons] at h
      replace h := h.symm
      rw [cons_eq_append_iff] at h
      obtain (⟨rfl, h⟩ | ⟨z⟩) := h
      · obtain ⟨as, bs, cs, rfl, _, rfl⟩ := ih h
        refine ⟨[] :: as, bs, cs, ?_⟩
        simpa
      · obtain ⟨as', rfl, rfl⟩ := z
        refine ⟨[], as', xss, ?_⟩
        simp
  · rintro ⟨as, bs, cs, rfl, h₁, rfl⟩
    simp [flatten_eq_nil_iff.mpr h₁]

theorem cons_eq_flatten_iff {xs : List (List α)} {y : α} {ys : List α} :
    y :: ys = xs.flatten ↔
      ∃ as bs cs, xs = as ++ (y :: bs) :: cs ∧ (∀ l, l ∈ as → l = []) ∧ ys = bs ++ cs.flatten := by
  rw [eq_comm, flatten_eq_cons_iff]

theorem flatten_eq_singleton_iff {xs : List (List α)} {y : α} :
    xs.flatten = [y] ↔ ∃ as bs, xs = as ++ [y] :: bs ∧ (∀ l, l ∈ as → l = []) ∧ (∀ l, l ∈ bs → l = []) := by
  rw [flatten_eq_cons_iff]
  constructor
  · rintro ⟨as, bs, cs, rfl, h₁, h₂⟩
    simp at h₂
    obtain ⟨rfl, h₂⟩ := h₂
    exact ⟨as, cs, by simp, h₁, h₂⟩
  · rintro ⟨as, bs, rfl, h₁, h₂⟩
    exact ⟨as, [], bs, rfl, h₁, by simpa⟩

theorem singleton_eq_flatten_iff {xs : List (List α)} {y : α} :
    [y] = xs.flatten ↔ ∃ as bs, xs = as ++ [y] :: bs ∧ (∀ l, l ∈ as → l = []) ∧ (∀ l, l ∈ bs → l = []) := by
  rw [eq_comm, flatten_eq_singleton_iff]

theorem flatten_eq_append_iff {xss : List (List α)} {ys zs : List α} :
    xss.flatten = ys ++ zs ↔
      (∃ as bs, xss = as ++ bs ∧ ys = as.flatten ∧ zs = bs.flatten) ∨
        ∃ as bs c cs ds, xss = as ++ (bs ++ c :: cs) :: ds ∧ ys = as.flatten ++ bs ∧
          zs = c :: cs ++ ds.flatten := by
  constructor
  · induction xss generalizing ys with
    | nil =>
      simp only [flatten_nil, nil_eq, append_eq_nil_iff, and_false, cons_append, false_and,
        exists_const, exists_false, or_false, and_imp, List.cons_ne_nil]
      rintro rfl rfl
      exact ⟨[], [], by simp⟩
    | cons xs xss ih =>
      intro h
      simp only [flatten_cons] at h
      rw [append_eq_append_iff] at h
      obtain (⟨ys, rfl, h⟩ | ⟨bs, rfl, h⟩) := h
      · obtain (⟨as, bs, rfl, rfl, rfl⟩ | ⟨as, bs, c, cs, ds, rfl, rfl, rfl⟩) := ih h
        · exact .inl ⟨xs :: as, bs, by simp⟩
        · exact .inr ⟨xs :: as, bs, c, cs, ds, by simp⟩
      · simp only [h]
        cases bs with
        | nil => exact .inl ⟨[ys], xss, by simp⟩
        | cons b bs => exact .inr ⟨[], ys, b, bs, xss, by simp⟩
  · rintro (⟨as, bs, rfl, rfl, rfl⟩ | ⟨as, bs, c, cs, ds, rfl, rfl, rfl⟩)
    · simp
    · simp

theorem append_eq_flatten_iff {xs : List (List α)} {ys zs : List α} :
    ys ++ zs = xs.flatten ↔
      (∃ as bs, xs = as ++ bs ∧ ys = as.flatten ∧ zs = bs.flatten) ∨
        ∃ as bs c cs ds, xs = as ++ (bs ++ c :: cs) :: ds ∧ ys = as.flatten ++ bs ∧
          zs = c :: cs ++ ds.flatten := by
  rw [eq_comm, flatten_eq_append_iff]

/-- Two lists of sublists are equal iff their flattens coincide, as well as the lengths of the
sublists. -/
theorem eq_iff_flatten_eq : ∀ {L L' : List (List α)},
    L = L' ↔ L.flatten = L'.flatten ∧ map length L = map length L'
  | _, [] => by simp_all
  | [], _ :: _ => by simp_all
  | _ :: _, _ :: _ => by
    simp
    rw [eq_iff_flatten_eq]
    constructor
    · rintro ⟨rfl, h₁, h₂⟩
      simp_all
    · rintro ⟨h₁, h₂, h₃⟩
      obtain ⟨rfl, h⟩ := append_inj h₁ h₂
      exact ⟨rfl, h, h₃⟩

/-! ### flatMap -/

theorem flatMap_def {l : List α} {f : α → List β} : l.flatMap f = flatten (map f l) := by rfl

@[simp] theorem flatMap_id {L : List (List α)} : L.flatMap id = L.flatten := by simp [flatMap_def]

@[simp] theorem flatMap_id' {L : List (List α)} : L.flatMap (fun as => as) = L.flatten := by simp [flatMap_def]

@[simp]
theorem length_flatMap {l : List α} {f : α → List β} :
    length (l.flatMap f) = sum (map (fun a => (f a).length) l) := by
  rw [List.flatMap, length_flatten, map_map, Function.comp_def]

@[simp] theorem mem_flatMap {f : α → List β} {b} {l : List α} : b ∈ l.flatMap f ↔ ∃ a, a ∈ l ∧ b ∈ f a := by
  simp [flatMap_def, mem_flatten]
  exact ⟨fun ⟨_, ⟨a, h₁, rfl⟩, h₂⟩ => ⟨a, h₁, h₂⟩, fun ⟨a, h₁, h₂⟩ => ⟨_, ⟨a, h₁, rfl⟩, h₂⟩⟩

theorem exists_of_mem_flatMap {b : β} {l : List α} {f : α → List β} :
    b ∈ l.flatMap f → ∃ a, a ∈ l ∧ b ∈ f a := mem_flatMap.1

theorem mem_flatMap_of_mem {b : β} {l : List α} {f : α → List β} {a} (al : a ∈ l) (h : b ∈ f a) :
    b ∈ l.flatMap f := mem_flatMap.2 ⟨a, al, h⟩

@[simp]
theorem flatMap_eq_nil_iff {l : List α} {f : α → List β} : l.flatMap f = [] ↔ ∀ x ∈ l, f x = [] :=
  flatten_eq_nil_iff.trans <| by
    simp only [mem_map, forall_exists_index, and_imp, forall_apply_eq_imp_iff₂]

@[deprecated flatMap_eq_nil_iff (since := "2024-09-05")] abbrev bind_eq_nil := @flatMap_eq_nil_iff

theorem forall_mem_flatMap {p : β → Prop} {l : List α} {f : α → List β} :
    (∀ (x) (_ : x ∈ l.flatMap f), p x) ↔ ∀ (a) (_ : a ∈ l) (b) (_ : b ∈ f a), p b := by
  simp only [mem_flatMap, forall_exists_index, and_imp]
  constructor <;> (intros; solve_by_elim)

theorem flatMap_singleton (f : α → List β) (x : α) : [x].flatMap f = f x :=
  append_nil (f x)

-- The argument `l : List α` is intentionally explicit, to allow rewriting from right to left.
@[simp] theorem flatMap_singleton' (l : List α) : (l.flatMap fun x => [x]) = l := by
  induction l <;> simp [*]

theorem head?_flatMap {l : List α} {f : α → List β} :
    (l.flatMap f).head? = l.findSome? fun a => (f a).head? := by
  induction l with
  | nil => rfl
  | cons =>
    simp only [findSome?_cons]
    split <;> simp_all

@[simp] theorem flatMap_append {xs ys : List α} {f : α → List β} :
    (xs ++ ys).flatMap f = xs.flatMap f ++ ys.flatMap f := by
  induction xs; {rfl}; simp_all [flatMap_cons, append_assoc]

theorem flatMap_assoc {l : List α} {f : α → List β} {g : β → List γ} :
    (l.flatMap f).flatMap g = l.flatMap fun x => (f x).flatMap g := by
  induction l <;> simp [*]

theorem map_flatMap {f : β → γ} {g : α → List β} :
    ∀ {l : List α}, (l.flatMap g).map f = l.flatMap fun a => (g a).map f
  | [] => rfl
  | a::l => by simp only [flatMap_cons, map_append, map_flatMap]

theorem flatMap_map (f : α → β) (g : β → List γ) (l : List α) :
    (map f l).flatMap g = l.flatMap (fun a => g (f a)) := by
  induction l <;> simp [flatMap_cons, *]

theorem map_eq_flatMap {f : α → β} {l : List α} : map f l = l.flatMap fun x => [f x] := by
  simp only [← map_singleton]
  rw [← flatMap_singleton' l, map_flatMap, flatMap_singleton']

theorem filterMap_flatMap {l : List α} {g : α → List β} {f : β → Option γ} :
    (l.flatMap g).filterMap f = l.flatMap fun a => (g a).filterMap f := by
  induction l <;> simp [*]

theorem filter_flatMap {l : List α} {g : α → List β} {f : β → Bool} :
    (l.flatMap g).filter f = l.flatMap fun a => (g a).filter f := by
  induction l <;> simp [*]

theorem flatMap_eq_foldl {f : α → List β} {l : List α} :
    l.flatMap f = l.foldl (fun acc a => acc ++ f a) [] := by
  suffices ∀ l', l' ++ l.flatMap f = l.foldl (fun acc a => acc ++ f a) l' by simpa using this []
  intro l'
  induction l generalizing l'
  · simp
  · next ih => rw [flatMap_cons, ← append_assoc, ih, foldl_cons]

/-! ### replicate -/

@[simp] theorem replicate_one : replicate 1 a = [a] := rfl

/-- Variant of `replicate_succ` that concatenates `a` to the end of the list. -/
theorem replicate_succ' : replicate (n + 1) a = replicate n a ++ [a] := by
  induction n <;> simp_all [replicate_succ, ← cons_append]

@[simp] theorem mem_replicate {a b : α} : ∀ {n}, b ∈ replicate n a ↔ n ≠ 0 ∧ b = a
  | 0 => by simp
  | n+1 => by simp [replicate_succ, mem_replicate, Nat.succ_ne_zero]

@[simp, deprecated mem_replicate (since := "2024-09-05")]
theorem contains_replicate [BEq α] {n : Nat} {a b : α} :
    (replicate n b).contains a = (a == b && !n == 0) := by
  induction n with
  | zero => simp
  | succ n ih =>
    simp only [replicate_succ, elem_cons]
    split <;> simp_all

@[simp, deprecated mem_replicate (since := "2024-09-05")]
theorem decide_mem_replicate [BEq α] [LawfulBEq α] {a b : α} :
    ∀ {n}, decide (b ∈ replicate n a) = ((¬ n == 0) && b == a)
  | 0 => by simp
  | n+1 => by simp [replicate_succ, decide_mem_replicate, Nat.succ_ne_zero]

theorem eq_of_mem_replicate {a b : α} {n} (h : b ∈ replicate n a) : b = a := (mem_replicate.1 h).2

theorem forall_mem_replicate {p : α → Prop} {a : α} {n} :
    (∀ b, b ∈ replicate n a → p b) ↔ n = 0 ∨ p a := by
  cases n <;> simp [mem_replicate]

@[simp] theorem replicate_succ_ne_nil {n : Nat} {a : α} : replicate (n+1) a ≠ [] := by
  simp [replicate_succ]

@[simp] theorem replicate_eq_nil_iff {n : Nat} (a : α) : replicate n a = [] ↔ n = 0 := by
  cases n <;> simp

@[deprecated replicate_eq_nil_iff (since := "2024-09-05")] abbrev replicate_eq_nil := @replicate_eq_nil_iff

@[simp] theorem getElem_replicate {a : α} {n : Nat} {i : Nat} (h : i < (replicate n a).length) :
    (replicate n a)[i] = a :=
  eq_of_mem_replicate (getElem_mem _)

theorem getElem?_replicate : (replicate n a)[i]? = if i < n then some a else none := by
  by_cases h : i < n
  · rw [getElem?_eq_getElem (by simpa), getElem_replicate, if_pos h]
  · rw [getElem?_eq_none (by simpa using h), if_neg h]

@[simp] theorem getElem?_replicate_of_lt {n : Nat} {i : Nat} (h : i < n) : (replicate n a)[i]? = some a := by
  simp [getElem?_replicate, h]

theorem head?_replicate {a : α} {n : Nat} : (replicate n a).head? = if n = 0 then none else some a := by
  cases n <;> simp [replicate_succ]

@[simp] theorem head_replicate (w : replicate n a ≠ []) : (replicate n a).head w = a := by
  cases n
  · simp at w
  · simp_all [replicate_succ]

-- `getLast?_replicate` and `getLast_replicate` appear below,
-- after more `reverse` lemmas are available.

@[simp] theorem tail_replicate {n : Nat} {a : α} : (replicate n a).tail = replicate (n - 1) a := by
  cases n <;> simp [replicate_succ]

@[simp] theorem replicate_inj : replicate n a = replicate m b ↔ n = m ∧ (n = 0 ∨ a = b) :=
  ⟨fun h => have eq : n = m := by simpa using congrArg length h
    ⟨eq, by
    subst eq
    by_cases w : n = 0
    · simp_all
    · right
      have p := congrArg (·[0]?) h
      replace w : 0 < n := by exact zero_lt_of_ne_zero w
      simp only [getElem?_replicate, if_pos w] at p
      simp_all⟩,
    by rintro ⟨rfl, rfl | rfl⟩ <;> rfl⟩

theorem eq_replicate_of_mem {a : α} :
    ∀ {l : List α}, (∀ (b) (_ : b ∈ l), b = a) → l = replicate l.length a
  | [], _ => rfl
  | b :: l, H => by
    let ⟨rfl, H₂⟩ := forall_mem_cons (l := l).1 H
    rw [length_cons, replicate, ← eq_replicate_of_mem H₂]

theorem eq_replicate_iff {a : α} {n} {l : List α} :
    l = replicate n a ↔ length l = n ∧ ∀ (b) (_ : b ∈ l), b = a :=
  ⟨fun h => h ▸ ⟨length_replicate .., fun _ => eq_of_mem_replicate⟩,
   fun ⟨e, al⟩ => e ▸ eq_replicate_of_mem al⟩

@[deprecated eq_replicate_iff (since := "2024-09-05")] abbrev eq_replicate := @eq_replicate_iff

theorem map_eq_replicate_iff {l : List α} {f : α → β} {b : β} :
    l.map f = replicate l.length b ↔ ∀ x ∈ l, f x = b := by
  simp [eq_replicate_iff]

@[simp] theorem map_const {l : List α} {b : β} : map (Function.const α b) l = replicate l.length b :=
  map_eq_replicate_iff.mpr fun _ _ => rfl

@[simp] theorem map_const_fun {x : β} : map (Function.const α x) = (replicate ·.length x) := by
  funext l
  simp

/-- Variant of `map_const` using a lambda rather than `Function.const`. -/
-- This can not be a `@[simp]` lemma because it would fire on every `List.map`.
theorem map_const' {l : List α} {b : β} : map (fun _ => b) l = replicate l.length b :=
  map_const

@[simp] theorem set_replicate_self : (replicate n a).set i a = replicate n a := by
  apply ext_getElem
  · simp
  · intro i h₁ h₂
    simp [getElem_set]

@[simp] theorem replicate_append_replicate : replicate n a ++ replicate m a = replicate (n + m) a := by
  rw [eq_replicate_iff]
  constructor
  · simp
  · intro b
    simp only [mem_append, mem_replicate, ne_eq]
    rintro (⟨-, rfl⟩ | ⟨_, rfl⟩) <;> rfl

@[deprecated replicate_append_replicate (since := "2025-01-16")]
abbrev append_replicate_replicate := @replicate_append_replicate

theorem append_eq_replicate_iff {l₁ l₂ : List α} {a : α} :
    l₁ ++ l₂ = replicate n a ↔
      l₁.length + l₂.length = n ∧ l₁ = replicate l₁.length a ∧ l₂ = replicate l₂.length a := by
  simp only [eq_replicate_iff, length_append, mem_append, true_and, and_congr_right_iff]
  exact fun _ =>
    { mp := fun h => ⟨fun b m => h b (Or.inl m), fun b m => h b (Or.inr m)⟩,
      mpr := fun h b x => Or.casesOn x (fun m => h.left b m) fun m => h.right b m }

@[deprecated append_eq_replicate_iff (since := "2024-09-05")] abbrev append_eq_replicate := @append_eq_replicate_iff

theorem replicate_eq_append_iff {l₁ l₂ : List α} {a : α} :
    replicate n a = l₁ ++ l₂ ↔
      l₁.length + l₂.length = n ∧ l₁ = replicate l₁.length a ∧ l₂ = replicate l₂.length a := by
  rw [eq_comm, append_eq_replicate_iff]

@[simp] theorem map_replicate : (replicate n a).map f = replicate n (f a) := by
  ext1 n
  simp only [getElem?_map, getElem?_replicate]
  split <;> simp

theorem filter_replicate : (replicate n a).filter p = if p a then replicate n a else [] := by
  cases n with
  | zero => simp
  | succ n =>
    simp only [replicate_succ, filter_cons]
    split <;> simp_all

@[simp] theorem filter_replicate_of_pos (h : p a) : (replicate n a).filter p = replicate n a := by
  simp [filter_replicate, h]

@[simp] theorem filter_replicate_of_neg (h : ¬ p a) : (replicate n a).filter p = [] := by
  simp [filter_replicate, h]

theorem filterMap_replicate {f : α → Option β} :
    (replicate n a).filterMap f = match f a with | none => [] | .some b => replicate n b := by
  induction n with
  | zero => split <;> simp
  | succ n ih =>
    simp only [replicate_succ, filterMap_cons]
    split <;> simp_all

-- This is not a useful `simp` lemma because `b` is unknown.
theorem filterMap_replicate_of_some {f : α → Option β} (h : f a = some b) :
    (replicate n a).filterMap f = replicate n b := by
  simp [filterMap_replicate, h]

@[simp] theorem filterMap_replicate_of_isSome {f : α → Option β} (h : (f a).isSome) :
    (replicate n a).filterMap f = replicate n (Option.get _ h) := by
  rw [Option.isSome_iff_exists] at h
  obtain ⟨b, h⟩ := h
  simp [filterMap_replicate, h]

@[simp] theorem filterMap_replicate_of_none {f : α → Option β} (h : f a = none) :
    (replicate n a).filterMap f = [] := by
  simp [filterMap_replicate, h]

@[simp] theorem flatten_replicate_nil : (replicate n ([] : List α)).flatten = [] := by
  induction n <;> simp_all [replicate_succ]

@[simp] theorem flatten_replicate_singleton : (replicate n [a]).flatten = replicate n a := by
  induction n <;> simp_all [replicate_succ]

@[simp] theorem flatten_replicate_replicate : (replicate n (replicate m a)).flatten = replicate (n * m) a := by
  induction n with
  | zero => simp
  | succ n ih =>
    simp only [replicate_succ, flatten_cons, ih, replicate_append_replicate, replicate_inj, or_true,
      and_true, add_one_mul, Nat.add_comm]

theorem flatMap_replicate {β} {f : α → List β} : (replicate n a).flatMap f = (replicate n (f a)).flatten := by
  induction n with
  | zero => simp
  | succ n ih => simp only [replicate_succ, flatMap_cons, ih, flatten_cons]

@[simp] theorem isEmpty_replicate : (replicate n a).isEmpty = decide (n = 0) := by
  cases n <;> simp [replicate_succ]

/-- Every list is either empty, a non-empty `replicate`, or begins with a non-empty `replicate`
followed by a different element. -/
theorem eq_replicate_or_eq_replicate_append_cons {α : Type _} (l : List α) :
    (l = []) ∨ (∃ n a, l = replicate n a ∧ 0 < n) ∨
      (∃ n a b l', l = replicate n a ++ b :: l' ∧ 0 < n ∧ a ≠ b) := by
  induction l with
  | nil => simp
  | cons x l ih =>
    right
    rcases ih with rfl | ⟨n, a, rfl, h⟩ | ⟨n, a, b, l', rfl, h⟩
    · left
      exact ⟨1, x, rfl, by decide⟩
    · by_cases h' : x = a
      · subst h'
        left
        exact ⟨n + 1, x, rfl, by simp⟩
      · right
        refine ⟨1, x, a, replicate (n - 1) a, ?_, by decide, h'⟩
        match n with | n + 1 => simp [replicate_succ]
    · right
      by_cases h' : x = a
      · subst h'
        refine ⟨n + 1, x, b, l', by simp [replicate_succ], by simp, h.2⟩
      · refine ⟨1, x, a, replicate (n - 1) a ++ b :: l', ?_, by decide, h'⟩
        match n with | n + 1 => simp [replicate_succ]

/-- An induction principle for lists based on contiguous runs of identical elements. -/
-- A `Sort _` valued version would require a different design. (And associated `@[simp]` lemmas.)
theorem replicateRecOn {α : Type _} {p : List α → Prop} (l : List α)
    (h0 : p []) (hr : ∀ a n, 0 < n → p (replicate n a))
    (hi : ∀ a b n l, a ≠ b → 0 < n → p (b :: l) → p (replicate n a ++ b :: l)) : p l := by
  rcases eq_replicate_or_eq_replicate_append_cons l with
    rfl | ⟨n, a, rfl, hn⟩ | ⟨n, a, b, l', w, hn, h⟩
  · exact h0
  · exact hr _ _ hn
  · have : (b :: l').length < l.length := by
      simpa [w] using Nat.lt_add_of_pos_left hn
    subst w
    exact hi _ _ _ _ h hn (replicateRecOn (b :: l') h0 hr hi)
termination_by l.length

@[simp] theorem sum_replicate_nat {n : Nat} {a : Nat} : (replicate n a).sum = n * a := by
  induction n <;> simp_all [replicate_succ, Nat.add_mul, Nat.add_comm]

/-! ### reverse -/

@[simp] theorem length_reverse {as : List α} : (as.reverse).length = as.length := by
  induction as with
  | nil => rfl
  | cons a as ih => simp [ih]

theorem mem_reverseAux {x : α} : ∀ {as bs}, x ∈ reverseAux as bs ↔ x ∈ as ∨ x ∈ bs
  | [], _ => ⟨.inr, fun | .inr h => h⟩
  | a :: _, _ => by rw [reverseAux, mem_cons, or_assoc, or_left_comm, mem_reverseAux, mem_cons]

@[simp] theorem mem_reverse {x : α} {as : List α} : x ∈ reverse as ↔ x ∈ as := by
  simp [reverse, mem_reverseAux]

@[simp] theorem reverse_eq_nil_iff {xs : List α} : xs.reverse = [] ↔ xs = [] := by
  match xs with
  | [] => simp
  | x :: xs => simp

theorem reverse_ne_nil_iff {xs : List α} : xs.reverse ≠ [] ↔ xs ≠ [] :=
  not_congr reverse_eq_nil_iff

@[simp] theorem isEmpty_reverse {xs : List α} : xs.reverse.isEmpty = xs.isEmpty := by
  cases xs <;> simp

/-- Variant of `getElem?_reverse` with a hypothesis giving the linear relation between the indices. -/
theorem getElem?_reverse' : ∀ {l : List α} {i j}, i + j + 1 = length l →
    l.reverse[i]? = l[j]?
  | [], _, _, _ => rfl
  | a::l, i, 0, h => by simp [Nat.succ.injEq] at h; simp [h, getElem?_append_right, Nat.succ.injEq]
  | a::l, i, j+1, h => by
    have := Nat.succ.inj h; simp at this ⊢
    rw [getElem?_append_left, getElem?_reverse' this]
    rw [length_reverse, ← this]; apply Nat.lt_add_of_pos_right (Nat.succ_pos _)

@[simp]
theorem getElem?_reverse {l : List α} {i} (h : i < length l) :
    l.reverse[i]? = l[l.length - 1 - i]? :=
  getElem?_reverse' <| by
    rw [Nat.add_sub_of_le (Nat.le_sub_one_of_lt h),
      Nat.sub_add_cancel (Nat.lt_of_le_of_lt (Nat.zero_le _) h)]

@[simp]
theorem getElem_reverse {l : List α} {i} (h : i < l.reverse.length) :
    l.reverse[i] = l[l.length - 1 - i]'(Nat.sub_one_sub_lt_of_lt (by simpa using h)) := by
  apply Option.some.inj
  rw [← getElem?_eq_getElem, ← getElem?_eq_getElem]
  rw [getElem?_reverse (by simpa using h)]

theorem reverseAux_reverseAux_nil {as bs : List α} : reverseAux (reverseAux as bs) [] = reverseAux bs as := by
  induction as generalizing bs with
  | nil => rfl
  | cons a as ih => simp [reverseAux, ih]

-- The argument `as : List α` is explicit to allow rewriting from right to left.
@[simp] theorem reverse_reverse (as : List α) : as.reverse.reverse = as := by
  simp only [reverse]; rw [reverseAux_reverseAux_nil]; rfl

theorem reverse_eq_iff {as bs : List α} : as.reverse = bs ↔ as = bs.reverse := by
  constructor <;> (rintro rfl; simp)

@[simp] theorem reverse_inj {xs ys : List α} : xs.reverse = ys.reverse ↔ xs = ys := by
  simp [reverse_eq_iff]

@[simp] theorem reverse_eq_cons_iff {xs : List α} {a : α} {ys : List α} :
    xs.reverse = a :: ys ↔ xs = ys.reverse ++ [a] := by
  rw [reverse_eq_iff, reverse_cons]

@[deprecated reverse_eq_cons_iff (since := "2024-09-05")] abbrev reverse_eq_cons := @reverse_eq_cons_iff

@[simp] theorem getLast?_reverse {l : List α} : l.reverse.getLast? = l.head? := by
  cases l <;> simp [getLast?_concat]

@[simp] theorem head?_reverse {l : List α} : l.reverse.head? = l.getLast? := by
  rw [← getLast?_reverse, reverse_reverse]

theorem getLast?_eq_head?_reverse {xs : List α} : xs.getLast? = xs.reverse.head? := by
  simp

theorem head?_eq_getLast?_reverse {xs : List α} : xs.head? = xs.reverse.getLast? := by
  simp

theorem mem_of_mem_getLast? {l : List α} {a : α} (h : a ∈ getLast? l) : a ∈ l := by
  rw [getLast?_eq_head?_reverse] at h
  rw [← mem_reverse]
  exact mem_of_mem_head? h

@[simp] theorem map_reverse {f : α → β} {l : List α} : l.reverse.map f = (l.map f).reverse := by
  induction l <;> simp [*]

@[simp] theorem filter_reverse {p : α → Bool} {l : List α} : (l.reverse.filter p) = (l.filter p).reverse := by
  induction l with
  | nil => simp
  | cons a l ih =>
    simp only [reverse_cons, filter_append, filter_cons, ih]
    split <;> simp_all

@[simp] theorem filterMap_reverse {f : α → Option β} {l : List α} : (l.reverse.filterMap f) = (l.filterMap f).reverse := by
  induction l with
  | nil => simp
  | cons a l ih =>
    simp only [reverse_cons, filterMap_append, filterMap_cons, ih]
    split <;> simp_all

@[simp] theorem reverse_append {as bs : List α} : (as ++ bs).reverse = bs.reverse ++ as.reverse := by
  induction as <;> simp_all

@[simp] theorem reverse_eq_append_iff {xs ys zs : List α} :
    xs.reverse = ys ++ zs ↔ xs = zs.reverse ++ ys.reverse := by
  rw [reverse_eq_iff, reverse_append]

@[deprecated reverse_eq_append_iff (since := "2024-09-05")] abbrev reverse_eq_append := @reverse_eq_append_iff

theorem reverse_concat {l : List α} {a : α} : (l ++ [a]).reverse = a :: l.reverse := by
  rw [reverse_append]; rfl

theorem reverse_eq_concat {xs ys : List α} {a : α} :
    xs.reverse = ys ++ [a] ↔ xs = a :: ys.reverse := by
  rw [reverse_eq_iff, reverse_concat]

/-- Reversing a flatten is the same as reversing the order of parts and reversing all parts. -/
theorem reverse_flatten {L : List (List α)} :
    L.flatten.reverse = (L.map reverse).reverse.flatten := by
  induction L <;> simp_all

/-- Flattening a reverse is the same as reversing all parts and reversing the flattened result. -/
theorem flatten_reverse {L : List (List α)} :
    L.reverse.flatten = (L.map reverse).flatten.reverse := by
  induction L <;> simp_all

theorem reverse_flatMap {β} {l : List α} {f : α → List β} : (l.flatMap f).reverse = l.reverse.flatMap (reverse ∘ f) := by
  induction l <;> simp_all

theorem flatMap_reverse {β} {l : List α} {f : α → List β} : (l.reverse.flatMap f) = (l.flatMap (reverse ∘ f)).reverse := by
  induction l <;> simp_all

@[simp] theorem reverseAux_eq {as bs : List α} : reverseAux as bs = reverse as ++ bs :=
  reverseAux_eq_append ..

@[simp] theorem reverse_replicate {n : Nat} {a : α} : reverse (replicate n a) = replicate n a :=
  eq_replicate_iff.2
    ⟨by rw [length_reverse, length_replicate],
     fun _ h => eq_of_mem_replicate (mem_reverse.1 h)⟩


/-! ### foldlM and foldrM -/

@[simp] theorem foldlM_append [Monad m] [LawfulMonad m] {f : β → α → m β} {b : β} {l l' : List α} :
    (l ++ l').foldlM f b = l.foldlM f b >>= l'.foldlM f := by
  induction l generalizing b <;> simp [*]

@[simp] theorem foldrM_cons [Monad m] [LawfulMonad m] {a : α} {l : List α} {f : α → β → m β} {b : β} :
    (a :: l).foldrM f b = l.foldrM f b >>= f a := by
  simp only [foldrM]
  induction l <;> simp_all

@[simp] theorem foldlM_pure [Monad m] [LawfulMonad m] {f : β → α → β} {b : β} {l : List α} :
    l.foldlM (m := m) (pure <| f · ·) b = pure (l.foldl f b) := by
  induction l generalizing b <;> simp [*]

@[simp] theorem foldrM_pure [Monad m] [LawfulMonad m] {f : α → β → β} {b : β} {l : List α} :
    l.foldrM (m := m) (pure <| f · ·) b = pure (l.foldr f b) := by
  induction l generalizing b <;> simp [*]

theorem foldl_eq_foldlM {f : β → α → β} {b : β} {l : List α} :
    l.foldl f b = l.foldlM (m := Id) f b := by
  induction l generalizing b <;> simp [*, foldl]

theorem foldr_eq_foldrM {f : α → β → β} {b : β} {l : List α} :
    l.foldr f b = l.foldrM (m := Id) f b := by
  induction l <;> simp [*, foldr]

@[simp] theorem id_run_foldlM {f : β → α → Id β} {b : β} {l : List α} :
    Id.run (l.foldlM f b) = l.foldl f b := foldl_eq_foldlM.symm

@[simp] theorem id_run_foldrM {f : α → β → Id β} {b : β} {l : List α} :
    Id.run (l.foldrM f b) = l.foldr f b := foldr_eq_foldrM.symm

@[simp] theorem foldlM_reverse [Monad m] {l : List α} {f : β → α → m β} {b : β} :
    l.reverse.foldlM f b = l.foldrM (fun x y => f y x) b := rfl

@[simp] theorem foldrM_reverse [Monad m] {l : List α} {f : α → β → m β} {b : β} :
    l.reverse.foldrM f b = l.foldlM (fun x y => f y x) b :=
  (foldlM_reverse ..).symm.trans <| by simp

/-! ### foldl and foldr -/

@[simp] theorem foldr_cons_eq_append {l : List α} {f : α → β} {l' : List β} :
    l.foldr (fun x ys => f x :: ys) l' = l.map f ++ l' := by
  induction l <;> simp [*]

/-- Variant of `foldr_cons_eq_append` specalized to `f = id`. -/
@[simp] theorem foldr_cons_eq_append' {l l' : List β} :
    l.foldr cons l' = l ++ l' := by
  induction l <;> simp [*]

@[simp] theorem foldl_flip_cons_eq_append {l : List α} {f : α → β} {l' : List β} :
    l.foldl (fun xs y => f y :: xs) l' = (l.map f).reverse ++ l' := by
  induction l generalizing l' <;> simp [*]

@[simp] theorem foldr_append_eq_append {l : List α} {f : α → List β} {l' : List β} :
    l.foldr (f · ++ ·) l' = (l.map f).flatten ++ l' := by
  induction l <;> simp [*]

@[simp] theorem foldl_append_eq_append {l : List α} {f : α → List β} {l' : List β} :
    l.foldl (· ++ f ·) l' = l' ++ (l.map f).flatten := by
  induction l generalizing l'<;> simp [*]

@[simp] theorem foldr_flip_append_eq_append {l : List α} {f : α → List β} {l' : List β} :
    l.foldr (fun x ys => ys ++ f x) l' = l' ++ (l.map f).reverse.flatten := by
  induction l generalizing l' <;> simp [*]

@[simp] theorem foldl_flip_append_eq_append {l : List α} {f : α → List β} {l' : List β} :
    l.foldl (fun xs y => f y ++ xs) l' = (l.map f).reverse.flatten ++ l' := by
  induction l generalizing l' <;> simp [*]

theorem foldr_cons_nil {l : List α} : l.foldr cons [] = l := by simp

@[deprecated foldr_cons_nil (since := "2024-09-04")] abbrev foldr_self := @foldr_cons_nil

theorem foldl_map {f : β₁ → β₂} {g : α → β₂ → α} {l : List β₁} {init : α} :
    (l.map f).foldl g init = l.foldl (fun x y => g x (f y)) init := by
  induction l generalizing init <;> simp [*]

theorem foldr_map {f : α₁ → α₂} {g : α₂ → β → β} {l : List α₁} {init : β} :
    (l.map f).foldr g init = l.foldr (fun x y => g (f x) y) init := by
  induction l generalizing init <;> simp [*]

theorem foldl_filterMap {f : α → Option β} {g : γ → β → γ} {l : List α} {init : γ} :
    (l.filterMap f).foldl g init = l.foldl (fun x y => match f y with | some b => g x b | none => x) init := by
  induction l generalizing init with
  | nil => rfl
  | cons a l ih =>
    simp only [filterMap_cons, foldl_cons]
    cases f a <;> simp [ih]

theorem foldr_filterMap {f : α → Option β} {g : β → γ → γ} {l : List α} {init : γ} :
    (l.filterMap f).foldr g init = l.foldr (fun x y => match f x with | some b => g b y | none => y) init := by
  induction l generalizing init with
  | nil => rfl
  | cons a l ih =>
    simp only [filterMap_cons, foldr_cons]
    cases f a <;> simp [ih]

theorem foldl_map_hom {g : α → β} {f : α → α → α} {f' : β → β → β} {a : α} {l : List α}
    (h : ∀ x y, f' (g x) (g y) = g (f x y)) :
    (l.map g).foldl f' (g a) = g (l.foldl f a) := by
  induction l generalizing a
  · simp
  · simp [*, h]

@[deprecated foldl_map_hom (since := "2025-01-20")] abbrev foldl_map' := @foldl_map_hom

theorem foldr_map_hom {g : α → β} {f : α → α → α} {f' : β → β → β} {a : α} {l : List α}
    (h : ∀ x y, f' (g x) (g y) = g (f x y)) :
    (l.map g).foldr f' (g a) = g (l.foldr f a) := by
  induction l generalizing a
  · simp
  · simp [*, h]

@[deprecated foldr_map_hom (since := "2025-01-20")] abbrev foldr_map' := @foldr_map_hom

@[simp] theorem foldrM_append [Monad m] [LawfulMonad m] {f : α → β → m β} {b : β} {l l' : List α} :
    (l ++ l').foldrM f b = l'.foldrM f b >>= l.foldrM f := by
  induction l <;> simp [*]

@[simp] theorem foldl_append {β : Type _} {f : β → α → β} {b : β} {l l' : List α} :
    (l ++ l').foldl f b = l'.foldl f (l.foldl f b) := by simp [foldl_eq_foldlM]

@[simp] theorem foldr_append {f : α → β → β} {b : β} {l l' : List α} :
    (l ++ l').foldr f b = l.foldr f (l'.foldr f b) := by simp [foldr_eq_foldrM]

theorem foldl_flatten {f : β → α → β} {b : β} {L : List (List α)} :
    (flatten L).foldl f b = L.foldl (fun b l => l.foldl f b) b := by
  induction L generalizing b <;> simp_all

theorem foldr_flatten {f : α → β → β} {b : β} {L : List (List α)} :
    (flatten L).foldr f b = L.foldr (fun l b => l.foldr f b) b := by
  induction L <;> simp_all

@[simp] theorem foldl_reverse {l : List α} {f : β → α → β} {b : β} :
    l.reverse.foldl f b = l.foldr (fun x y => f y x) b := by simp [foldl_eq_foldlM, foldr_eq_foldrM]

@[simp] theorem foldr_reverse {l : List α} {f : α → β → β} {b : β} :
    l.reverse.foldr f b = l.foldl (fun x y => f y x) b :=
  (foldl_reverse ..).symm.trans <| by simp

theorem foldl_eq_foldr_reverse {l : List α} {f : β → α → β} {b : β} :
    l.foldl f b = l.reverse.foldr (fun x y => f y x) b := by simp

theorem foldr_eq_foldl_reverse {l : List α} {f : α → β → β} {b : β} :
    l.foldr f b = l.reverse.foldl (fun x y => f y x) b := by simp

theorem foldl_assoc {op : α → α → α} [ha : Std.Associative op] :
    ∀ {l : List α} {a₁ a₂}, l.foldl op (op a₁ a₂) = op a₁ (l.foldl op a₂)
  | [], a₁, a₂ => rfl
  | a :: l, a₁, a₂ => by
    simp only [foldl_cons, ha.assoc]
    rw [foldl_assoc]

theorem foldr_assoc {op : α → α → α} [ha : Std.Associative op] :
    ∀ {l : List α} {a₁ a₂}, l.foldr op (op a₁ a₂) = op (l.foldr op a₁) a₂
  | [], a₁, a₂ => rfl
  | a :: l, a₁, a₂ => by
    simp only [foldr_cons, ha.assoc]
    rw [foldr_assoc]

-- The argument `f : α₁ → α₂` is intentionally explicit, as it is sometimes not found by unification.
theorem foldl_hom (f : α₁ → α₂) {g₁ : α₁ → β → α₁} {g₂ : α₂ → β → α₂} {l : List β} {init : α₁}
    (H : ∀ x y, g₂ (f x) y = f (g₁ x y)) : l.foldl g₂ (f init) = f (l.foldl g₁ init) := by
  induction l generalizing init <;> simp [*, H]

-- The argument `f : β₁ → β₂` is intentionally explicit, as it is sometimes not found by unification.
theorem foldr_hom (f : β₁ → β₂) {g₁ : α → β₁ → β₁} {g₂ : α → β₂ → β₂} {l : List α} {init : β₁}
    (H : ∀ x y, g₂ x (f y) = f (g₁ x y)) : l.foldr g₂ (f init) = f (l.foldr g₁ init) := by
  induction l <;> simp [*, H]

/--
A reasoning principle for proving propositions about the result of `List.foldl` by establishing an
invariant that is true for the initial data and preserved by the operation being folded.

Because the motive can return a type in any sort, this function may be used to construct data as
well as to prove propositions.

Example:
```lean example
example {xs : List Nat} : xs.foldl (· + ·) 1 > 0 := by
  apply List.foldlRecOn
  . show 0 < 1; trivial
  . show ∀ (b : Nat), 0 < b → ∀ (a : Nat), a ∈ xs → 0 < b + a
    intros; omega
```
-/
def foldlRecOn {motive : β → Sort _} : ∀ (l : List α) (op : β → α → β) {b : β} (_ : motive b)
    (_ : ∀ (b : β) (_ : motive b) (a : α) (_ : a ∈ l), motive (op b a)), motive (List.foldl op b l)
  | [], _, _, hb, _ => hb
  | hd :: tl, op, b, hb, hl =>
    foldlRecOn tl op (hl b hb hd mem_cons_self)
      fun y hy x hx => hl y hy x (mem_cons_of_mem hd hx)

@[simp] theorem foldlRecOn_nil {motive : β → Sort _} {op : β → α → β} (hb : motive b)
    (hl : ∀ (b : β) (_ : motive b) (a : α) (_ : a ∈ []), motive (op b a)) :
    foldlRecOn [] op hb hl = hb := rfl

@[simp] theorem foldlRecOn_cons {motive : β → Sort _} {op : β → α → β} (hb : motive b)
    (hl : ∀ (b : β) (_ : motive b) (a : α) (_ : a ∈ x :: l), motive (op b a)) :
    foldlRecOn (x :: l) op hb hl =
      foldlRecOn l op (hl b hb x mem_cons_self)
        (fun b c a m => hl b c a (mem_cons_of_mem x m)) :=
  rfl

/--
A reasoning principle for proving propositions about the result of `List.foldr` by establishing an
invariant that is true for the initial data and preserved by the operation being folded.

Because the motive can return a type in any sort, this function may be used to construct data as
well as to prove propositions.

Example:
```lean example
example {xs : List Nat} : xs.foldr (· + ·) 1 > 0 := by
  apply List.foldrRecOn
  . show 0 < 1; trivial
  . show ∀ (b : Nat), 0 < b → ∀ (a : Nat), a ∈ xs → 0 < a + b
    intros; omega
```
-/
def foldrRecOn {motive : β → Sort _} : ∀ (l : List α) (op : α → β → β) {b : β} (_ : motive b)
    (_ : ∀ (b : β) (_ : motive b) (a : α) (_ : a ∈ l), motive (op a b)), motive (List.foldr op b l)
  | nil, _, _, hb, _ => hb
  | x :: l, op, b, hb, hl =>
    hl (foldr op b l)
      (foldrRecOn l op hb fun b c a m => hl b c a (mem_cons_of_mem x m)) x mem_cons_self

@[simp] theorem foldrRecOn_nil {motive : β → Sort _} {op : α → β → β} (hb : motive b)
    (hl : ∀ (b : β) (_ : motive b) (a : α) (_ : a ∈ []), motive (op a b)) :
    foldrRecOn [] op hb hl = hb := rfl

@[simp] theorem foldrRecOn_cons {motive : β → Sort _} {op : α → β → β} (hb : motive b)
    (hl : ∀ (b : β) (_ : motive b) (a : α) (_ : a ∈ x :: l), motive (op a b)) :
    foldrRecOn (x :: l) op hb hl =
      hl _ (foldrRecOn l op hb fun b c a m => hl b c a (mem_cons_of_mem x m))
        x mem_cons_self :=
  rfl

/--
We can prove that two folds over the same list are related (by some arbitrary relation)
if we know that the initial elements are related and the folding function, for each element of the list,
preserves the relation.
-/
theorem foldl_rel {l : List α} {f g : β → α → β} {a b : β} {r : β → β → Prop}
    (h : r a b) (h' : ∀ (a : α), a ∈ l → ∀ (c c' : β), r c c' → r (f c a) (g c' a)) :
    r (l.foldl (fun acc a => f acc a) a) (l.foldl (fun acc a => g acc a) b) := by
  induction l generalizing a b with
  | nil => simp_all
  | cons a l ih =>
    simp only [foldl_cons]
    apply ih
    · simp_all
    · exact fun a m c c' h => h' _ (by simp_all) _ _ h

/--
We can prove that two folds over the same list are related (by some arbitrary relation)
if we know that the initial elements are related and the folding function, for each element of the list,
preserves the relation.
-/
theorem foldr_rel {l : List α} {f g : α → β → β} {a b : β} {r : β → β → Prop}
    (h : r a b) (h' : ∀ (a : α), a ∈ l → ∀ (c c' : β), r c c' → r (f a c) (g a c')) :
    r (l.foldr (fun a acc => f a acc) a) (l.foldr (fun a acc => g a acc) b) := by
  induction l generalizing a b with
  | nil => simp_all
  | cons a l ih =>
    simp only [foldr_cons]
    apply h'
    · simp
    · exact ih h fun a m c c' h => h' _ (by simp_all) _ _ h

@[simp] theorem foldl_add_const {l : List α} {a b : Nat} :
    l.foldl (fun x _ => x + a) b = b + a * l.length := by
  induction l generalizing b with
  | nil => simp
  | cons y l ih =>
    simp only [foldl_cons, ih, length_cons, Nat.mul_add, Nat.mul_one, Nat.add_assoc,
      Nat.add_comm a]

@[simp] theorem foldr_add_const {l : List α} {a b : Nat} :
    l.foldr (fun _ x => x + a) b = b + a * l.length := by
  induction l generalizing b with
  | nil => simp
  | cons y l ih =>
    simp only [foldr_cons, ih, length_cons, Nat.mul_add, Nat.mul_one, Nat.add_assoc]


/-! #### Further results about `getLast` and `getLast?` -/

@[simp] theorem head_reverse {l : List α} (h : l.reverse ≠ []) :
    l.reverse.head h = getLast l (by simp_all) := by
  induction l with
  | nil => contradiction
  | cons a l ih =>
    simp only [reverse_cons]
    by_cases h' : l = []
    · simp_all
    · simp only [head_eq_iff_head?_eq_some, head?_reverse] at ih
      simp [ih, h, h', getLast_cons, head_eq_iff_head?_eq_some]

theorem getLast_eq_head_reverse {l : List α} (h : l ≠ []) :
    l.getLast h = l.reverse.head (by simp_all) := by
  rw [← head_reverse]

@[deprecated getLast_eq_iff_getLast?_eq_some (since := "2025-02-17")]
abbrev getLast_eq_iff_getLast_eq_some := @getLast_eq_iff_getLast?_eq_some

@[simp] theorem getLast?_eq_none_iff {xs : List α} : xs.getLast? = none ↔ xs = [] := by
  rw [getLast?_eq_head?_reverse, head?_eq_none_iff, reverse_eq_nil_iff]

theorem getLast?_eq_some_iff {xs : List α} {a : α} : xs.getLast? = some a ↔ ∃ ys, xs = ys ++ [a] := by
  rw [getLast?_eq_head?_reverse, head?_eq_some_iff]
  simp only [reverse_eq_cons_iff]
  exact ⟨fun ⟨ys, h⟩ => ⟨ys.reverse, by simpa using h⟩, fun ⟨ys, h⟩ => ⟨ys.reverse, by simpa using h⟩⟩

@[simp] theorem getLast?_isSome : l.getLast?.isSome ↔ l ≠ [] := by
  rw [getLast?_eq_head?_reverse, isSome_head?]
  simp

theorem mem_of_getLast? {xs : List α} {a : α} (h : xs.getLast? = some a) : a ∈ xs := by
  obtain ⟨ys, rfl⟩ := getLast?_eq_some_iff.1 h
  exact mem_concat_self

@[deprecated mem_of_getLast? (since := "2024-10-21")] abbrev mem_of_getLast?_eq_some := @mem_of_getLast?

@[simp] theorem getLast_reverse {l : List α} (h : l.reverse ≠ []) :
    l.reverse.getLast h = l.head (by simp_all) := by
  simp [getLast_eq_head_reverse]

theorem head_eq_getLast_reverse {l : List α} (h : l ≠ []) :
    l.head h = l.reverse.getLast (by simp_all) := by
  rw [← getLast_reverse]

@[simp] theorem getLast_append_of_ne_nil {l : List α} (h₁) (h₂ : l' ≠ []) :
    (l ++ l').getLast h₁ = l'.getLast h₂ := by
  simp only [getLast_eq_head_reverse, reverse_append]
  rw [head_append_of_ne_nil]

theorem getLast_append {l : List α} (h : l ++ l' ≠ []) :
    (l ++ l').getLast h =
      if h' : l'.isEmpty then
        l.getLast (by simp_all [isEmpty_iff])
      else
        l'.getLast (by simp_all [isEmpty_iff]) := by
  split <;> rename_i h'
  · simp only [isEmpty_iff] at h'
    subst h'
    simp
  · simp [isEmpty_iff] at h'
    simp [h']

theorem getLast_append_right {l : List α} (h : l' ≠ []) :
    (l ++ l').getLast (fun h => by simp_all) = l'.getLast h := by
  rw [getLast_append, dif_neg (by simp_all)]

theorem getLast_append_left {l : List α} (w : l ++ l' ≠ []) (h : l' = []) :
    (l ++ l').getLast w = l.getLast (by simp_all) := by
  rw [getLast_append, dif_pos (by simp_all)]

@[simp] theorem getLast?_append {l l' : List α} : (l ++ l').getLast? = l'.getLast?.or l.getLast? := by
  simp [← head?_reverse]

theorem getLast_filter_of_pos {p : α → Bool} {l : List α} (w : l ≠ []) (h : p (getLast l w) = true) :
    getLast (filter p l) (ne_nil_of_mem (mem_filter.2 ⟨getLast_mem w, h⟩)) = getLast l w := by
  simp only [getLast_eq_head_reverse, ← filter_reverse]
  rw [head_filter_of_pos]
  simp_all

theorem getLast_filterMap_of_eq_some {f : α → Option β} {l : List α} (w : l ≠ []) {b : β} (h : f (l.getLast w) = some b) :
    (filterMap f l).getLast (ne_nil_of_mem (mem_filterMap.2 ⟨_, getLast_mem w, h⟩)) = b := by
  simp only [getLast_eq_head_reverse, ← filterMap_reverse]
  rw [head_filterMap_of_eq_some (by simp_all)]
  simp_all

theorem getLast?_flatMap {l : List α} {f : α → List β} :
    (l.flatMap f).getLast? = l.reverse.findSome? fun a => (f a).getLast? := by
  simp only [← head?_reverse, reverse_flatMap]
  rw [head?_flatMap]
  rfl

theorem getLast?_flatten {L : List (List α)} :
    (flatten L).getLast? = L.reverse.findSome? fun l => l.getLast? := by
  simp [← flatMap_id, getLast?_flatMap]

theorem getLast?_replicate {a : α} {n : Nat} : (replicate n a).getLast? = if n = 0 then none else some a := by
  simp only [← head?_reverse, reverse_replicate, head?_replicate]

@[simp] theorem getLast_replicate (w : replicate n a ≠ []) : (replicate n a).getLast w = a := by
  simp [getLast_eq_head_reverse]

/-! ## Additional operations -/

/-! ### leftpad -/

-- We unfold `leftpad` and `rightpad` for verification purposes.
attribute [simp] leftpad rightpad

-- `length_leftpad` and `length_rightpad` are in `Init.Data.List.Nat.Basic`.

theorem leftpad_prefix {n : Nat} {a : α} {l : List α} :
    replicate (n - length l) a <+: leftpad n a l := by
  simp only [IsPrefix, leftpad]
  exact Exists.intro l rfl

theorem leftpad_suffix {n : Nat} {a : α} {l : List α} : l <:+ (leftpad n a l) := by
  simp only [IsSuffix, leftpad]
  exact Exists.intro (replicate (n - length l) a) rfl

/-! ## List membership -/

/-! ### elem / contains -/

theorem elem_cons_self [BEq α] [LawfulBEq α] {a : α} : (a::as).elem a = true := by simp

theorem contains_eq_any_beq [BEq α] {l : List α} {a : α} : l.contains a = l.any (a == ·) := by
  induction l with simp | cons b l => cases b == a <;> simp [*]

theorem contains_iff_exists_mem_beq [BEq α] {l : List α} {a : α} :
    l.contains a ↔ ∃ a' ∈ l, a == a' := by
  induction l <;> simp_all

theorem contains_iff_mem [BEq α] [LawfulBEq α] {l : List α} {a : α} :
    l.contains a ↔ a ∈ l := by
  simp

/-! ## Sublists -/

/-! ### partition

Because we immediately simplify `partition` into two `filter`s for verification purposes,
we do not separately develop much theory about it.
-/

@[simp] theorem partition_eq_filter_filter {p : α → Bool} {l : List α} :
    partition p l = (filter p l, filter (not ∘ p) l) := by simp [partition, aux]
  where
    aux : ∀ l {as bs}, partition.loop p l (as, bs) =
        (as.reverse ++ filter p l, bs.reverse ++ filter (not ∘ p) l)
      | [] => by simp [partition.loop, filter]
      | a :: l => by cases pa : p a <;> simp [partition.loop, pa, aux, filter, append_assoc]

theorem mem_partition : a ∈ l ↔ a ∈ (partition p l).1 ∨ a ∈ (partition p l).2 := by
  by_cases p a <;> simp_all

/-! ### dropLast

`dropLast` is the specification for `Array.pop`, so theorems about `List.dropLast`
are often used for theorems about `Array.pop`.
-/

@[simp] theorem length_dropLast : ∀ {xs : List α}, xs.dropLast.length = xs.length - 1
  | [] => rfl
  | x::xs => by simp

@[simp] theorem getElem_dropLast : ∀ {xs : List α} {i : Nat} (h : i < xs.dropLast.length),
    xs.dropLast[i] = xs[i]'(Nat.lt_of_lt_of_le h (length_dropLast .. ▸ Nat.pred_le _))
  | _ :: _ :: _, 0, _ => rfl
  | _ :: _ :: _, _ + 1, h => getElem_dropLast (Nat.add_one_lt_add_one_iff.mp h)

theorem getElem?_dropLast {xs : List α} {i : Nat} :
    xs.dropLast[i]? = if i < xs.length - 1 then xs[i]? else none := by
  split
  · rw [getElem?_eq_getElem, getElem?_eq_getElem, getElem_dropLast]
    simpa
  · simp_all

theorem head_dropLast {xs : List α} (h) :
    xs.dropLast.head h = xs.head (by rintro rfl; simp at h) := by
  cases xs with
  | nil => rfl
  | cons x xs =>
    cases xs with
    | nil => simp at h
    | cons y ys => rfl

theorem head?_dropLast {xs : List α} : xs.dropLast.head? = if 1 < xs.length then xs.head? else none := by
  cases xs with
  | nil => rfl
  | cons x xs =>
    cases xs with
    | nil => rfl
    | cons y ys => simp [Nat.succ_lt_succ_iff]

theorem getLast_dropLast {xs : List α} (h) :
   xs.dropLast.getLast h =
     xs[xs.length - 2]'(match xs, h with | (_ :: _ :: _), _ => Nat.lt_trans (Nat.lt_add_one _) (Nat.lt_add_one _)) := by
  rw [getLast_eq_getElem, getElem_dropLast]
  congr 1
  simp; rfl

theorem getLast?_dropLast {xs : List α} :
    xs.dropLast.getLast? = if xs.length ≤ 1 then none else xs[xs.length - 2]? := by
  split <;> rename_i h
  · match xs, h with
    | [], _
    | [_], _ => simp
  · rw [getLast?_eq_getElem?, getElem?_dropLast, if_pos]
    · congr 1
      simp [← Nat.sub_add_eq]
    · simp only [Nat.not_le] at h
      match xs, h with
      | (_ :: _ :: _), _ => simp

theorem dropLast_cons_of_ne_nil {α : Type u} {x : α}
    {l : List α} (h : l ≠ []) : (x :: l).dropLast = x :: l.dropLast := by
  simp [dropLast, h]

theorem dropLast_concat_getLast : ∀ {l : List α} (h : l ≠ []), dropLast l ++ [getLast l h] = l
  | [], h => absurd rfl h
  | [_], _ => rfl
  | _ :: b :: l, _ => by
    rw [dropLast_cons₂, cons_append, getLast_cons (cons_ne_nil _ _)]
    congr
    exact dropLast_concat_getLast (cons_ne_nil b l)

@[simp] theorem map_dropLast {f : α → β} {l : List α} : l.dropLast.map f = (l.map f).dropLast := by
  induction l with
  | nil => rfl
  | cons x xs ih => cases xs <;> simp [ih]

@[simp] theorem dropLast_append_of_ne_nil {α : Type u} {l : List α} :
    ∀ {l' : List α} (_ : l ≠ []), (l' ++ l).dropLast = l' ++ l.dropLast
  | [], _ => by simp only [nil_append]
  | a :: l', h => by
    rw [cons_append, dropLast, dropLast_append_of_ne_nil h, cons_append]
    simp [h]

theorem dropLast_append {l₁ l₂ : List α} :
    (l₁ ++ l₂).dropLast = if l₂.isEmpty then l₁.dropLast else l₁ ++ l₂.dropLast := by
  split <;> simp_all

theorem dropLast_append_cons : dropLast (l₁ ++ b :: l₂) = l₁ ++ dropLast (b :: l₂) := by
  simp

@[simp] theorem dropLast_concat : dropLast (l₁ ++ [b]) = l₁ := by simp

@[simp] theorem dropLast_replicate {n : Nat} {a : α} : dropLast (replicate n a) = replicate (n - 1) a := by
  match n with
  | 0 => simp
  | 1 => simp [replicate_succ]
  | n+2 =>
    rw [replicate_succ, dropLast_cons_of_ne_nil, dropLast_replicate]
    · simp [replicate_succ]
    · simp

@[simp] theorem dropLast_cons_self_replicate {n : Nat} {a : α} :
    dropLast (a :: replicate n a) = replicate n a := by
  rw [← replicate_succ, dropLast_replicate, Nat.add_sub_cancel]

@[simp] theorem tail_reverse {l : List α} : l.reverse.tail = l.dropLast.reverse := by
  apply ext_getElem
  · simp
  · intro i h₁ h₂
    simp [Nat.add_comm i, Nat.sub_add_eq]

/-!
### splitAt

We don't provide any API for `splitAt`, beyond the `@[simp]` lemma
`splitAt n l = (l.take n, l.drop n)`,
which is proved in `Init.Data.List.TakeDrop`.
-/

theorem splitAt_go {i : Nat} {l acc : List α} :
    splitAt.go l xs i acc =
      if i < xs.length then (acc.reverse ++ xs.take i, xs.drop i) else (l, []) := by
  induction xs generalizing i acc with
  | nil => simp [splitAt.go]
  | cons x xs ih =>
    cases i with
    | zero => simp [splitAt.go]
    | succ i =>
      rw [splitAt.go, take_succ_cons, drop_succ_cons, ih, reverse_cons, append_assoc,
        singleton_append, length_cons]
      simp only [Nat.succ_lt_succ_iff]

/-! ## Manipulating elements -/

/-! ### replace -/
section replace
variable [BEq α]

@[simp] theorem replace_cons_self [LawfulBEq α] {a : α} : (a::as).replace a b = b::as := by
  simp [replace_cons]

@[simp] theorem replace_of_not_mem [LawfulBEq α] {l : List α} (h : a ∉ l) : l.replace a b = l := by
  induction l with
  | nil => rfl
  | cons x xs ih =>
    simp only [replace_cons]
    split <;> simp_all

@[simp] theorem length_replace {l : List α} : (l.replace a b).length = l.length := by
  induction l with
  | nil => simp
  | cons x l ih =>
    simp only [replace_cons]
    split <;> simp_all

theorem getElem?_replace [LawfulBEq α] {l : List α} {i : Nat} :
    (l.replace a b)[i]? = if l[i]? == some a then if a ∈ l.take i then some a else some b else l[i]? := by
  induction l generalizing i with
  | nil => cases i <;> simp
  | cons x xs ih =>
    cases i <;>
    · simp only [replace_cons]
      split <;> split <;> simp_all

theorem getElem?_replace_of_ne [LawfulBEq α] {l : List α} {i : Nat} (h : l[i]? ≠ some a) :
    (l.replace a b)[i]? = l[i]? := by
  simp_all [getElem?_replace]

theorem getElem_replace [LawfulBEq α] {l : List α} {i : Nat} (h : i < l.length) :
    (l.replace a b)[i]'(by simpa) = if l[i] == a then if a ∈ l.take i then a else b else l[i] := by
  apply Option.some.inj
  rw [← getElem?_eq_getElem, getElem?_replace]
  split <;> split <;> simp_all

theorem getElem_replace_of_ne [LawfulBEq α] {l : List α} {i : Nat} {h : i < l.length} (h' : l[i] ≠ a) :
    (l.replace a b)[i]'(by simpa) = l[i]'(h) := by
  rw [getElem_replace h]
  simp [h']

theorem head?_replace {l : List α} {a b : α} :
    (l.replace a b).head? = match l.head? with
      | none => none
      | some x => some (if a == x then b else x) := by
  cases l with
  | nil => rfl
  | cons x xs =>
    simp [replace_cons]
    split <;> simp_all

theorem head_replace {l : List α} {a b : α} (w) :
    (l.replace a b).head w =
      if a == l.head (by rintro rfl; simp_all) then
        b
      else
        l.head  (by rintro rfl; simp_all) := by
  apply Option.some.inj
  rw [← head?_eq_head, head?_replace, head?_eq_head]

theorem replace_append [LawfulBEq α] {l₁ l₂ : List α} :
    (l₁ ++ l₂).replace a b = if a ∈ l₁ then l₁.replace a b ++ l₂ else l₁ ++ l₂.replace a b := by
  induction l₁ with
  | nil => simp
  | cons x xs ih =>
    simp only [cons_append, replace_cons]
    split <;> split <;> simp_all

theorem replace_append_left [LawfulBEq α] {l₁ l₂ : List α} (h : a ∈ l₁) :
    (l₁ ++ l₂).replace a b = l₁.replace a b ++ l₂ := by
  simp [replace_append, h]

theorem replace_append_right [LawfulBEq α] {l₁ l₂ : List α} (h : ¬ a ∈ l₁) :
    (l₁ ++ l₂).replace a b = l₁ ++ l₂.replace a b := by
  simp [replace_append, h]

theorem replace_take {l : List α} {i : Nat} :
    (l.take i).replace a b = (l.replace a b).take i := by
  induction l generalizing i with
  | nil => simp
  | cons x xs ih =>
    cases i with
    | zero => simp [ih]
    | succ i =>
      simp only [replace_cons, take_succ_cons]
      split <;> simp_all

@[simp] theorem replace_replicate_self [LawfulBEq α] {a : α} (h : 0 < n) :
    (replicate n a).replace a b = b :: replicate (n - 1) a := by
  cases n <;> simp_all [replicate_succ, replace_cons]

@[simp] theorem replace_replicate_ne [LawfulBEq α] {a b c : α} (h : !b == a) :
    (replicate n a).replace b c = replicate n a := by
  rw [replace_of_not_mem]
  simp_all

end replace

/-! ### insert -/

section insert
variable [BEq α]

@[simp] theorem insert_nil (a : α) : [].insert a = [a] := rfl

variable [LawfulBEq α]

@[simp] theorem insert_of_mem {l : List α} (h : a ∈ l) : l.insert a = l := by
  simp [List.insert, h]

@[simp] theorem insert_of_not_mem {l : List α} (h : a ∉ l) : l.insert a = a :: l := by
  simp [List.insert, h]

@[simp] theorem mem_insert_iff {l : List α} : a ∈ l.insert b ↔ a = b ∨ a ∈ l := by
  if h : b ∈ l then
    rw [insert_of_mem h]
    constructor; {apply Or.inr}
    intro
    | Or.inl h' => rw [h']; exact h
    | Or.inr h' => exact h'
  else rw [insert_of_not_mem h, mem_cons]

@[simp] theorem mem_insert_self {a : α} {l : List α} : a ∈ l.insert a :=
  mem_insert_iff.2 (Or.inl rfl)

theorem mem_insert_of_mem {l : List α} (h : a ∈ l) : a ∈ l.insert b :=
  mem_insert_iff.2 (Or.inr h)

theorem eq_or_mem_of_mem_insert {l : List α} (h : a ∈ l.insert b) : a = b ∨ a ∈ l :=
  mem_insert_iff.1 h

@[simp] theorem length_insert_of_mem {l : List α} (h : a ∈ l) :
    length (l.insert a) = length l := by rw [insert_of_mem h]

@[simp] theorem length_insert_of_not_mem {l : List α} (h : a ∉ l) :
    length (l.insert a) = length l + 1 := by rw [insert_of_not_mem h]; rfl

theorem length_le_length_insert {l : List α} {a : α} : l.length ≤ (l.insert a).length := by
  by_cases h : a ∈ l
  · rw [length_insert_of_mem h]
    exact Nat.le_refl _
  · rw [length_insert_of_not_mem h]
    exact Nat.le_succ _

theorem length_insert_pos {l : List α} {a : α} : 0 < (l.insert a).length := by
  by_cases h : a ∈ l
  · rw [length_insert_of_mem h]
    exact length_pos_of_mem h
  · rw [length_insert_of_not_mem h]
    exact Nat.zero_lt_succ _

theorem insert_eq {l : List α} {a : α} : l.insert a = if a ∈ l then l else a :: l := by
  simp [List.insert]

theorem getElem?_insert_zero {l : List α} {a : α} :
    (l.insert a)[0]? = if a ∈ l then l[0]? else some a := by
  simp only [insert_eq]
  split <;> simp

theorem getElem?_insert_succ {l : List α} {a : α} {i : Nat} :
    (l.insert a)[i+1]? = if a ∈ l then l[i+1]? else l[i]? := by
  simp only [insert_eq]
  split <;> simp

theorem getElem?_insert {l : List α} {a : α} {i : Nat} :
    (l.insert a)[i]? = if a ∈ l then l[i]? else if i = 0 then some a else l[i-1]? := by
  cases i
  · simp [getElem?_insert_zero]
  · simp [getElem?_insert_succ]

theorem getElem_insert {l : List α} {a : α} {i : Nat} (h : i < l.length) :
    (l.insert a)[i]'(Nat.lt_of_lt_of_le h length_le_length_insert) =
      if a ∈ l then l[i] else if i = 0 then a else l[i-1]'(Nat.lt_of_le_of_lt (Nat.pred_le _) h) := by
  apply Option.some.inj
  rw [← getElem?_eq_getElem, getElem?_insert]
  split
  · simp [getElem?_eq_getElem, h]
  · split
    · rfl
    · have h' : i - 1 < l.length := Nat.lt_of_le_of_lt (Nat.pred_le _) h
      simp [getElem?_eq_getElem, h']

theorem head?_insert {l : List α} {a : α} :
    (l.insert a).head? = some (if h : a ∈ l then l.head (ne_nil_of_mem h) else a) := by
  simp only [insert_eq]
  split <;> rename_i h
  · simp [head?_eq_head (ne_nil_of_mem h)]
  · rfl

theorem head_insert {l : List α} {a : α} (w) :
    (l.insert a).head w = if h : a ∈ l then l.head (ne_nil_of_mem h) else a := by
  apply Option.some.inj
  rw [← head?_eq_head, head?_insert]

theorem insert_append {l₁ l₂ : List α} {a : α} :
    (l₁ ++ l₂).insert a = if a ∈ l₂ then l₁ ++ l₂ else l₁.insert a ++ l₂ := by
  simp only [insert_eq, mem_append]
  (repeat split) <;> simp_all

theorem insert_append_of_mem_left {l₁ l₂ : List α} (h : a ∈ l₂) :
    (l₁ ++ l₂).insert a = l₁ ++ l₂ := by
  simp [insert_append, h]

theorem insert_append_of_not_mem_left {l₁ l₂ : List α} (h : ¬ a ∈ l₂) :
    (l₁ ++ l₂).insert a = l₁.insert a ++ l₂ := by
  simp [insert_append, h]

@[simp] theorem insert_replicate_self {a : α} (h : 0 < n) : (replicate n a).insert a = replicate n a := by
  cases n <;> simp_all

@[simp] theorem insert_replicate_ne {a b : α} (h : !b == a) :
    (replicate n a).insert b = b :: replicate n a := by
  rw [insert_of_not_mem]
  simp_all

end insert

/-! ## Logic -/

/-! ### any / all -/

theorem not_any_eq_all_not {l : List α} {p : α → Bool} : (!l.any p) = l.all fun a => !p a := by
  induction l with simp | cons _ _ ih => rw [ih]

theorem not_all_eq_any_not {l : List α} {p : α → Bool} : (!l.all p) = l.any fun a => !p a := by
  induction l with simp | cons _ _ ih => rw [ih]

theorem and_any_distrib_left {l : List α} {p : α → Bool} {q : Bool} :
    (q && l.any p) = l.any fun a => q && p a := by
  induction l with simp | cons _ _ ih => rw [Bool.and_or_distrib_left, ih]

theorem and_any_distrib_right {l : List α} {p : α → Bool} {q : Bool} :
    (l.any p && q) = l.any fun a => p a && q := by
  induction l with simp | cons _ _ ih => rw [Bool.and_or_distrib_right, ih]

theorem or_all_distrib_left {l : List α} {p : α → Bool} {q : Bool} :
    (q || l.all p) = l.all fun a => q || p a := by
  induction l with simp | cons _ _ ih => rw [Bool.or_and_distrib_left, ih]

theorem or_all_distrib_right {l : List α} {p : α → Bool} {q : Bool} :
    (l.all p || q) = l.all fun a => p a || q := by
  induction l with simp | cons _ _ ih => rw [Bool.or_and_distrib_right, ih]

theorem any_eq_not_all_not {l : List α} {p : α → Bool} : l.any p = !l.all (!p .) := by
  simp only [not_all_eq_any_not, Bool.not_not]

theorem all_eq_not_any_not {l : List α} {p : α → Bool} : l.all p = !l.any (!p .) := by
  simp only [not_any_eq_all_not, Bool.not_not]

@[simp] theorem any_map {l : List α} {p : β → Bool} : (l.map f).any p = l.any (p ∘ f) := by
  induction l with simp | cons _ _ ih => rw [ih]

@[simp] theorem all_map {l : List α} {p : β → Bool} : (l.map f).all p = l.all (p ∘ f) := by
  induction l with simp | cons _ _ ih => rw [ih]

@[simp] theorem any_filter {l : List α} {p q : α → Bool} :
    (filter p l).any q = l.any fun a => p a && q a := by
  induction l with
  | nil => rfl
  | cons h t ih =>
    simp only [filter_cons]
    split <;> simp_all

@[simp] theorem all_filter {l : List α} {p q : α → Bool} :
    (filter p l).all q = l.all fun a => p a → q a := by
  induction l with
  | nil => rfl
  | cons h t ih =>
    simp only [filter_cons]
    split <;> simp_all

@[simp] theorem any_filterMap {l : List α} {f : α → Option β} {p : β → Bool} :
    (filterMap f l).any p = l.any fun a => match f a with | some b => p b | none => false := by
  induction l with
  | nil => rfl
  | cons h t ih =>
    simp only [filterMap_cons]
    split <;> simp_all

@[simp] theorem all_filterMap {l : List α} {f : α → Option β} {p : β → Bool} :
    (filterMap f l).all p = l.all fun a => match f a with | some b => p b | none => true := by
  induction l with
  | nil => rfl
  | cons h t ih =>
    simp only [filterMap_cons]
    split <;> simp_all

@[simp] theorem any_append {xs ys : List α} : (xs ++ ys).any f = (xs.any f || ys.any f) := by
  induction xs with
  | nil => rfl
  | cons h t ih => simp_all [Bool.or_assoc]

@[simp] theorem all_append {xs ys : List α} : (xs ++ ys).all f = (xs.all f && ys.all f) := by
  induction xs with
  | nil => rfl
  | cons h t ih => simp_all [Bool.and_assoc]

@[simp] theorem any_flatten {l : List (List α)} : l.flatten.any f = l.any (any · f) := by
  induction l <;> simp_all

@[deprecated any_flatten (since := "2024-10-14")] abbrev any_join := @any_flatten

@[simp] theorem all_flatten {l : List (List α)} : l.flatten.all f = l.all (all · f) := by
  induction l <;> simp_all

@[deprecated all_flatten (since := "2024-10-14")] abbrev all_join := @all_flatten

@[simp] theorem any_flatMap {l : List α} {f : α → List β} :
    (l.flatMap f).any p = l.any fun a => (f a).any p := by
  induction l <;> simp_all

@[simp] theorem all_flatMap {l : List α} {f : α → List β} :
    (l.flatMap f).all p = l.all fun a => (f a).all p := by
  induction l <;> simp_all

@[simp] theorem any_reverse {l : List α} : l.reverse.any f = l.any f := by
  induction l <;> simp_all [Bool.or_comm]

@[simp] theorem all_reverse {l : List α} : l.reverse.all f = l.all f := by
  induction l <;> simp_all [Bool.and_comm]

@[simp] theorem any_replicate {n : Nat} {a : α} :
    (replicate n a).any f = if n = 0 then false else f a := by
  cases n <;> simp [replicate_succ]

@[simp] theorem all_replicate {n : Nat} {a : α} :
    (replicate n a).all f = if n = 0 then true else f a := by
  cases n <;> simp +contextual [replicate_succ]

@[simp] theorem any_insert [BEq α] [LawfulBEq α] {l : List α} {a : α} :
    (l.insert a).any f = (f a || l.any f) := by
  simp [any_eq]

@[simp] theorem all_insert [BEq α] [LawfulBEq α] {l : List α} {a : α} :
    (l.insert a).all f = (f a && l.all f) := by
  simp [all_eq]

/-! ### Legacy lemmas about `get`, `get?`, and `get!`.

Hopefully these should not be needed, in favour of lemmas about `xs[i]`, `xs[i]?`, and `xs[i]!`,
to which these simplify.

We may consider deprecating or downstreaming these lemmas.
-/

theorem get_cons_zero : get (a::l) (0 : Fin (l.length + 1)) = a := rfl

theorem get_cons_succ {as : List α} {h : i + 1 < (a :: as).length} :
  (a :: as).get ⟨i+1, h⟩ = as.get ⟨i, Nat.lt_of_succ_lt_succ h⟩ := rfl

theorem get_cons_succ' {as : List α} {i : Fin as.length} :
  (a :: as).get i.succ = as.get i := rfl

theorem get_mk_zero : ∀ {l : List α} (h : 0 < l.length), l.get ⟨0, h⟩ = l.head (length_pos_iff.mp h)
  | _::_, _ => rfl

set_option linter.deprecated false in
@[deprecated "Use `a[0]?` instead." (since := "2025-02-12")]
theorem get?_zero (l : List α) : l.get? 0 = l.head? := by cases l <;> rfl

/--
If one has `l.get i` in an expression (with `i : Fin l.length`) and `h : l = l'`,
`rw [h]` will give a "motive is not type correct" error, as it cannot rewrite the
`i : Fin l.length` to `Fin l'.length` directly. The theorem `get_of_eq` can be used to make
such a rewrite, with `rw [get_of_eq h]`.
-/
theorem get_of_eq {l l' : List α} (h : l = l') (i : Fin l.length) :
    get l i = get l' ⟨i, h ▸ i.2⟩ := by cases h; rfl

set_option linter.deprecated false in
@[deprecated "Use `a[i]?` instead." (since := "2025-02-12")]
theorem get!_of_get? [Inhabited α] : ∀ {l : List α} {n}, get? l n = some a → get! l n = a
  | _a::_, 0, rfl => rfl
  | _::l, _+1, e => get!_of_get? (l := l) e

set_option linter.deprecated false in
@[deprecated "Use `a[i]!` instead." (since := "2025-02-12")]
theorem get!_len_le [Inhabited α] : ∀ {l : List α} {n}, length l ≤ n → l.get! n = (default : α)
  | [], _, _ => rfl
  | _ :: l, _+1, h => get!_len_le (l := l) <| Nat.le_of_succ_le_succ h

theorem getElem!_nil [Inhabited α] {n : Nat} : ([] : List α)[n]! = default := rfl

theorem getElem!_cons_zero [Inhabited α] {l : List α} : (a::l)[0]! = a := by
  rw [getElem!_pos] <;> simp

theorem getElem!_cons_succ [Inhabited α] {l : List α} : (a::l)[i+1]! = l[i]! := by
  by_cases h : i < l.length
  · rw [getElem!_pos, getElem!_pos] <;> simp_all [Nat.succ_lt_succ_iff]
  · rw [getElem!_neg, getElem!_neg] <;> simp_all [Nat.succ_lt_succ_iff]

theorem getElem!_of_getElem? [Inhabited α] : ∀ {l : List α} {i : Nat}, l[i]? = some a → l[i]! = a
  | _a::_, 0, _ => by
    rw [getElem!_pos] <;> simp_all
  | _::l, _+1, e => by
    simp at e
    simp_all [getElem!_of_getElem? (l := l) e]

theorem ext_get {l₁ l₂ : List α} (hl : length l₁ = length l₂)
    (h : ∀ n h₁ h₂, get l₁ ⟨n, h₁⟩ = get l₂ ⟨n, h₂⟩) : l₁ = l₂ :=
  ext_getElem hl (by simp_all)

theorem get_of_mem {a} {l : List α} (h : a ∈ l) : ∃ n, get l n = a := by
  obtain ⟨n, h, e⟩ := getElem_of_mem h
  exact ⟨⟨n, h⟩, e⟩

set_option linter.deprecated false in
@[deprecated getElem?_of_mem (since := "2025-02-12")]
theorem get?_of_mem {a} {l : List α} (h : a ∈ l) : ∃ n, l.get? n = some a :=
  let ⟨⟨n, _⟩, e⟩ := get_of_mem h; ⟨n, e ▸ get?_eq_get _⟩

theorem get_mem : ∀ (l : List α) n, get l n ∈ l
  | _ :: _, ⟨0, _⟩ => .head ..
  | _ :: l, ⟨_+1, _⟩ => .tail _ (get_mem l ..)

set_option linter.deprecated false in
@[deprecated mem_of_getElem? (since := "2025-02-12")]
theorem mem_of_get? {l : List α} {n a} (e : l.get? n = some a) : a ∈ l :=
  let ⟨_, e⟩ := get?_eq_some_iff.1 e; e ▸ get_mem ..

theorem mem_iff_get {a} {l : List α} : a ∈ l ↔ ∃ n, get l n = a :=
  ⟨get_of_mem, fun ⟨_, e⟩ => e ▸ get_mem ..⟩

set_option linter.deprecated false in
@[deprecated mem_iff_getElem? (since := "2025-02-12")]
theorem mem_iff_get? {a} {l : List α} : a ∈ l ↔ ∃ n, l.get? n = some a := by
  simp [getElem?_eq_some_iff, Fin.exists_iff, mem_iff_get]

/-! ### Deprecations -/

@[deprecated getElem_eq_getElem?_get (since := "2024-09-04")] abbrev getElem_eq_getElem? :=
  @getElem_eq_getElem?_get
@[deprecated flatten_eq_nil_iff (since := "2024-09-05")] abbrev join_eq_nil := @flatten_eq_nil_iff
@[deprecated flatten_ne_nil_iff (since := "2024-09-05")] abbrev join_ne_nil := @flatten_ne_nil_iff
@[deprecated flatten_eq_cons_iff (since := "2024-09-05")] abbrev join_eq_cons_iff := @flatten_eq_cons_iff
@[deprecated flatten_eq_cons_iff (since := "2024-09-05")] abbrev join_eq_cons := @flatten_eq_cons_iff
@[deprecated flatten_eq_append_iff (since := "2024-09-05")] abbrev join_eq_append := @flatten_eq_append_iff
@[deprecated mem_of_getElem? (since := "2024-09-06")] abbrev getElem?_mem := @mem_of_getElem?
@[deprecated getElem_set_self (since := "2024-09-04")] abbrev getElem_set_eq := @getElem_set_self
@[deprecated getElem?_set_self (since := "2024-09-04")] abbrev getElem?_set_eq := @getElem?_set_self
@[deprecated set_eq_nil_iff (since := "2024-09-05")] abbrev set_eq_nil := @set_eq_nil_iff

@[deprecated flatten_nil (since := "2024-10-14")] abbrev join_nil := @flatten_nil
@[deprecated flatten_cons (since := "2024-10-14")] abbrev join_cons := @flatten_cons
@[deprecated length_flatten (since := "2024-10-14")] abbrev length_join := @length_flatten
@[deprecated flatten_singleton (since := "2024-10-14")] abbrev join_singleton := @flatten_singleton
@[deprecated mem_flatten (since := "2024-10-14")] abbrev mem_join := @mem_flatten
@[deprecated flatten_eq_nil_iff (since := "2024-10-14")] abbrev join_eq_nil_iff := @flatten_eq_nil_iff
@[deprecated flatten_ne_nil_iff (since := "2024-10-14")] abbrev join_ne_nil_iff := @flatten_ne_nil_iff
@[deprecated exists_of_mem_flatten (since := "2024-10-14")] abbrev exists_of_mem_join := @exists_of_mem_flatten
@[deprecated mem_flatten_of_mem (since := "2024-10-14")] abbrev mem_join_of_mem := @mem_flatten_of_mem
@[deprecated forall_mem_flatten (since := "2024-10-14")] abbrev forall_mem_join := @forall_mem_flatten
@[deprecated flatten_eq_flatMap (since := "2024-10-14")] abbrev join_eq_bind := @flatten_eq_flatMap
@[deprecated head?_flatten (since := "2024-10-14")] abbrev head?_join := @head?_flatten
@[deprecated foldl_flatten (since := "2024-10-14")] abbrev foldl_join := @foldl_flatten
@[deprecated foldr_flatten (since := "2024-10-14")] abbrev foldr_join := @foldr_flatten
@[deprecated map_flatten (since := "2024-10-14")] abbrev map_join := @map_flatten
@[deprecated filterMap_flatten (since := "2024-10-14")] abbrev filterMap_join := @filterMap_flatten
@[deprecated filter_flatten (since := "2024-10-14")] abbrev filter_join := @filter_flatten
@[deprecated flatten_filter_not_isEmpty (since := "2024-10-14")] abbrev join_filter_not_isEmpty := @flatten_filter_not_isEmpty
@[deprecated flatten_filter_ne_nil (since := "2024-10-14")] abbrev join_filter_ne_nil := @flatten_filter_ne_nil
@[deprecated flatten_append (since := "2024-10-14")] abbrev join_append := @flatten_append
@[deprecated flatten_concat (since := "2024-10-14")] abbrev join_concat := @flatten_concat
@[deprecated flatten_flatten (since := "2024-10-14")] abbrev join_join := @flatten_flatten
@[deprecated flatten_eq_append_iff (since := "2024-10-14")] abbrev join_eq_append_iff := @flatten_eq_append_iff
@[deprecated eq_iff_flatten_eq (since := "2024-10-14")] abbrev eq_iff_join_eq := @eq_iff_flatten_eq
@[deprecated flatten_replicate_nil (since := "2024-10-14")] abbrev join_replicate_nil := @flatten_replicate_nil
@[deprecated flatten_replicate_singleton (since := "2024-10-14")] abbrev join_replicate_singleton := @flatten_replicate_singleton
@[deprecated flatten_replicate_replicate (since := "2024-10-14")] abbrev join_replicate_replicate := @flatten_replicate_replicate
@[deprecated reverse_flatten (since := "2024-10-14")] abbrev reverse_join := @reverse_flatten
@[deprecated flatten_reverse (since := "2024-10-14")] abbrev join_reverse := @flatten_reverse
@[deprecated getLast?_flatten (since := "2024-10-14")] abbrev getLast?_join := @getLast?_flatten
@[deprecated flatten_eq_flatMap (since := "2024-10-16")] abbrev flatten_eq_bind := @flatten_eq_flatMap
@[deprecated flatMap_def (since := "2024-10-16")] abbrev bind_def := @flatMap_def
@[deprecated flatMap_id (since := "2024-10-16")] abbrev bind_id := @flatMap_id
@[deprecated mem_flatMap (since := "2024-10-16")] abbrev mem_bind := @mem_flatMap
@[deprecated exists_of_mem_flatMap (since := "2024-10-16")] abbrev exists_of_mem_bind := @exists_of_mem_flatMap
@[deprecated mem_flatMap_of_mem (since := "2024-10-16")] abbrev mem_bind_of_mem := @mem_flatMap_of_mem
@[deprecated flatMap_eq_nil_iff (since := "2024-10-16")] abbrev bind_eq_nil_iff := @flatMap_eq_nil_iff
@[deprecated forall_mem_flatMap (since := "2024-10-16")] abbrev forall_mem_bind := @forall_mem_flatMap
@[deprecated flatMap_singleton (since := "2024-10-16")] abbrev bind_singleton := @flatMap_singleton
@[deprecated flatMap_singleton' (since := "2024-10-16")] abbrev bind_singleton' := @flatMap_singleton'
@[deprecated head?_flatMap (since := "2024-10-16")] abbrev head_bind := @head?_flatMap
@[deprecated flatMap_append (since := "2024-10-16")] abbrev bind_append := @flatMap_append
@[deprecated flatMap_assoc (since := "2024-10-16")] abbrev bind_assoc := @flatMap_assoc
@[deprecated map_flatMap (since := "2024-10-16")] abbrev map_bind := @map_flatMap
@[deprecated flatMap_map (since := "2024-10-16")] abbrev bind_map := @flatMap_map
@[deprecated map_eq_flatMap (since := "2024-10-16")] abbrev map_eq_bind := @map_eq_flatMap
@[deprecated filterMap_flatMap (since := "2024-10-16")] abbrev filterMap_bind := @filterMap_flatMap
@[deprecated filter_flatMap (since := "2024-10-16")] abbrev filter_bind := @filter_flatMap
@[deprecated flatMap_eq_foldl (since := "2024-10-16")] abbrev bind_eq_foldl := @flatMap_eq_foldl
@[deprecated flatMap_replicate (since := "2024-10-16")] abbrev bind_replicate := @flatMap_replicate
@[deprecated reverse_flatMap (since := "2024-10-16")] abbrev reverse_bind := @reverse_flatMap
@[deprecated flatMap_reverse (since := "2024-10-16")] abbrev bind_reverse := @flatMap_reverse
@[deprecated getLast?_flatMap (since := "2024-10-16")] abbrev getLast?_bind := @getLast?_flatMap
@[deprecated any_flatMap (since := "2024-10-16")] abbrev any_bind := @any_flatMap
@[deprecated all_flatMap (since := "2024-10-16")] abbrev all_bind := @all_flatMap

@[deprecated get?_eq_none (since := "2024-11-29")] abbrev get?_len_le := @getElem?_eq_none
@[deprecated getElem?_eq_some_iff (since := "2024-11-29")]
abbrev getElem?_eq_some := @getElem?_eq_some_iff
@[deprecated get?_eq_some_iff (since := "2024-11-29")]
abbrev get?_eq_some := @getElem?_eq_some_iff
@[deprecated LawfulGetElem.getElem?_def (since := "2024-11-29")]
theorem getElem?_eq (l : List α) (i : Nat) :
    l[i]? = if h : i < l.length then some l[i] else none :=
  getElem?_def _ _
@[deprecated getElem?_eq_none (since := "2024-11-29")] abbrev getElem?_len_le := @getElem?_eq_none

@[deprecated _root_.isSome_getElem? (since := "2024-12-09")]
theorem isSome_getElem? {l : List α} {i : Nat} : l[i]?.isSome ↔ i < l.length := by
  simp

@[deprecated _root_.isNone_getElem? (since := "2024-12-09")]
theorem isNone_getElem? {l : List α} {i : Nat} : l[i]?.isNone ↔ l.length ≤ i := by
  simp

end List<|MERGE_RESOLUTION|>--- conflicted
+++ resolved
@@ -1053,14 +1053,10 @@
   | nil => simp [List.map]
   | cons _ as ih => simp [List.map, ih]
 
-<<<<<<< HEAD
 @[simp] theorem isEmpty_map {l : List α} {f : α → β} : (l.map f).isEmpty = l.isEmpty := by
   cases l <;> simp
 
-@[simp] theorem getElem?_map (f : α → β) : ∀ (l : List α) (i : Nat), (map f l)[i]? = Option.map f l[i]?
-=======
 @[simp] theorem getElem?_map {f : α → β} : ∀ {l : List α} {i : Nat}, (map f l)[i]? = Option.map f l[i]?
->>>>>>> 5fb990fc
   | [], _ => rfl
   | _ :: _, 0 => by simp
   | _ :: l, i+1 => by simp [getElem?_map]
