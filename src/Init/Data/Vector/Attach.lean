--- conflicted
+++ resolved
@@ -82,13 +82,8 @@
     Vector β n := (xs.attachWith _ H).map fun ⟨x, h'⟩ => f x h'
 
 @[csimp] private theorem pmap_eq_pmapImpl : @pmap = @pmapImpl := by
-<<<<<<< HEAD
-  funext α β n p f L h'
-  rcases L with ⟨L, rfl⟩
-=======
   funext α β n p f xs h'
   rcases xs with ⟨xs, rfl⟩
->>>>>>> 5cbeb225
   simp only [pmap, pmapImpl, attachWith_mk, map_mk, Array.map_attachWith_eq_pmap, eq_mk]
   apply Array.pmap_congr_left
   intro a m h₁ h₂
@@ -137,17 +132,10 @@
   subst w
   simp
 
-<<<<<<< HEAD
-@[simp] theorem attach_push {a : α} {l : Vector α n} :
-    (l.push a).attach =
-      (l.attach.map (fun ⟨x, h⟩ => ⟨x, mem_push_of_mem a h⟩)).push ⟨a, by simp⟩ := by
-  rcases l with ⟨l, rfl⟩
-=======
 @[simp] theorem attach_push {a : α} {xs : Vector α n} :
     (xs.push a).attach =
       (xs.attach.map (fun ⟨x, h⟩ => ⟨x, mem_push_of_mem a h⟩)).push ⟨a, by simp⟩ := by
   rcases xs with ⟨xs, rfl⟩
->>>>>>> 5cbeb225
   simp [Array.map_attach_eq_pmap]
 
 @[simp] theorem attachWith_push {a : α} {xs : Vector α n} {P : α → Prop} {H : ∀ x ∈ xs.push a, P x} :
@@ -320,17 +308,7 @@
   rcases xs with ⟨xs, rfl⟩
   simp [Array.attachWith_map]
 
-<<<<<<< HEAD
-@[simp] theorem map_attachWith {l : Vector α n} {P : α → Prop} {H : ∀ (a : α), a ∈ l → P a}
-    (f : { x // P x } → β) :
-    (l.attachWith P H).map f = l.attach.map fun ⟨x, h⟩ => f ⟨x, H _ h⟩ := by
-  rcases l with ⟨l, rfl⟩
-  simp [Array.map_attachWith]
-
-theorem map_attachWith_eq_pmap {l : Vector α n} {P : α → Prop} {H : ∀ (a : α), a ∈ l → P a}
-=======
 @[simp] theorem map_attachWith {xs : Vector α n} {P : α → Prop} {H : ∀ (a : α), a ∈ xs → P a}
->>>>>>> 5cbeb225
     (f : { x // P x } → β) :
     (xs.attachWith P H).map f = xs.attach.map fun ⟨x, h⟩ => f ⟨x, H _ h⟩ := by
   rcases xs with ⟨xs, rfl⟩
@@ -344,29 +322,17 @@
   ext <;> simp
 
 /-- See also `pmap_eq_map_attach` for writing `pmap` in terms of `map` and `attach`. -/
-<<<<<<< HEAD
-theorem map_attach_eq_pmap {l : Vector α n} (f : { x // x ∈ l } → β) :
-    l.attach.map f = l.pmap (fun a h => f ⟨a, h⟩) (fun _ => id) := by
-  cases l
-=======
 theorem map_attach_eq_pmap {xs : Vector α n} (f : { x // x ∈ xs } → β) :
     xs.attach.map f = xs.pmap (fun a h => f ⟨a, h⟩) (fun _ => id) := by
   rcases xs with ⟨xs, rfl⟩
->>>>>>> 5cbeb225
   ext <;> simp
 
 @[deprecated map_attach_eq_pmap (since := "2025-02-09")]
 abbrev map_attach := @map_attach_eq_pmap
 
-<<<<<<< HEAD
-theorem pmap_pmap {p : α → Prop} {q : β → Prop} (g : ∀ a, p a → β) (f : ∀ b, q b → γ) (l : Vector α n) (H₁ H₂) :
-    pmap f (pmap g l H₁) H₂ =
-      pmap (α := { x // x ∈ l }) (fun a h => f (g a h) (H₂ (g a h) (mem_pmap_of_mem a.2))) l.attach
-=======
 theorem pmap_pmap {p : α → Prop} {q : β → Prop} (g : ∀ a, p a → β) (f : ∀ b, q b → γ) (xs : Vector α n) (H₁ H₂) :
     pmap f (pmap g xs H₁) H₂ =
       pmap (α := { x // x ∈ xs }) (fun a h => f (g a h) (H₂ (g a h) (mem_pmap_of_mem a.2))) xs.attach
->>>>>>> 5cbeb225
         (fun a _ => H₁ a a.2) := by
   rcases xs with ⟨xs, rfl⟩
   ext <;> simp
