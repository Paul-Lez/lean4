--- conflicted
+++ resolved
@@ -144,7 +144,6 @@
   | none => b
   | some a => f a rfl
 
-<<<<<<< HEAD
 /-- Partial filter. If `o : Option α`, `p : (a : α) → a ∈ x → Bool`, then `o.pfilter p` is
 the same as `o.filter p` but `p` is passed the proof that `a ∈ o`. -/
 @[inline] def pfilter (o : Option α) (p : (a : α) → a ∈ o → Bool) : Option α :=
@@ -152,8 +151,6 @@
   | none => none
   | some a => bif p a rfl then o else none
 
-/-- Map a monadic function which returns `Unit` over an `Option`. -/
-=======
 /--
 Executes a monadic action on an optional value if it is present, or does nothing if there is no
 value.
@@ -172,7 +169,6 @@
 ((), 0)
 ```
 -/
->>>>>>> 07ee2eea
 @[inline] protected def forM [Pure m] : Option α → (α → m PUnit) → m PUnit
   | none  , _ => pure ⟨⟩
   | some a, f => f a
