--- conflicted
+++ resolved
@@ -18,25 +18,15 @@
   | none     => failure
   | some a   => pure a
 
-<<<<<<< HEAD
+@[deprecated getM] def toMonad [Monad m] [Alternative m] : Option α → m α :=
+  getM
+
+/-- Returns `true` on `some x` and `false` on `none`. -/
 @[inline] def isSome : Option α → Bool
   | some _ => true
   | none   => false
 
-@[deprecated isSome, inline] def toBool : Option α → Bool
-=======
-@[deprecated getM] def toMonad [Monad m] [Alternative m] : Option α → m α :=
-  getM
-
-@[inline] def toBool : Option α → Bool
-  | some _ => true
-  | none   => false
-
-/-- Returns `true` on `some x` and `false` on `none`. -/
-@[inline] def isSome : Option α → Bool
->>>>>>> 41d310ab
-  | some _ => true
-  | none   => false
+@[deprecated isSome, inline] def toBool : Option α → Bool := isSome
 
 /-- Returns `true` on `none` and `false` on `some x`. -/
 @[inline] def isNone : Option α → Bool
