--- conflicted
+++ resolved
@@ -13,7 +13,18 @@
 @[simp] theorem UInt64.toBitVec_toInt64 (x : UInt64) : x.toInt64.toBitVec = x.toBitVec := rfl
 @[simp] theorem USize.toBitVec_toISize (x : USize) : x.toISize.toBitVec = x.toBitVec := rfl
 
-<<<<<<< HEAD
+@[simp] theorem Int8.ofBitVec_uInt8ToBitVec (x : UInt8) : Int8.ofBitVec x.toBitVec = x.toInt8 := rfl
+@[simp] theorem Int16.ofBitVec_uInt16ToBitVec (x : UInt16) : Int16.ofBitVec x.toBitVec = x.toInt16 := rfl
+@[simp] theorem Int32.ofBitVec_uInt32ToBitVec (x : UInt32) : Int32.ofBitVec x.toBitVec = x.toInt32 := rfl
+@[simp] theorem Int64.ofBitVec_uInt64ToBitVec (x : UInt64) : Int64.ofBitVec x.toBitVec = x.toInt64 := rfl
+@[simp] theorem ISize.ofBitVec_uSize8ToBitVec (x : USize) : ISize.ofBitVec x.toBitVec = x.toISize := rfl
+
+@[simp] theorem UInt8.toUInt8_toInt8 (x : UInt8) : x.toInt8.toUInt8 = x := rfl
+@[simp] theorem UInt16.toUInt16_toInt16 (x : UInt16) : x.toInt16.toUInt16 = x := rfl
+@[simp] theorem UInt32.toUInt32_toInt32 (x : UInt32) : x.toInt32.toUInt32 = x := rfl
+@[simp] theorem UInt64.toUInt64_toInt64 (x : UInt64) : x.toInt64.toUInt64 = x := rfl
+@[simp] theorem USize.toUSize_toISize (x : USize) : x.toISize.toUSize = x := rfl
+
 @[simp] theorem ISize.toBitVec_neg (x : ISize) : (-x).toBitVec = -x.toBitVec := rfl
 @[simp] theorem ISize.toBitVec_zero : (0 : ISize).toBitVec = 0 := rfl
 @[simp] theorem ISize.toBitVec_ofNat (n : Nat) : (ofNat n).toBitVec = BitVec.ofNat _ n := rfl
@@ -58,17 +69,4 @@
   rw [← ofInt_eq_ofNat, toInt_ofInt (by omega) (by omega)]
 
 theorem ISize.toInt_neg_ofNat_of_le {n : Nat} (h : n ≤ 2 ^ 31) : toInt (-ofNat n) = -n := by
-  rw [← ofInt_eq_ofNat, neg_ofInt, toInt_ofInt (by omega) (by omega)]
-=======
-@[simp] theorem Int8.ofBitVec_uInt8ToBitVec (x : UInt8) : Int8.ofBitVec x.toBitVec = x.toInt8 := rfl
-@[simp] theorem Int16.ofBitVec_uInt16ToBitVec (x : UInt16) : Int16.ofBitVec x.toBitVec = x.toInt16 := rfl
-@[simp] theorem Int32.ofBitVec_uInt32ToBitVec (x : UInt32) : Int32.ofBitVec x.toBitVec = x.toInt32 := rfl
-@[simp] theorem Int64.ofBitVec_uInt64ToBitVec (x : UInt64) : Int64.ofBitVec x.toBitVec = x.toInt64 := rfl
-@[simp] theorem ISize.ofBitVec_uSize8ToBitVec (x : USize) : ISize.ofBitVec x.toBitVec = x.toISize := rfl
-
-@[simp] theorem UInt8.toUInt8_toInt8 (x : UInt8) : x.toInt8.toUInt8 = x := rfl
-@[simp] theorem UInt16.toUInt16_toInt16 (x : UInt16) : x.toInt16.toUInt16 = x := rfl
-@[simp] theorem UInt32.toUInt32_toInt32 (x : UInt32) : x.toInt32.toUInt32 = x := rfl
-@[simp] theorem UInt64.toUInt64_toInt64 (x : UInt64) : x.toInt64.toUInt64 = x := rfl
-@[simp] theorem USize.toUSize_toISize (x : USize) : x.toISize.toUSize = x := rfl
->>>>>>> 87e8da52
+  rw [← ofInt_eq_ofNat, neg_ofInt, toInt_ofInt (by omega) (by omega)]