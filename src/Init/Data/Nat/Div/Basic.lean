/-
Copyright (c) 2016 Microsoft Corporation. All rights reserved.
Released under Apache 2.0 license as described in the file LICENSE.
Authors: Leonardo de Moura
-/
prelude
import Init.WF
import Init.WFTactics
import Init.Data.Nat.Basic

namespace Nat

/--
Divisibility of natural numbers. `a ∣ b` (typed as `\|`) says that
there is some `c` such that `b = a * c`.
-/
instance : Dvd Nat where
  dvd a b := Exists (fun c => b = a * c)

theorem div_rec_lemma {x y : Nat} : 0 < y ∧ y ≤ x → x - y < x :=
  fun ⟨ypos, ylex⟩ => sub_lt (Nat.lt_of_lt_of_le ypos ylex) ypos

theorem div_rec_fuel_lemma {x y fuel : Nat} (hy : 0 < y) (hle : y ≤ x) (hfuel : x < fuel + 1) :
    x - y < fuel :=
  Nat.lt_of_lt_of_le (div_rec_lemma ⟨hy, hle⟩) (Nat.le_of_lt_succ hfuel)

<<<<<<< HEAD
@[extern "lean_nat_div", irreducible]
=======
/--
Division of natural numbers, discarding the remainder. Division by `0` returns `0`. Usually accessed
via the `/` operator.

This operation is sometimes called “floor division.”

This function is overridden at runtime with an efficient implementation. This definition is
the logical model.

Examples:
 * `21 / 3 = 7`
 * `21 / 5 = 4`
 * `0 / 22 = 0`
 * `5 / 0 = 0`
-/
@[extern "lean_nat_div"]
>>>>>>> 1afd6781
protected def div (x y : @& Nat) : Nat :=
  if hy : 0 < y then
    let rec
      go (fuel : Nat) (x : Nat) (hfuel : x < fuel) : Nat :=
      match fuel with
      | 0 => by contradiction
      | succ fuel =>
        if h : y ≤ x then
          go fuel (x - y) (div_rec_fuel_lemma hy h hfuel) + 1
        else
          0
      termination_by structural fuel
    go (x + 1) x (Nat.lt_succ_self _)
  else
    0

instance instDiv : Div Nat := ⟨Nat.div⟩

private theorem div.go.fuel_congr (x y fuel1 fuel2 : Nat) (hy : 0 < y) (h1 : x < fuel1) (h2 : x < fuel2) :
    Nat.div.go y hy fuel1 x h1 = Nat.div.go y hy fuel2 x h2 := by
  match fuel1, fuel2 with
  | 0, _ => contradiction
  | _, 0 => contradiction
  | succ fuel1, succ fuel2  =>
    simp only [Nat.div.go]
    split
    next => rw [Nat.div.go.fuel_congr]
    next => rfl
termination_by structural fuel1

theorem div_eq (x y : Nat) : x / y = if 0 < y ∧ y ≤ x then (x - y) / y + 1 else 0 := by
  show Nat.div _ _ = ite _ (Nat.div _ _ + 1) _
  unfold Nat.div
  split
  next =>
    rw [Nat.div.go]
    split
    next =>
      simp only [and_self, ↓reduceIte, *]
      congr 1
      apply div.go.fuel_congr
    next =>
      simp only [and_false, ↓reduceIte, *]
  next =>
    simp only [false_and, ↓reduceIte, *]

/--
An induction principle customized for reasoning about the recursion pattern of natural number
division by iterated subtraction.
-/
def div.inductionOn.{u}
      {motive : Nat → Nat → Sort u}
      (x y : Nat)
      (ind  : ∀ x y, 0 < y ∧ y ≤ x → motive (x - y) y → motive x y)
      (base : ∀ x y, ¬(0 < y ∧ y ≤ x) → motive x y)
      : motive x y :=
  if h : 0 < y ∧ y ≤ x then
    ind x y h (inductionOn (x - y) y ind base)
  else
    base x y h
decreasing_by apply div_rec_lemma; assumption

theorem div_le_self (n k : Nat) : n / k ≤ n := by
  induction n using Nat.strongRecOn with
  | ind n ih =>
    rw [div_eq]
    -- Note: manual split to avoid Classical.em which is not yet defined
    cases (inferInstance : Decidable (0 < k ∧ k ≤ n)) with
    | isFalse h => simp [h]
    | isTrue h =>
      suffices (n - k) / k + 1 ≤ n by simp [h, this]
      have ⟨hK, hKN⟩ := h
      have hSub : n - k < n := sub_lt (Nat.lt_of_lt_of_le hK hKN) hK
      have : (n - k) / k ≤ n - k := ih (n - k) hSub
      exact succ_le_of_lt (Nat.lt_of_le_of_lt this hSub)

theorem div_lt_self {n k : Nat} (hLtN : 0 < n) (hLtK : 1 < k) : n / k < n := by
  rw [div_eq]
  cases (inferInstance : Decidable (0 < k ∧ k ≤ n)) with
  | isFalse h => simp [hLtN, h]
  | isTrue h =>
    suffices (n - k) / k + 1 < n by simp [h, this]
    have ⟨_, hKN⟩ := h
    have : (n - k) / k ≤ n - k := div_le_self (n - k) k
    have := Nat.add_le_of_le_sub hKN this
    exact Nat.lt_of_lt_of_le (Nat.add_lt_add_left hLtK _) this

<<<<<<< HEAD
@[irreducible]
=======
/--
The modulo operator, which computes the remainder when dividing one natural number by another.
Usually accessed via the `%` operator. When the divisor is `0`, the result is the dividend rather
than an error.

This is the core implementation of `Nat.mod`. It computes the correct result for any two closed
natural numbers, but it does not have some convenient [definitional
reductions](lean-manual://section/type-system) when the `Nat`s contain free variables. The wrapper
`Nat.mod` handles those cases specially and then calls `Nat.modCore`.

This function is overridden at runtime with an efficient implementation. This definition is the
logical model.
-/
@[extern "lean_nat_mod"]
>>>>>>> 1afd6781
protected noncomputable def modCore (x y : Nat) : Nat :=
  if hy : 0 < y then
    let rec
      go (fuel : Nat) (x : Nat) (hfuel : x < fuel) : Nat :=
      match fuel with
      | 0 => by contradiction
      | succ fuel =>
        if h : y ≤ x then
          go fuel (x - y) (div_rec_fuel_lemma hy h hfuel)
        else
          x
      termination_by structural fuel
    go (x + 1) x (Nat.lt_succ_self _)
  else
    x

private theorem modCore.go.fuel_congr (x y fuel1 fuel2 : Nat) (hy : 0 < y) (h1 : x < fuel1) (h2 : x < fuel2) :
    Nat.modCore.go y hy fuel1 x h1 = Nat.modCore.go y hy fuel2 x h2 := by
  match fuel1, fuel2 with
  | 0, _ => contradiction
  | _, 0 => contradiction
  | succ fuel1, succ fuel2  =>
    simp only [Nat.modCore.go]
    split
    next => rw [Nat.modCore.go.fuel_congr]
    next => rfl
termination_by structural fuel1

protected theorem modCore_eq (x y : Nat) : Nat.modCore x y =
  if 0 < y ∧ y ≤ x then
    Nat.modCore (x - y) y
  else
    x := by
  unfold Nat.modCore
  split
  next =>
    rw [Nat.modCore.go]
    split
    next =>
      simp only [and_self, ↓reduceIte, *]
      apply modCore.go.fuel_congr
    next =>
      simp only [and_false, ↓reduceIte, *]
  next =>
    simp only [false_and, ↓reduceIte, *]


/--
The modulo operator, which computes the remainder when dividing one natural number by another.
Usually accessed via the `%` operator. When the divisor is `0`, the result is the dividend rather
than an error.

`Nat.mod` is a wrapper around `Nat.modCore` that special-cases two situations, giving better
definitional reductions:
 * `Nat.mod 0 m` should reduce to `m`, for all terms `m : Nat`.
 * `Nat.mod n (m + n + 1)` should reduce to `n` for concrete `Nat` literals `n`.

These reductions help `Fin n` literals work well, because the `OfNat` instance for `Fin` uses
`Nat.mod`. In particular, `(0 : Fin (n + 1)).val` should reduce definitionally to `0`. `Nat.modCore`
can handle all numbers, but its definitional reductions are not as convenient.

This function is overridden at runtime with an efficient implementation. This definition is the
logical model.

Examples:
 * `7 % 2 = 1`
 * `9 % 3 = 0`
 * `5 % 7 = 5`
 * `5 % 0 = 5`
 * `show ∀ (n : Nat), 0 % n = 0 from fun _ => rfl`
 * `show ∀ (m : Nat), 5 % (m + 6) = 5 from fun _ => rfl`
-/
@[extern "lean_nat_mod"]
protected def mod : @& Nat → @& Nat → Nat
  /-
  Nat.modCore is defined with fuel and thus does not reduce with open terms very well.
  Nevertheless it is desirable for trivial `Nat.mod` calculations, namely
  * `Nat.mod 0 m` for all `m`
  * `Nat.mod n (m + n + 1)` for concrete literals `n`,
  to reduce definitionally.
  This property is desirable for `Fin n` literals, as it means `(ofNat 0 : Fin n).val = 0` by
  definition.
   -/
  | 0, _ => 0
  | n@(_ + 1), m =>
    if m ≤ n -- NB: if n < m does not reduce as well as `m ≤ n`!
    then Nat.modCore n m
    else n

instance instMod : Mod Nat := ⟨Nat.mod⟩

protected theorem modCore_eq_mod (n m : Nat) : Nat.modCore n m = n % m := by
  show Nat.modCore n m = Nat.mod n m
  match n, m with
  | 0, _ =>
    rw [Nat.modCore_eq]
    exact if_neg fun ⟨hlt, hle⟩ => Nat.lt_irrefl _ (Nat.lt_of_lt_of_le hlt hle)
  | (_ + 1), _ =>
    rw [Nat.mod]; dsimp
    refine iteInduction (fun _ => rfl) (fun h => ?false) -- cannot use `split` this early yet
    rw [Nat.modCore_eq]
    exact if_neg fun ⟨_hlt, hle⟩ => h hle

theorem mod_eq (x y : Nat) : x % y = if 0 < y ∧ y ≤ x then (x - y) % y else x := by
  rw [←Nat.modCore_eq_mod, ←Nat.modCore_eq_mod, Nat.modCore_eq]

/--
An induction principle customized for reasoning about the recursion pattern of `Nat.mod`.
-/
def mod.inductionOn.{u}
      {motive : Nat → Nat → Sort u}
      (x y  : Nat)
      (ind  : ∀ x y, 0 < y ∧ y ≤ x → motive (x - y) y → motive x y)
      (base : ∀ x y, ¬(0 < y ∧ y ≤ x) → motive x y)
      : motive x y :=
  div.inductionOn x y ind base

@[simp] theorem mod_zero (a : Nat) : a % 0 = a :=
  have : (if 0 < 0 ∧ 0 ≤ a then (a - 0) % 0 else a) = a :=
    have h : ¬ (0 < 0 ∧ 0 ≤ a) := fun ⟨h₁, _⟩ => absurd h₁ (Nat.lt_irrefl _)
    if_neg h
  (mod_eq a 0).symm ▸ this

theorem mod_eq_of_lt {a b : Nat} (h : a < b) : a % b = a :=
  have : (if 0 < b ∧ b ≤ a then (a - b) % b else a) = a :=
    have h' : ¬(0 < b ∧ b ≤ a) := fun ⟨_, h₁⟩ => absurd h₁ (Nat.not_le_of_gt h)
    if_neg h'
  (mod_eq a b).symm ▸ this

@[simp] theorem one_mod_eq_zero_iff {n : Nat} : 1 % n = 0 ↔ n = 1 := by
  match n with
  | 0 => simp
  | 1 => simp
  | n + 2 =>
    rw [mod_eq_of_lt (by exact Nat.lt_of_sub_eq_succ rfl)]
    simp only [add_one_ne_zero, false_iff, ne_eq]
    exact ne_of_beq_eq_false rfl

@[simp] theorem zero_eq_one_mod_iff {n : Nat} : 0 = 1 % n ↔ n = 1 := by
  rw [eq_comm]
  simp

theorem mod_eq_sub_mod {a b : Nat} (h : a ≥ b) : a % b = (a - b) % b :=
  match eq_zero_or_pos b with
  | Or.inl h₁ => h₁.symm ▸ (Nat.sub_zero a).symm ▸ rfl
  | Or.inr h₁ => (mod_eq a b).symm ▸ if_pos ⟨h₁, h⟩

theorem mod_lt (x : Nat) {y : Nat} : y > 0 → x % y < y := by
  induction x, y using mod.inductionOn with
  | base x y h₁ =>
    intro h₂
    have h₁ : ¬ 0 < y ∨ ¬ y ≤ x := Decidable.not_and_iff_or_not.mp h₁
    match h₁ with
    | Or.inl h₁ => exact absurd h₂ h₁
    | Or.inr h₁ =>
      have hgt : y > x := gt_of_not_le h₁
      have heq : x % y = x := mod_eq_of_lt hgt
      rw [← heq] at hgt
      exact hgt
  | ind x y h h₂ =>
    intro h₃
    have ⟨_, h₁⟩ := h
    rw [mod_eq_sub_mod h₁]
    exact h₂ h₃

@[simp] protected theorem sub_mod_add_mod_cancel (a b : Nat) [NeZero a] : a - b % a + b % a = a := by
  rw [Nat.sub_add_cancel]
  cases a with
  | zero => simp_all
  | succ a =>
    exact Nat.le_of_lt (mod_lt b (zero_lt_succ a))

theorem mod_le (x y : Nat) : x % y ≤ x := by
  match Nat.lt_or_ge x y with
  | Or.inl h₁ => rw [mod_eq_of_lt h₁]; apply Nat.le_refl
  | Or.inr h₁ => match eq_zero_or_pos y with
    | Or.inl h₂ => rw [h₂, Nat.mod_zero x]; apply Nat.le_refl
    | Or.inr h₂ => exact Nat.le_trans (Nat.le_of_lt (mod_lt _ h₂)) h₁

@[simp] theorem zero_mod (b : Nat) : 0 % b = 0 := by
  rw [mod_eq]
  have : ¬ (0 < b ∧ b = 0) := by
    intro ⟨h₁, h₂⟩
    simp_all
  simp [this]

@[simp] theorem mod_self (n : Nat) : n % n = 0 := by
  rw [mod_eq_sub_mod (Nat.le_refl _), Nat.sub_self, zero_mod]

theorem mod_one (x : Nat) : x % 1 = 0 := by
  have h : x % 1 < 1 := mod_lt x (by decide)
  have : (y : Nat) → y < 1 → y = 0 := by
    intro y
    cases y with
    | zero   => intro _; rfl
    | succ y => intro h; apply absurd (Nat.lt_of_succ_lt_succ h) (Nat.not_lt_zero y)
  exact this _ h

theorem div_add_mod (m n : Nat) : n * (m / n) + m % n = m := by
  rw [div_eq, mod_eq]
  have h : Decidable (0 < n ∧ n ≤ m) := inferInstance
  cases h with
  | isFalse h => simp [h]
  | isTrue h =>
    simp [h]
    have ih := div_add_mod (m - n) n
    rw [Nat.left_distrib, Nat.mul_one, Nat.add_assoc, Nat.add_left_comm, ih, Nat.add_comm, Nat.sub_add_cancel h.2]
decreasing_by apply div_rec_lemma; assumption

theorem div_eq_sub_div (h₁ : 0 < b) (h₂ : b ≤ a) : a / b = (a - b) / b + 1 := by
 rw [div_eq a, if_pos]; constructor <;> assumption

theorem mod_add_div (m k : Nat) : m % k + k * (m / k) = m := by
  induction m, k using mod.inductionOn with rw [div_eq, mod_eq]
  | base x y h => simp [h]
  | ind x y h IH => simp [h]; rw [Nat.mul_succ, ← Nat.add_assoc, IH, Nat.sub_add_cancel h.2]

theorem mod_def (m k : Nat) : m % k = m - k * (m / k) := by
  rw [Nat.sub_eq_of_eq_add]
  apply (Nat.mod_add_div _ _).symm

theorem mod_eq_sub_mul_div {x k : Nat} : x % k = x - k * (x / k) := mod_def _ _

theorem mod_eq_sub_div_mul {x k : Nat} : x % k = x - (x / k) * k := by
  rw [mod_eq_sub_mul_div, Nat.mul_comm]

@[simp] protected theorem div_one (n : Nat) : n / 1 = n := by
  have := mod_add_div n 1
  rwa [mod_one, Nat.zero_add, Nat.one_mul] at this

@[simp] protected theorem div_zero (n : Nat) : n / 0 = 0 := by
  rw [div_eq]; simp [Nat.lt_irrefl]

@[simp] protected theorem zero_div (b : Nat) : 0 / b = 0 :=
  (div_eq 0 b).trans <| if_neg <| And.rec Nat.not_le_of_gt

theorem le_div_iff_mul_le (k0 : 0 < k) : x ≤ y / k ↔ x * k ≤ y := by
  induction y, k using mod.inductionOn generalizing x with
    (rw [div_eq]; simp [h]; cases x with | zero => simp [zero_le] | succ x => ?_)
  | base y k h =>
    simp only [add_one, succ_mul, false_iff, Nat.not_le, Nat.succ_ne_zero]
    refine Nat.lt_of_lt_of_le ?_ (Nat.le_add_left ..)
    exact Nat.not_le.1 fun h' => h ⟨k0, h'⟩
  | ind y k h IH =>
    rw [Nat.add_le_add_iff_right, IH k0, succ_mul,
        ← Nat.add_sub_cancel (x*k) k, Nat.sub_le_sub_iff_right h.2, Nat.add_sub_cancel]

protected theorem div_div_eq_div_mul (m n k : Nat) : m / n / k = m / (n * k) := by
  cases eq_zero_or_pos k with
  | inl k0 => rw [k0, Nat.mul_zero, Nat.div_zero, Nat.div_zero] | inr kpos => ?_
  cases eq_zero_or_pos n with
  | inl n0 => rw [n0, Nat.zero_mul, Nat.div_zero, Nat.zero_div] | inr npos => ?_

  apply Nat.le_antisymm

  apply (le_div_iff_mul_le (Nat.mul_pos npos kpos)).2
  rw [Nat.mul_comm n k, ← Nat.mul_assoc]
  apply (le_div_iff_mul_le npos).1
  apply (le_div_iff_mul_le kpos).1
  (apply Nat.le_refl)

  apply (le_div_iff_mul_le kpos).2
  apply (le_div_iff_mul_le npos).2
  rw [Nat.mul_assoc, Nat.mul_comm n k]
  apply (le_div_iff_mul_le (Nat.mul_pos kpos npos)).1
  apply Nat.le_refl

theorem div_mul_le_self : ∀ (m n : Nat), m / n * n ≤ m
  | m, 0   => by simp
  | _, _+1 => (le_div_iff_mul_le (Nat.succ_pos _)).1 (Nat.le_refl _)

theorem div_lt_iff_lt_mul (Hk : 0 < k) : x / k < y ↔ x < y * k := by
  rw [← Nat.not_le, ← Nat.not_le]; exact not_congr (le_div_iff_mul_le Hk)

theorem pos_of_div_pos {a b : Nat} (h : 0 < a / b) : 0 < a := by
  cases b with
  | zero => simp at h
  | succ b =>
    match a, h with
    | 0, h => simp at h
    | a + 1, _ => exact zero_lt_succ a

@[simp] theorem add_div_right (x : Nat) {z : Nat} (H : 0 < z) : (x + z) / z = (x / z) + 1 := by
  rw [div_eq_sub_div H (Nat.le_add_left _ _), Nat.add_sub_cancel]

@[simp] theorem add_div_left (x : Nat) {z : Nat} (H : 0 < z) : (z + x) / z = (x / z) + 1 := by
  rw [Nat.add_comm, add_div_right x H]

theorem add_mul_div_left (x z : Nat) {y : Nat} (H : 0 < y) : (x + y * z) / y = x / y + z := by
  induction z with
  | zero => rw [Nat.mul_zero, Nat.add_zero, Nat.add_zero]
  | succ z ih => rw [mul_succ, ← Nat.add_assoc, add_div_right _ H, ih]; rfl

theorem add_mul_div_right (x y : Nat) {z : Nat} (H : 0 < z) : (x + y * z) / z = x / z + y := by
  rw [Nat.mul_comm, add_mul_div_left _ _ H]

@[simp] theorem add_mod_right (x z : Nat) : (x + z) % z = x % z := by
  rw [mod_eq_sub_mod (Nat.le_add_left ..), Nat.add_sub_cancel]

@[simp] theorem add_mod_left (x z : Nat) : (x + z) % x = z % x := by
  rw [Nat.add_comm, add_mod_right]

@[simp] theorem add_mul_mod_self_left (x y z : Nat) : (x + y * z) % y = x % y := by
  match z with
  | 0 => rw [Nat.mul_zero, Nat.add_zero]
  | succ z => rw [mul_succ, ← Nat.add_assoc, add_mod_right, add_mul_mod_self_left (z := z)]

@[simp] theorem mul_add_mod_self_left (a b c : Nat) : (a * b + c) % a = c % a := by
  rw [Nat.add_comm, Nat.add_mul_mod_self_left]

@[simp] theorem add_mul_mod_self_right (x y z : Nat) : (x + y * z) % z = x % z := by
  rw [Nat.mul_comm, add_mul_mod_self_left]

@[simp] theorem mul_add_mod_self_right (a b c : Nat) : (a * b + c) % b = c % b := by
  rw [Nat.add_comm, Nat.add_mul_mod_self_right]

@[simp] theorem mul_mod_right (m n : Nat) : (m * n) % m = 0 := by
  rw [← Nat.zero_add (m * n), add_mul_mod_self_left, zero_mod]

@[simp] theorem mul_mod_left (m n : Nat) : (m * n) % n = 0 := by
  rw [Nat.mul_comm, mul_mod_right]

protected theorem div_eq_of_lt_le (lo : k * n ≤ m) (hi : m < (k + 1) * n) : m / n = k :=
have npos : 0 < n := (eq_zero_or_pos _).resolve_left fun hn => by
  rw [hn, Nat.mul_zero] at hi lo; exact absurd lo (Nat.not_le_of_gt hi)
Nat.le_antisymm
  (le_of_lt_succ ((Nat.div_lt_iff_lt_mul npos).2 hi))
  ((Nat.le_div_iff_mul_le npos).2 lo)

theorem sub_mul_div (x n p : Nat) (h₁ : n*p ≤ x) : (x - n*p) / n = x / n - p := by
  match eq_zero_or_pos n with
  | .inl h₀ => rw [h₀, Nat.div_zero, Nat.div_zero, Nat.zero_sub]
  | .inr h₀ => induction p with
    | zero => rw [Nat.mul_zero, Nat.sub_zero, Nat.sub_zero]
    | succ p IH =>
      have h₂ : n * p ≤ x := Nat.le_trans (Nat.mul_le_mul_left _ (le_succ _)) h₁
      have h₃ : x - n * p ≥ n := by
        apply Nat.le_of_add_le_add_right
        rw [Nat.sub_add_cancel h₂, Nat.add_comm]
        rw [mul_succ] at h₁
        exact h₁
      rw [sub_succ, ← IH h₂, div_eq_sub_div h₀ h₃]
      simp [Nat.pred_succ, mul_succ, Nat.sub_sub]

theorem mul_sub_div (x n p : Nat) (h₁ : x < n*p) : (n * p - (x + 1)) / n = p - ((x / n) + 1) := by
  have npos : 0 < n := (eq_zero_or_pos _).resolve_left fun n0 => by
    rw [n0, Nat.zero_mul] at h₁; exact not_lt_zero _ h₁
  apply Nat.div_eq_of_lt_le
  focus
    rw [Nat.mul_sub_right_distrib, Nat.mul_comm]
    exact Nat.sub_le_sub_left ((div_lt_iff_lt_mul npos).1 (lt_succ_self _)) _
  focus
    show succ (pred (n * p - x)) ≤ (succ (pred (p - x / n))) * n
    rw [succ_pred_eq_of_pos (Nat.sub_pos_of_lt h₁),
      fun h => succ_pred_eq_of_pos (Nat.sub_pos_of_lt h)] -- TODO: why is the function needed?
    focus
      rw [Nat.mul_sub_right_distrib, Nat.mul_comm]
      exact Nat.sub_le_sub_left (div_mul_le_self ..) _
    focus
      rwa [div_lt_iff_lt_mul npos, Nat.mul_comm]

theorem mul_mod_mul_left (z x y : Nat) : (z * x) % (z * y) = z * (x % y) :=
  if y0 : y = 0 then by
    rw [y0, Nat.mul_zero, mod_zero, mod_zero]
  else if z0 : z = 0 then by
    rw [z0, Nat.zero_mul, Nat.zero_mul, Nat.zero_mul, mod_zero]
  else by
    induction x using Nat.strongRecOn with
    | _ n IH =>
      have y0 : y > 0 := Nat.pos_of_ne_zero y0
      have z0 : z > 0 := Nat.pos_of_ne_zero z0
      cases Nat.lt_or_ge n y with
      | inl yn => rw [mod_eq_of_lt yn, mod_eq_of_lt (Nat.mul_lt_mul_of_pos_left yn z0)]
      | inr yn =>
        rw [mod_eq_sub_mod yn, mod_eq_sub_mod (Nat.mul_le_mul_left z yn),
          ← Nat.mul_sub_left_distrib]
        exact IH _ (sub_lt (Nat.lt_of_lt_of_le y0 yn) y0)

theorem div_eq_of_lt (h₀ : a < b) : a / b = 0 := by
  rw [div_eq a, if_neg]
  intro h₁
  apply Nat.not_le_of_gt h₀ h₁.right

protected theorem mul_div_cancel (m : Nat) {n : Nat} (H : 0 < n) : m * n / n = m := by
  let t := add_mul_div_right 0 m H
  rwa [Nat.zero_add, Nat.zero_div, Nat.zero_add] at t

protected theorem mul_div_cancel_left (m : Nat) {n : Nat} (H : 0 < n) : n * m / n = m := by
  rw [Nat.mul_comm, Nat.mul_div_cancel _ H]

protected theorem div_le_of_le_mul {m n : Nat} : ∀ {k}, m ≤ k * n → m / k ≤ n
  | 0, _ => by simp [Nat.div_zero, n.zero_le]
  | succ k, h => by
    suffices succ k * (m / succ k) ≤ succ k * n from
      Nat.le_of_mul_le_mul_left this (zero_lt_succ _)
    have h1 : succ k * (m / succ k) ≤ m % succ k + succ k * (m / succ k) := Nat.le_add_left _ _
    have h2 : m % succ k + succ k * (m / succ k) = m := by rw [mod_add_div]
    have h3 : m ≤ succ k * n := h
    rw [← h2] at h3
    exact Nat.le_trans h1 h3

@[simp] theorem mul_div_right (n : Nat) {m : Nat} (H : 0 < m) : m * n / m = n := by
  induction n <;> simp_all [mul_succ]

@[simp] theorem mul_div_left (m : Nat) {n : Nat} (H : 0 < n) : m * n / n = m := by
  rw [Nat.mul_comm, mul_div_right _ H]

protected theorem div_self (H : 0 < n) : n / n = 1 := by
  let t := add_div_right 0 H
  rwa [Nat.zero_add, Nat.zero_div] at t

protected theorem div_eq_of_eq_mul_left (H1 : 0 < n) (H2 : m = k * n) : m / n = k :=
by rw [H2, Nat.mul_div_cancel _ H1]

protected theorem div_eq_of_eq_mul_right (H1 : 0 < n) (H2 : m = n * k) : m / n = k :=
by rw [H2, Nat.mul_div_cancel_left _ H1]

protected theorem mul_div_mul_left {m : Nat} (n k : Nat) (H : 0 < m) :
    m * n / (m * k) = n / k := by rw [← Nat.div_div_eq_div_mul, Nat.mul_div_cancel_left _ H]

protected theorem mul_div_mul_right {m : Nat} (n k : Nat) (H : 0 < m) :
    n * m / (k * m) = n / k := by rw [Nat.mul_comm, Nat.mul_comm k, Nat.mul_div_mul_left _ _ H]

theorem mul_div_le (m n : Nat) : n * (m / n) ≤ m := by
  match n, Nat.eq_zero_or_pos n with
  | _, Or.inl rfl => rw [Nat.zero_mul]; exact m.zero_le
  | n, Or.inr h => rw [Nat.mul_comm, ← Nat.le_div_iff_mul_le h]; exact Nat.le_refl _


end Nat<|MERGE_RESOLUTION|>--- conflicted
+++ resolved
@@ -24,9 +24,6 @@
     x - y < fuel :=
   Nat.lt_of_lt_of_le (div_rec_lemma ⟨hy, hle⟩) (Nat.le_of_lt_succ hfuel)
 
-<<<<<<< HEAD
-@[extern "lean_nat_div", irreducible]
-=======
 /--
 Division of natural numbers, discarding the remainder. Division by `0` returns `0`. Usually accessed
 via the `/` operator.
@@ -42,8 +39,7 @@
  * `0 / 22 = 0`
  * `5 / 0 = 0`
 -/
-@[extern "lean_nat_div"]
->>>>>>> 1afd6781
+@[extern "lean_nat_div", irreducible]
 protected def div (x y : @& Nat) : Nat :=
   if hy : 0 < y then
     let rec
@@ -131,9 +127,6 @@
     have := Nat.add_le_of_le_sub hKN this
     exact Nat.lt_of_lt_of_le (Nat.add_lt_add_left hLtK _) this
 
-<<<<<<< HEAD
-@[irreducible]
-=======
 /--
 The modulo operator, which computes the remainder when dividing one natural number by another.
 Usually accessed via the `%` operator. When the divisor is `0`, the result is the dividend rather
@@ -147,8 +140,7 @@
 This function is overridden at runtime with an efficient implementation. This definition is the
 logical model.
 -/
-@[extern "lean_nat_mod"]
->>>>>>> 1afd6781
+@[extern "lean_nat_mod", irreducible]
 protected noncomputable def modCore (x y : Nat) : Nat :=
   if hy : 0 < y then
     let rec
