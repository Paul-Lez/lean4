--- conflicted
+++ resolved
@@ -6,9 +6,6 @@
 prelude
 import Std.Data
 import Std.Sat
-<<<<<<< HEAD
 import Std.Time
-=======
 import Std.Tactic
-import Std.Internal
->>>>>>> c45a6a93
+import Std.Internal