--- conflicted
+++ resolved
@@ -176,7 +176,10 @@
 def foldl (f : δ → (a : α) → β → δ) (init : δ) (t : TreeMap α β cmp) : δ :=
   t.inner.foldl f init
 
-<<<<<<< HEAD
+@[inline, inherit_doc foldl, deprecated foldl (since := "2025-02-12")]
+def fold (f : δ → (a : α) → β → δ) (init : δ) (t : TreeMap α β cmp) : δ :=
+  t.foldl f init
+
 @[inline, inherit_doc DTreeMap.foldrM]
 def foldrM (f : δ → (a : α) → β → m δ) (init : δ) (t : TreeMap α β cmp) : m δ :=
   t.inner.foldrM f init
@@ -188,11 +191,6 @@
 @[inline, inherit_doc foldr, deprecated foldr (since := "2025-02-12")]
 def revFold (f : δ → (a : α) → β → δ) (init : δ) (t : TreeMap α β cmp) : δ :=
   foldr f init t
-=======
-@[inline, inherit_doc foldl, deprecated foldl (since := "2025-02-12")]
-def fold (f : δ → (a : α) → β → δ) (init : δ) (t : TreeMap α β cmp) : δ :=
-  t.foldl f init
->>>>>>> 40c6dfa3
 
 @[inline, inherit_doc DTreeMap.forM]
 def forM (f : α → β → m PUnit) (t : TreeMap α β cmp) : m PUnit :=
@@ -260,7 +258,10 @@
 def mergeWith (mergeFn : α → β → β → β) (t₁ t₂ : TreeMap α β cmp) : TreeMap α β cmp :=
   ⟨DTreeMap.Const.mergeWith mergeFn t₁.inner t₂.inner⟩
 
-<<<<<<< HEAD
+@[inline, inherit_doc mergeWith, deprecated mergeWith (since := "2025-02-12")]
+def mergeBy (mergeFn : α → β → β → β) (t₁ t₂ : TreeMap α β cmp) : TreeMap α β cmp :=
+  mergeWith mergeFn t₁ t₂
+
 @[inline, inherit_doc DTreeMap.Const.insertMany]
 def insertMany {ρ} [ForIn Id ρ (α × β)] (t : TreeMap α β cmp) (l : ρ) : TreeMap α β cmp :=
   ⟨DTreeMap.Const.insertMany t.inner l⟩
@@ -268,11 +269,6 @@
 @[inline, inherit_doc DTreeMap.Const.insertManyIfNewUnit]
 def insertManyIfNewUnit {ρ} [ForIn Id ρ α] (t : TreeMap α Unit cmp) (l : ρ) : TreeMap α Unit cmp :=
   ⟨DTreeMap.Const.insertManyIfNewUnit t.inner l⟩
-=======
-@[inline, inherit_doc mergeWith, deprecated mergeWith (since := "2025-02-12")]
-def mergeBy (mergeFn : α → β → β → β) (t₁ t₂ : TreeMap α β cmp) : TreeMap α β cmp :=
-  mergeWith mergeFn t₁ t₂
->>>>>>> 40c6dfa3
 
 @[inline, inherit_doc DTreeMap.eraseMany]
 def eraseMany {ρ} [ForIn Id ρ α] (t : TreeMap α β cmp) (l : ρ) : TreeMap α β cmp :=
