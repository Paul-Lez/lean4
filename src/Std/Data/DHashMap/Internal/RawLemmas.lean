/-
Copyright (c) 2024 Lean FRO, LLC. All rights reserved.
Released under Apache 2.0 license as described in the file LICENSE.
Authors: Markus Himmel
-/
prelude
import Std.Data.DHashMap.Internal.WF

/-!
This is an internal implementation file of the hash map. Users of the hash map should not rely on
the contents of this file.

File contents: verification of operations on `Raw₀`
-/

set_option linter.missingDocs true
set_option autoImplicit false

open Std.Internal.List
open Std.Internal

universe u v w w'

variable {α : Type u} {β : α → Type v}

namespace Std.DHashMap.Internal

section empty

@[simp]
theorem Raw₀.buckets_emptyWithCapacity {c} {i : Nat} {h} :
    (emptyWithCapacity c : Raw₀ α β).1.buckets[i]'h = AssocList.nil := by
  simp [emptyWithCapacity]

set_option linter.missingDocs false in
@[deprecated Raw₀.buckets_emptyWithCapacity (since := "2025-03-12")]
abbrev Raw₀.buckets_empty := @Raw₀.buckets_emptyWithCapacity

@[simp]
theorem Raw.buckets_emptyWithCapacity {c} {i : Nat} {h} :
    (Raw.emptyWithCapacity c : Raw α β).buckets[i]'h = AssocList.nil := by
  simp [Raw.emptyWithCapacity]

@[simp]
theorem Raw.buckets_empty {i : Nat} {h} :
    (∅ : Raw α β).buckets[i]'h = AssocList.nil :=
  buckets_emptyWithCapacity

set_option linter.missingDocs false in
@[deprecated Raw.buckets_empty (since := "2025-03-12")]
abbrev Raw.buckets_emptyc := @Raw.buckets_empty

variable [BEq α] [Hashable α]

@[simp]
theorem buckets_emptyWithCapacity {c} {i : Nat} {h} :
    (emptyWithCapacity c : DHashMap α β).1.buckets[i]'h = AssocList.nil := by
  simp [emptyWithCapacity]

@[simp]
theorem buckets_empty {i : Nat} {h} :
    (∅ : DHashMap α β).1.buckets[i]'h = AssocList.nil :=
  buckets_emptyWithCapacity

set_option linter.missingDocs false in
@[deprecated buckets_empty (since := "2025-03-12")]
abbrev buckets_emptyc := @buckets_empty

end empty

namespace Raw₀

variable (m : Raw₀ α β)

@[simp]
theorem size_emptyWithCapacity {c} : (emptyWithCapacity c : Raw₀ α β).1.size = 0 := rfl

set_option linter.missingDocs false in
@[deprecated size_emptyWithCapacity (since := "2025-03-12")]
abbrev size_empty := @size_emptyWithCapacity

theorem isEmpty_eq_size_eq_zero : m.1.isEmpty = (m.1.size == 0) := by
  simp [Raw.isEmpty]

variable [BEq α] [Hashable α]

/-- Internal implementation detail of the hash map -/
scoped syntax "wf_trivial" : tactic

macro_rules
| `(tactic| wf_trivial) => `(tactic|
    (first
      | assumption | apply Raw.WFImp.distinct
      | apply Raw.WF.out
      | apply Raw.WF.insert₀ | apply Raw.WF.insertIfNew₀ | apply Raw.WF.erase₀
      | apply Raw.WF.alter₀ | apply Raw.WF.modify₀
      | apply Raw.WF.constAlter₀ | apply Raw.WF.constModify₀
      | apply Raw₀.wf_insertMany₀ | apply Raw₀.Const.wf_insertMany₀
      | apply Raw₀.Const.wf_insertManyIfNewUnit₀
      | apply Raw.WF.filter₀ | apply Raw₀.wf_map₀ | apply Raw₀.wf_filterMap₀
      | apply Raw.WF.emptyWithCapacity₀) <;> wf_trivial)

/-- Internal implementation detail of the hash map -/
scoped macro "empty" : tactic => `(tactic| { intros; simp_all [List.isEmpty_iff] } )

open Lean

private def modifyMap : Std.DHashMap Name (fun _ => Name) :=
  .ofList
    [⟨`insert, ``toListModel_insert⟩,
     ⟨`erase, ``toListModel_erase⟩,
     ⟨`insertIfNew, ``toListModel_insertIfNew⟩,
     ⟨`insertMany, ``toListModel_insertMany_list⟩,
     ⟨`Const.insertMany, ``Const.toListModel_insertMany_list⟩,
     ⟨`Const.insertManyIfNewUnit, ``Const.toListModel_insertManyIfNewUnit_list⟩,
     ⟨`alter, ``toListModel_alter⟩,
     ⟨`modify, ``toListModel_modify⟩,
     ⟨`Const.alter, ``Const.toListModel_alter⟩,
     ⟨`Const.modify, ``Const.toListModel_modify⟩,
     ⟨`filter, ``toListModel_filter⟩,
     ⟨`map, ``toListModel_map⟩,
     ⟨`filterMap, ``toListModel_filterMap⟩]

private theorem perm_map_congr_left {α : Type u} {β : Type v} {l l' : List α} {f : α → β}
    {l₂ : List β} (h : l.Perm l') : (l.map f).Perm l₂ ↔ (l'.map f).Perm l₂ :=
  (h.map f).congr_left _

private theorem perm_keys_congr_left {α : Type u} {β : α → Type v} {l l' : List ((a : α) × β a)}
    {l₂ : List α} (h : l.Perm l') : (List.keys l).Perm l₂ ↔ (List.keys l').Perm l₂ := by
  simp [List.keys_eq_map, perm_map_congr_left h]

private def queryMap : Std.DHashMap Name (fun _ => Name × Array (MacroM (TSyntax `term))) :=
  .ofList
    [⟨`isEmpty, (``Raw.isEmpty_eq_isEmpty, #[`(_root_.List.Perm.isEmpty_eq)])⟩,
     ⟨`contains, (``contains_eq_containsKey, #[`(containsKey_of_perm)])⟩,
     ⟨`size, (``Raw.size_eq_length, #[`(_root_.List.Perm.length_eq)])⟩,
     ⟨`get?, (``get?_eq_getValueCast?, #[`(getValueCast?_of_perm _)])⟩,
     ⟨`Const.get?, (``Const.get?_eq_getValue?, #[`(getValue?_of_perm _)])⟩,
     ⟨`Const.get, (``Const.get_eq_getValue, #[`(getValue_of_perm _)])⟩,
     ⟨`get, (``get_eq_getValueCast, #[`(getValueCast_of_perm _)])⟩,
     ⟨`get!, (``get!_eq_getValueCast!, #[`(getValueCast!_of_perm _)])⟩,
     ⟨`getD, (``getD_eq_getValueCastD, #[`(getValueCastD_of_perm _)])⟩,
     ⟨`Const.get!, (``Const.get!_eq_getValue!, #[`(getValue!_of_perm _)])⟩,
     ⟨`Const.getD, (``Const.getD_eq_getValueD, #[`(getValueD_of_perm _)])⟩,
     ⟨`getKey?, (``getKey?_eq_getKey?, #[`(getKey?_of_perm _)])⟩,
     ⟨`getKey, (``getKey_eq_getKey, #[`(getKey_of_perm _)])⟩,
     ⟨`getKeyD, (``getKeyD_eq_getKeyD, #[`(getKeyD_of_perm _)])⟩,
     ⟨`getKey!, (``getKey!_eq_getKey!, #[`(getKey!_of_perm _)])⟩,
     ⟨`toList, (``Raw.toList_eq_toListModel, #[])⟩,
     ⟨`keys, (``Raw.keys_eq_keys_toListModel, #[`(perm_keys_congr_left)])⟩,
     ⟨`Const.toList, (``Raw.Const.toList_eq_toListModel_map, #[`(perm_map_congr_left)])⟩,
     ⟨`foldM, (``Raw.foldM_eq_foldlM_toListModel, #[])⟩,
     ⟨`fold, (``Raw.fold_eq_foldl_toListModel, #[])⟩,
     ⟨`foldRevM, (``Raw.foldRevM_eq_foldrM_toListModel, #[])⟩,
     ⟨`foldRev, (``Raw.foldRev_eq_foldr_toListModel, #[])⟩,
     ⟨`forIn, (``Raw.forIn_eq_forIn_toListModel, #[])⟩,
     ⟨`forM, (``Raw.forM_eq_forM_toListModel, #[])⟩,
     ⟨`Equiv, (``Raw.equiv_iff_toListModel_perm,
      #[`(_root_.List.Perm.congr_left), `(_root_.List.Perm.congr_right)])⟩]

/-- Internal implementation detail of the hash map -/
scoped syntax "simp_to_model" (" [" (ident,*) "]")? ("using" term)? : tactic

macro_rules
| `(tactic| simp_to_model $[[$names,*]]? $[using $using?]?) => do
  let mut queryNames : Array Name := #[]
  let mut congrNames : Array Term := #[]
  if let some names := names then
    for query in names.getElems do
      let some (query, congr) := queryMap.get? query.getId | continue
      queryNames := queryNames.push query
      for c in congr do
        congrNames := congrNames.push (← c)
  if queryNames.isEmpty then
    for (q, c) in queryMap.valuesArray do
      queryNames := queryNames.push q
      for c' in c do
        congrNames := congrNames.push (← c')
  let mut congrModify : Array (TSyntax `term) := #[]
  if let some modifyNames := names then
    for modify in modifyNames.getElems.flatMap
        (fun n => modifyMap.get? (Lean.Syntax.getId n) |>.toArray) do
      for congr in congrNames do
        congrModify := congrModify.push (← `($congr:term ($(mkIdent modify) ..)))
  `(tactic|
    (simp (discharger := with_reducible wf_trivial) only
      [$[$(Array.map Lean.mkIdent queryNames ++ congrModify):term],*]
     $[apply $(using?.toArray):term];*)
    <;> with_reducible try wf_trivial)

@[simp]
theorem isEmpty_emptyWithCapacity {c} : (emptyWithCapacity c : Raw₀ α β).1.isEmpty := by
  rw [Raw.isEmpty_eq_isEmpty wfImp_emptyWithCapacity, toListModel_buckets_emptyWithCapacity, List.isEmpty_nil]

set_option linter.missingDocs false in
@[deprecated isEmpty_emptyWithCapacity (since := "2025-03-12")]
abbrev isEmpty_empty := @isEmpty_emptyWithCapacity

@[simp]
theorem isEmpty_insert [EquivBEq α] [LawfulHashable α] (h : m.1.WF) {k : α} {v : β k} :
    (m.insert k v).1.isEmpty = false := by
  simp_to_model [insert, isEmpty] using List.isEmpty_insertEntry

theorem contains_congr [EquivBEq α] [LawfulHashable α] (h : m.1.WF) {a b : α} (hab : a == b) :
    m.contains a = m.contains b := by
  simp_to_model [contains] using List.containsKey_congr hab

@[simp]
theorem contains_emptyWithCapacity {a : α} {c : Nat} : (emptyWithCapacity c : Raw₀ α β).contains a = false := by
  simp [contains]

set_option linter.missingDocs false in
@[deprecated contains_emptyWithCapacity (since := "2025-03-12")]
abbrev contains_empty := @contains_emptyWithCapacity

theorem contains_of_isEmpty [EquivBEq α] [LawfulHashable α] (h : m.1.WF) {a : α} :
    m.1.isEmpty = true → m.contains a = false := by
  simp_to_model [isEmpty, contains]; empty

theorem isEmpty_eq_false_iff_exists_contains_eq_true [EquivBEq α] [LawfulHashable α] (h : m.1.WF) :
    m.1.isEmpty = false ↔ ∃ a, m.contains a = true := by
  simp_to_model [isEmpty, contains] using List.isEmpty_eq_false_iff_exists_containsKey

theorem isEmpty_iff_forall_contains [EquivBEq α] [LawfulHashable α] (h : m.1.WF) :
    m.1.isEmpty ↔ ∀ a, m.contains a = false := by
  simp_to_model [isEmpty, contains] using List.isEmpty_iff_forall_containsKey

theorem contains_insert [EquivBEq α] [LawfulHashable α] (h : m.1.WF) {k a : α} {v : β k} :
    (m.insert k v).contains a = ((k == a) || m.contains a) := by
  simp_to_model [insert, contains] using List.containsKey_insertEntry

theorem contains_of_contains_insert [EquivBEq α] [LawfulHashable α] (h : m.1.WF) {k a : α}
    {v : β k} : (m.insert k v).contains a → (k == a) = false → m.contains a := by
  simp_to_model [insert, contains] using List.containsKey_of_containsKey_insertEntry

theorem contains_insert_self [EquivBEq α] [LawfulHashable α] (h : m.1.WF) {k : α} {v : β k} :
    (m.insert k v).contains k := by
  simp_to_model [insert, contains] using List.containsKey_insertEntry_self

theorem size_insert [EquivBEq α] [LawfulHashable α] (h : m.1.WF) {k : α} {v : β k} :
    (m.insert k v).1.size = if m.contains k then m.1.size else m.1.size + 1 := by
  simp_to_model [insert, contains, size] using List.length_insertEntry

theorem size_le_size_insert [EquivBEq α] [LawfulHashable α] (h : m.1.WF) {k : α} {v : β k} :
    m.1.size ≤ (m.insert k v).1.size := by
  simp_to_model [insert, size] using List.length_le_length_insertEntry

theorem size_insert_le [EquivBEq α] [LawfulHashable α] (h : m.1.WF) {k : α} {v : β k} :
    (m.insert k v).1.size ≤ m.1.size + 1 := by
  simp_to_model [insert, size] using List.length_insertEntry_le

@[simp]
theorem erase_emptyWithCapacity {k : α} {c : Nat} : (emptyWithCapacity c : Raw₀ α β).erase k = emptyWithCapacity c := by
  simp [erase, emptyWithCapacity]

set_option linter.missingDocs false in
@[deprecated erase_emptyWithCapacity (since := "2025-03-12")]
abbrev erase_empty := @erase_emptyWithCapacity

theorem isEmpty_erase [EquivBEq α] [LawfulHashable α] (h : m.1.WF) {k : α} :
    (m.erase k).1.isEmpty = (m.1.isEmpty || (m.1.size == 1 && m.contains k)) := by
  simp_to_model [erase, isEmpty, size, contains] using List.isEmpty_eraseKey

theorem contains_erase [EquivBEq α] [LawfulHashable α] (h : m.1.WF) {k a : α} :
    (m.erase k).contains a = (!(k == a) && m.contains a) := by
  simp_to_model [erase, contains] using List.containsKey_eraseKey

theorem contains_of_contains_erase [EquivBEq α] [LawfulHashable α] (h : m.1.WF) {k a : α} :
    (m.erase k).contains a → m.contains a := by
  simp_to_model [erase, contains] using List.containsKey_of_containsKey_eraseKey

theorem size_erase [EquivBEq α] [LawfulHashable α] (h : m.1.WF) {k : α} :
    (m.erase k).1.size = if m.contains k then m.1.size - 1 else m.1.size := by
  simp_to_model [erase, size, contains] using List.length_eraseKey

theorem size_erase_le [EquivBEq α] [LawfulHashable α] (h : m.1.WF) {k : α} :
    (m.erase k).1.size ≤ m.1.size := by
  simp_to_model [erase, size] using List.length_eraseKey_le

theorem size_le_size_erase [EquivBEq α] [LawfulHashable α] (h : m.1.WF) {k : α} :
    m.1.size ≤ (m.erase k).1.size + 1 := by
  simp_to_model [erase, size] using List.length_le_length_eraseKey

@[simp]
theorem containsThenInsert_fst {k : α} {v : β k} : (m.containsThenInsert k v).1 = m.contains k := by
  rw [containsThenInsert_eq_containsₘ, contains_eq_containsₘ]

@[simp]
theorem containsThenInsert_snd {k : α} {v : β k} : (m.containsThenInsert k v).2 = m.insert k v := by
  rw [containsThenInsert_eq_insertₘ, insert_eq_insertₘ]

@[simp]
theorem containsThenInsertIfNew_fst {k : α} {v : β k} :
    (m.containsThenInsertIfNew k v).1 = m.contains k := by
  rw [containsThenInsertIfNew_eq_containsₘ, contains_eq_containsₘ]

@[simp]
theorem containsThenInsertIfNew_snd {k : α} {v : β k} :
    (m.containsThenInsertIfNew k v).2 = m.insertIfNew k v := by
  rw [containsThenInsertIfNew_eq_insertIfNewₘ, insertIfNew_eq_insertIfNewₘ]

@[simp]
theorem get?_emptyWithCapacity [LawfulBEq α] {a : α} {c} : (emptyWithCapacity c : Raw₀ α β).get? a = none := by
  simp [get?]

set_option linter.missingDocs false in
@[deprecated get?_emptyWithCapacity (since := "2025-03-12")]
abbrev get?_empty := @get?_emptyWithCapacity

theorem get?_of_isEmpty [LawfulBEq α] (h : m.1.WF) {a : α} :
    m.1.isEmpty = true → m.get? a = none := by
  simp_to_model [isEmpty, get?]; empty

theorem get?_insert [LawfulBEq α] (h : m.1.WF) {a k : α} {v : β k} : (m.insert k v).get? a =
    if h : k == a then some (cast (congrArg β (eq_of_beq h)) v) else m.get? a := by
  simp_to_model [insert, get?] using List.getValueCast?_insertEntry

theorem get?_insert_self [LawfulBEq α] (h : m.1.WF) {k : α} {v : β k} :
    (m.insert k v).get? k = some v := by
  simp_to_model [insert, get?] using List.getValueCast?_insertEntry_self

theorem contains_eq_isSome_get? [LawfulBEq α] (h : m.1.WF) {a : α} :
    m.contains a = (m.get? a).isSome := by
  simp_to_model [contains, get?] using List.containsKey_eq_isSome_getValueCast?

theorem get?_eq_none [LawfulBEq α] (h : m.1.WF) {a : α} :
    m.contains a = false → m.get? a = none := by
  simp_to_model [contains, get?] using List.getValueCast?_eq_none

theorem get?_erase [LawfulBEq α] (h : m.1.WF) {k a : α} :
    (m.erase k).get? a = if k == a then none else m.get? a := by
  simp_to_model [erase, get?] using List.getValueCast?_eraseKey

theorem get?_erase_self [LawfulBEq α] (h : m.1.WF) {k : α} : (m.erase k).get? k = none := by
  simp_to_model [erase, get?] using List.getValueCast?_eraseKey_self

namespace Const

variable {β : Type v} (m : Raw₀ α (fun _ => β)) (h : m.1.WF)

@[simp]
theorem get?_emptyWithCapacity {a : α} {c} : get? (emptyWithCapacity c : Raw₀ α (fun _ => β)) a = none := by
  simp [get?]

set_option linter.missingDocs false in
@[deprecated get?_emptyWithCapacity (since := "2025-03-12")]
abbrev get?_empty := @get?_emptyWithCapacity

theorem get?_of_isEmpty [EquivBEq α] [LawfulHashable α] (h : m.1.WF) {a : α} :
    m.1.isEmpty = true → get? m a = none := by
  simp_to_model [isEmpty, Const.get?]; empty

theorem get?_insert [EquivBEq α] [LawfulHashable α] (h : m.1.WF) {k a : α} {v : β} :
    get? (m.insert k v) a = if k == a then some v else get? m a := by
  simp_to_model [insert, Const.get?] using List.getValue?_insertEntry

theorem get?_insert_self [EquivBEq α] [LawfulHashable α] (h : m.1.WF) {k : α} {v : β} :
    get? (m.insert k v) k = some v := by
  simp_to_model [insert, Const.get?] using List.getValue?_insertEntry_self

theorem contains_eq_isSome_get? [EquivBEq α] [LawfulHashable α] (h : m.1.WF) {a : α} :
    m.contains a = (get? m a).isSome := by
  simp_to_model [contains, Const.get?] using List.containsKey_eq_isSome_getValue?

theorem get?_eq_none [EquivBEq α] [LawfulHashable α] (h : m.1.WF) {a : α} :
    m.contains a = false → get? m a = none := by
  simp_to_model [contains, Const.get?] using List.getValue?_eq_none.2

theorem get?_erase [EquivBEq α] [LawfulHashable α] (h : m.1.WF) {k a : α} :
    Const.get? (m.erase k) a = if k == a then none else get? m a := by
  simp_to_model [erase, Const.get?] using List.getValue?_eraseKey

theorem get?_erase_self [EquivBEq α] [LawfulHashable α] (h : m.1.WF) {k : α} :
    get? (m.erase k) k = none := by
  simp_to_model [erase, Const.get?] using List.getValue?_eraseKey_self

theorem get?_eq_get? [LawfulBEq α] (h : m.1.WF) {a : α} : get? m a = m.get? a := by
  simp_to_model [get?, Const.get?] using List.getValue?_eq_getValueCast?

theorem get?_congr [EquivBEq α] [LawfulHashable α] (h : m.1.WF) {a b : α} (hab : a == b) :
    get? m a = get? m b := by
  simp_to_model [Const.get?] using List.getValue?_congr

end Const

theorem get_insert [LawfulBEq α] (h : m.1.WF) {k a : α} {v : β k} {h₁} :
    (m.insert k v).get a h₁ =
      if h₂ : k == a then
        cast (congrArg β (eq_of_beq h₂)) v
      else
        m.get a (contains_of_contains_insert _ h h₁ (Bool.eq_false_iff.2 h₂)) := by
  simp_to_model [insert, get] using List.getValueCast_insertEntry

theorem get_insert_self [LawfulBEq α] (h : m.1.WF) {k : α} {v : β k} :
    (m.insert k v).get k (contains_insert_self _ h) = v := by
  simp_to_model [insert, get] using List.getValueCast_insertEntry_self

@[simp]
theorem get_erase [LawfulBEq α] (h : m.1.WF) {k a : α} {h'} :
    (m.erase k).get a h' = m.get a (contains_of_contains_erase _ h h') := by
  simp_to_model [erase, get] using List.getValueCast_eraseKey

theorem get?_eq_some_get [LawfulBEq α] (h : m.1.WF) {a : α} {h'} : m.get? a = some (m.get a h') := by
  simp_to_model [get, get?] using List.getValueCast?_eq_some_getValueCast

namespace Const

variable {β : Type v} (m : Raw₀ α (fun _ => β)) (h : m.1.WF)

theorem get_insert [EquivBEq α] [LawfulHashable α] (h : m.1.WF) {k a : α} {v : β} {h₁} :
    get (m.insert k v) a h₁ =
      if h₂ : k == a then v
      else get m a (contains_of_contains_insert _ h h₁ (Bool.eq_false_iff.2 h₂)) := by
  simp_to_model [insert, Const.get] using List.getValue_insertEntry

theorem get_insert_self [EquivBEq α] [LawfulHashable α] (h : m.1.WF) {k : α} {v : β} :
    get (m.insert k v) k (contains_insert_self _ h) = v := by
  simp_to_model [insert, Const.get] using List.getValue_insertEntry_self

@[simp]
theorem get_erase [EquivBEq α] [LawfulHashable α] (h : m.1.WF) {k a : α} {h'} :
    get (m.erase k) a h' = get m a (contains_of_contains_erase _ h h') := by
  simp_to_model [erase, Const.get] using List.getValue_eraseKey

theorem get?_eq_some_get [EquivBEq α] [LawfulHashable α] (h : m.1.WF) {a : α} {h} :
    get? m a = some (get m a h) := by
  simp_to_model [Const.get, Const.get?] using List.getValue?_eq_some_getValue

theorem get_eq_get [LawfulBEq α] (h : m.1.WF) {a : α} {h} : get m a h = m.get a h := by
  simp_to_model [Const.get, get] using List.getValue_eq_getValueCast

theorem get_congr [EquivBEq α] [LawfulHashable α] (h : m.1.WF) {a b : α} (hab : a == b) {h'} :
    get m a h' = get m b ((contains_congr _ h hab).symm.trans h') := by
  simp_to_model [Const.get] using List.getValue_congr

end Const

theorem get!_emptyWithCapacity [LawfulBEq α] {a : α} [Inhabited (β a)] {c} :
    (emptyWithCapacity c : Raw₀ α β).get! a = default := by
  simp [get!, emptyWithCapacity]

set_option linter.missingDocs false in
@[deprecated get!_emptyWithCapacity (since := "2025-03-12")]
abbrev get!_empty := @get!_emptyWithCapacity

theorem get!_of_isEmpty [LawfulBEq α] (h : m.1.WF) {a : α} [Inhabited (β a)] :
    m.1.isEmpty = true → m.get! a = default := by
  simp_to_model [isEmpty, get!]; empty

theorem get!_insert [LawfulBEq α] (h : m.1.WF) {k a : α} [Inhabited (β a)] {v : β k} :
    (m.insert k v).get! a =
      if h : k == a then cast (congrArg β (eq_of_beq h)) v else m.get! a := by
  simp_to_model [insert, get!] using List.getValueCast!_insertEntry

theorem get!_insert_self [LawfulBEq α] (h : m.1.WF) {a : α} [Inhabited (β a)] {b : β a} :
    (m.insert a b).get! a = b := by
  simp_to_model [insert, get!] using List.getValueCast!_insertEntry_self

theorem get!_eq_default [LawfulBEq α] (h : m.1.WF) {a : α} [Inhabited (β a)] :
    m.contains a = false → m.get! a = default := by
  simp_to_model [contains, get!] using List.getValueCast!_eq_default

theorem get!_erase [LawfulBEq α] (h : m.1.WF) {k a : α} [Inhabited (β a)] :
    (m.erase k).get! a = if k == a then default else m.get! a := by
  simp_to_model [erase, get!] using List.getValueCast!_eraseKey

theorem get!_erase_self [LawfulBEq α] (h : m.1.WF) {k : α} [Inhabited (β k)] :
    (m.erase k).get! k = default := by
  simp_to_model [erase, get!] using List.getValueCast!_eraseKey_self

theorem get?_eq_some_get! [LawfulBEq α] (h : m.1.WF) {a : α} [Inhabited (β a)] :
    m.contains a = true → m.get? a = some (m.get! a) := by
  simp_to_model [contains, get?, get!] using List.getValueCast?_eq_some_getValueCast!

theorem get!_eq_get!_get? [LawfulBEq α] (h : m.1.WF) {a : α} [Inhabited (β a)] :
    m.get! a = (m.get? a).get! := by
  simp_to_model [get?, get!] using List.getValueCast!_eq_getValueCast?

theorem get_eq_get! [LawfulBEq α] (h : m.1.WF) {a : α} [Inhabited (β a)] {h} :
    m.get a h = m.get! a := by
  simp_to_model [get, get!] using List.getValueCast_eq_getValueCast!

namespace Const

variable {β : Type v} (m : Raw₀ α (fun _ => β)) (h : m.1.WF)

theorem get!_emptyWithCapacity [Inhabited β] {a : α} {c} :
    get! (emptyWithCapacity c : Raw₀ α (fun _ => β)) a = default := by
  simp [get!, emptyWithCapacity]

set_option linter.missingDocs false in
@[deprecated get!_emptyWithCapacity (since := "2025-03-12")]
abbrev get!_empty := @get!_emptyWithCapacity

theorem get!_of_isEmpty [EquivBEq α] [LawfulHashable α] [Inhabited β] (h : m.1.WF) {a : α} :
    m.1.isEmpty = true → get! m a = default := by
  simp_to_model [isEmpty, Const.get!]; empty

theorem get!_insert [EquivBEq α] [LawfulHashable α] [Inhabited β] (h : m.1.WF) {k a : α} {v : β} :
    get! (m.insert k v) a = if k == a then v else get! m a := by
  simp_to_model [insert, Const.get!] using List.getValue!_insertEntry

theorem get!_insert_self [EquivBEq α] [LawfulHashable α] [Inhabited β] (h : m.1.WF) {k : α}
    {v : β} : get! (m.insert k v) k = v := by
  simp_to_model [insert, Const.get!] using List.getValue!_insertEntry_self

theorem get!_eq_default [EquivBEq α] [LawfulHashable α] [Inhabited β] (h : m.1.WF) {a : α} :
    m.contains a = false → get! m a = default := by
  simp_to_model [contains, Const.get!] using List.getValue!_eq_default

theorem get!_erase [EquivBEq α] [LawfulHashable α] [Inhabited β] (h : m.1.WF) {k a : α} :
    get! (m.erase k) a = if k == a then default else get! m a := by
  simp_to_model [erase, Const.get!] using List.getValue!_eraseKey

theorem get!_erase_self [EquivBEq α] [LawfulHashable α] [Inhabited β] (h : m.1.WF) {k : α} :
    get! (m.erase k) k = default := by
  simp_to_model [erase, Const.get!] using List.getValue!_eraseKey_self

theorem get?_eq_some_get! [EquivBEq α] [LawfulHashable α] [Inhabited β] (h : m.1.WF) {a : α} :
    m.contains a = true → get? m a = some (get! m a) := by
  simp_to_model [contains, Const.get!, Const.get?] using List.getValue?_eq_some_getValue!

theorem get!_eq_get!_get? [EquivBEq α] [LawfulHashable α] [Inhabited β] (h : m.1.WF) {a : α} :
    get! m a = (get? m a).get! := by
  simp_to_model [Const.get?, Const.get!] using List.getValue!_eq_getValue?

theorem get_eq_get! [EquivBEq α] [LawfulHashable α] [Inhabited β] (h : m.1.WF) {a : α} {h} :
    get m a h = get! m a := by
  simp_to_model [Const.get, Const.get!] using List.getValue_eq_getValue!

theorem get!_eq_get! [LawfulBEq α] [Inhabited β] (h : m.1.WF) {a : α} :
    get! m a = m.get! a := by
  simp_to_model [Const.get!, get!] using List.getValue!_eq_getValueCast!

theorem get!_congr [EquivBEq α] [LawfulHashable α] [Inhabited β] (h : m.1.WF) {a b : α}
    (hab : a == b) : get! m a = get! m b := by
  simp_to_model [Const.get!] using List.getValue!_congr

end Const

theorem getD_emptyWithCapacity [LawfulBEq α] {a : α} {fallback : β a} {c} :
    (emptyWithCapacity c : Raw₀ α β).getD a fallback = fallback := by
  simp [getD, emptyWithCapacity]

set_option linter.missingDocs false in
@[deprecated getD_emptyWithCapacity (since := "2025-03-12")]
abbrev getD_empty := @getD_emptyWithCapacity

theorem getD_of_isEmpty [LawfulBEq α] (h : m.1.WF) {a : α} {fallback : β a} :
    m.1.isEmpty = true → m.getD a fallback = fallback := by
  simp_to_model [isEmpty, getD]; empty

theorem getD_insert [LawfulBEq α] (h : m.1.WF) {k a : α} {fallback : β a} {v : β k} :
    (m.insert k v).getD a fallback =
      if h : k == a then cast (congrArg β (eq_of_beq h)) v else m.getD a fallback := by
  simp_to_model [insert, getD] using List.getValueCastD_insertEntry

theorem getD_insert_self [LawfulBEq α] (h : m.1.WF) {a : α} {fallback b : β a} :
    (m.insert a b).getD a fallback = b := by
  simp_to_model [insert, getD] using List.getValueCastD_insertEntry_self

theorem getD_eq_fallback [LawfulBEq α] (h : m.1.WF) {a : α} {fallback : β a} :
    m.contains a = false → m.getD a fallback = fallback := by
  simp_to_model [contains, getD] using List.getValueCastD_eq_fallback

theorem getD_erase [LawfulBEq α] (h : m.1.WF) {k a : α} {fallback : β a} :
    (m.erase k).getD a fallback = if k == a then fallback else m.getD a fallback := by
  simp_to_model [erase, getD] using List.getValueCastD_eraseKey

theorem getD_erase_self [LawfulBEq α] (h : m.1.WF) {k : α} {fallback : β k} :
    (m.erase k).getD k fallback = fallback := by
  simp_to_model [erase, getD] using List.getValueCastD_eraseKey_self

theorem get?_eq_some_getD [LawfulBEq α] (h : m.1.WF) {a : α} {fallback : β a} :
    m.contains a = true → m.get? a = some (m.getD a fallback) := by
  simp_to_model [contains, get?, getD] using List.getValueCast?_eq_some_getValueCastD

theorem getD_eq_getD_get? [LawfulBEq α] (h : m.1.WF) {a : α} {fallback : β a} :
    m.getD a fallback = (m.get? a).getD fallback := by
  simp_to_model [getD, get?] using List.getValueCastD_eq_getValueCast?

theorem get_eq_getD [LawfulBEq α] (h : m.1.WF) {a : α} {fallback : β a} {h} :
    m.get a h = m.getD a fallback := by
  simp_to_model [get, getD] using List.getValueCast_eq_getValueCastD

theorem get!_eq_getD_default [LawfulBEq α] (h : m.1.WF) {a : α} [Inhabited (β a)] :
    m.get! a = m.getD a default := by
  simp_to_model [get!, getD] using List.getValueCast!_eq_getValueCastD_default

namespace Const

variable {β : Type v} (m : Raw₀ α (fun _ => β)) (h : m.1.WF)

theorem getD_emptyWithCapacity {a : α} {fallback : β} {c} :
    getD (emptyWithCapacity c : Raw₀ α (fun _ => β)) a fallback = fallback := by
  simp [getD, emptyWithCapacity]

set_option linter.missingDocs false in
@[deprecated getD_emptyWithCapacity (since := "2025-03-12")]
abbrev getD_empty := @getD_emptyWithCapacity

theorem getD_of_isEmpty [EquivBEq α] [LawfulHashable α] (h : m.1.WF) {a : α} {fallback : β} :
    m.1.isEmpty = true → getD m a fallback = fallback := by
  simp_to_model [isEmpty, Const.getD]; empty

theorem getD_insert [EquivBEq α] [LawfulHashable α] (h : m.1.WF) {k a : α} {fallback v : β} :
    getD (m.insert k v) a fallback = if k == a then v else getD m a fallback := by
  simp_to_model [insert, Const.getD] using List.getValueD_insertEntry

theorem getD_insert_self [EquivBEq α] [LawfulHashable α] (h : m.1.WF) {k : α} {fallback v : β} :
    getD (m.insert k v) k fallback = v := by
  simp_to_model [insert, Const.getD] using List.getValueD_insertEntry_self

theorem getD_eq_fallback [EquivBEq α] [LawfulHashable α] (h : m.1.WF) {a : α} {fallback : β} :
    m.contains a = false → getD m a fallback = fallback := by
  simp_to_model [contains, Const.getD] using List.getValueD_eq_fallback

theorem getD_erase [EquivBEq α] [LawfulHashable α] (h : m.1.WF) {k a : α} {fallback : β} :
    getD (m.erase k) a fallback = if k == a then fallback else getD m a fallback := by
  simp_to_model [erase, Const.getD] using List.getValueD_eraseKey

theorem getD_erase_self [EquivBEq α] [LawfulHashable α] (h : m.1.WF) {k : α} {fallback : β} :
    getD (m.erase k) k fallback = fallback := by
  simp_to_model [erase, Const.getD] using List.getValueD_eraseKey_self

theorem get?_eq_some_getD [EquivBEq α] [LawfulHashable α] (h : m.1.WF) {a : α} {fallback : β} :
    m.contains a = true → get? m a = some (getD m a fallback) := by
  simp_to_model [contains, Const.get?, Const.getD] using List.getValue?_eq_some_getValueD

theorem getD_eq_getD_get? [EquivBEq α] [LawfulHashable α] (h : m.1.WF) {a : α} {fallback : β} :
    getD m a fallback = (get? m a).getD fallback := by
  simp_to_model [Const.getD, Const.get?] using List.getValueD_eq_getValue?

theorem get_eq_getD [EquivBEq α] [LawfulHashable α] (h : m.1.WF) {a : α} {fallback : β} {h} :
    get m a h = getD m a fallback := by
  simp_to_model [Const.get, Const.getD] using List.getValue_eq_getValueD

theorem get!_eq_getD_default [EquivBEq α] [LawfulHashable α] [Inhabited β] (h : m.1.WF) {a : α} :
    get! m a = getD m a default := by
  simp_to_model [Const.get!, Const.getD] using List.getValue!_eq_getValueD_default

theorem getD_eq_getD [LawfulBEq α] (h : m.1.WF) {a : α} {fallback : β} :
    getD m a fallback = m.getD a fallback := by
  simp_to_model [Const.getD, getD] using List.getValueD_eq_getValueCastD

theorem getD_congr [EquivBEq α] [LawfulHashable α] (h : m.1.WF) {a b : α} {fallback : β}
    (hab : a == b) : getD m a fallback = getD m b fallback := by
  simp_to_model [Const.getD] using List.getValueD_congr

end Const

@[simp]
theorem getKey?_emptyWithCapacity {a : α} {c} : (emptyWithCapacity c : Raw₀ α β).getKey? a = none := by
  simp [getKey?]

set_option linter.missingDocs false in
@[deprecated getKey?_emptyWithCapacity (since := "2025-03-12")]
abbrev getKey?_empty := @getKey?_emptyWithCapacity

theorem getKey?_of_isEmpty [EquivBEq α] [LawfulHashable α] (h : m.1.WF) {a : α} :
    m.1.isEmpty = true → m.getKey? a = none := by
  simp_to_model [getKey?, isEmpty]; empty

theorem getKey?_insert [EquivBEq α] [LawfulHashable α] (h : m.1.WF) {a k : α} {v : β k} :
    (m.insert k v).getKey? a = if k == a then some k else m.getKey? a := by
  simp_to_model [insert, getKey?] using List.getKey?_insertEntry

theorem getKey?_insert_self [EquivBEq α] [LawfulHashable α] (h : m.1.WF) {k : α} {v : β k} :
    (m.insert k v).getKey? k = some k := by
  simp_to_model [insert, getKey?] using List.getKey?_insertEntry_self

theorem contains_eq_isSome_getKey? [EquivBEq α] [LawfulHashable α] (h : m.1.WF) {a : α} :
    m.contains a = (m.getKey? a).isSome := by
  simp_to_model [getKey?, contains] using List.containsKey_eq_isSome_getKey?

theorem contains_of_getKey?_eq_some [EquivBEq α] [LawfulHashable α]
    {a a' : α} (h : m.1.WF) :
    m.getKey? a = some a' → m.contains a' = true := by
  simp_to_model [getKey?, contains] using List.containsKey_of_getKey?_eq_some

theorem getKey?_eq_none [EquivBEq α] [LawfulHashable α] (h : m.1.WF) {a : α} :
    m.contains a = false → m.getKey? a = none := by
  simp_to_model [getKey?, contains] using List.getKey?_eq_none

theorem getKey?_beq [EquivBEq α] [LawfulHashable α] (h : m.1.WF) {a : α} :
    (m.getKey? a).all (· == a) := by
  simp_to_model [getKey?] using List.getKey?_beq

theorem getKey?_eq_some [LawfulBEq α] (h : m.1.WF) {a : α} :
    m.contains a → m.getKey? a = some a := by
  simp_to_model [getKey?, contains] using List.getKey?_eq_some

theorem getKey?_congr [EquivBEq α] [LawfulHashable α] (h : m.1.WF)
    {k k' : α} (h : k == k') :
    m.getKey? k = m.getKey? k' := by
  simp_to_model [getKey?] using List.getKey?_congr

theorem getKey?_erase [EquivBEq α] [LawfulHashable α] (h : m.1.WF) {k a : α} :
    (m.erase k).getKey? a = if k == a then none else m.getKey? a := by
  simp_to_model [erase, getKey?] using List.getKey?_eraseKey

theorem getKey?_erase_self [EquivBEq α] [LawfulHashable α] (h : m.1.WF) {k : α} :
    (m.erase k).getKey? k = none := by
  simp_to_model [erase, getKey?] using List.getKey?_eraseKey_self

theorem getKey_insert [EquivBEq α] [LawfulHashable α] (h : m.1.WF) {k a : α} {v : β k} {h₁} :
    (m.insert k v).getKey a h₁ =
      if h₂ : k == a then
        k
      else
        m.getKey a (contains_of_contains_insert _ h h₁ (Bool.eq_false_iff.2 h₂)) := by
  simp_to_model [insert, getKey] using List.getKey_insertEntry

theorem getKey_insert_self [EquivBEq α] [LawfulHashable α] (h : m.1.WF) {k : α} {v : β k} :
    (m.insert k v).getKey k (contains_insert_self _ h) = k := by
  simp_to_model [insert, getKey] using List.getKey_insertEntry_self

@[simp]
theorem getKey_erase [EquivBEq α] [LawfulHashable α] (h : m.1.WF) {k a : α} {h'} :
    (m.erase k).getKey a h' = m.getKey a (contains_of_contains_erase _ h h') := by
  simp_to_model [erase, getKey] using List.getKey_eraseKey

theorem getKey_beq [EquivBEq α] [LawfulHashable α] (h : m.1.WF) {a : α} (h' : m.contains a) :
    m.getKey a h' == a := by
  simp_to_model [getKey] using List.getKey_beq

@[simp]
theorem getKey_eq [LawfulBEq α] (h : m.1.WF) {a : α} (h' : m.contains a) : m.getKey a h' = a := by
  simp_to_model [getKey] using List.getKey_eq

theorem getKey_congr [EquivBEq α] [LawfulHashable α] (h : m.1.WF)
    {k k' : α} (h' : k == k') (h'' : m.contains k) :
    m.getKey k h'' = m.getKey k' ((contains_congr _ h h').symm.trans h'') := by
  simp_to_model [getKey] using List.getKey_congr

theorem getKey?_eq_some_getKey [EquivBEq α] [LawfulHashable α] (h : m.1.WF) {a : α} {h'} :
    m.getKey? a = some (m.getKey a h') := by
  simp_to_model [getKey?, getKey] using List.getKey?_eq_some_getKey

theorem getKey!_emptyWithCapacity {a : α} [Inhabited α] {c} :
    (emptyWithCapacity c : Raw₀ α β).getKey! a = default := by
  simp [getKey!, emptyWithCapacity]

set_option linter.missingDocs false in
@[deprecated getKey!_emptyWithCapacity (since := "2025-03-12")]
abbrev getKey!_empty := @getKey!_emptyWithCapacity

theorem getKey!_of_isEmpty [EquivBEq α] [LawfulHashable α] [Inhabited α] (h : m.1.WF) {a : α} :
    m.1.isEmpty = true → m.getKey! a = default := by
  simp_to_model [isEmpty, getKey!]; empty;

theorem getKey!_insert [EquivBEq α] [LawfulHashable α] [Inhabited α] (h : m.1.WF) {k a : α}
    {v : β k} :
    (m.insert k v).getKey! a = if k == a then k else m.getKey! a := by
  simp_to_model [insert, getKey!] using List.getKey!_insertEntry

theorem getKey!_insert_self [EquivBEq α] [LawfulHashable α] [Inhabited α] (h : m.1.WF) {a : α}
    {b : β a} : (m.insert a b).getKey! a = a := by
  simp_to_model [insert, getKey!] using List.getKey!_insertEntry_self

theorem getKey!_eq_default [EquivBEq α] [LawfulHashable α] [Inhabited α] (h : m.1.WF) {a : α} :
    m.contains a = false → m.getKey! a = default := by
  simp_to_model [contains, getKey!] using List.getKey!_eq_default

theorem getKey!_erase [EquivBEq α] [LawfulHashable α] [Inhabited α] (h : m.1.WF) {k a : α} :
    (m.erase k).getKey! a = if k == a then default else m.getKey! a := by
  simp_to_model [erase, getKey!] using List.getKey!_eraseKey

theorem getKey!_erase_self [EquivBEq α] [LawfulHashable α] [Inhabited α] (h : m.1.WF) {k : α} :
    (m.erase k).getKey! k = default := by
  simp_to_model [erase, getKey!] using List.getKey!_eraseKey_self

theorem getKey?_eq_some_getKey! [EquivBEq α] [LawfulHashable α] [Inhabited α] (h : m.1.WF) {a : α} :
    m.contains a = true → m.getKey? a = some (m.getKey! a) := by
  simp_to_model [contains, getKey?, getKey!] using List.getKey?_eq_some_getKey!

theorem getKey!_eq_get!_getKey? [EquivBEq α] [LawfulHashable α] [Inhabited α] (h : m.1.WF) {a : α} :
    m.getKey! a = (m.getKey? a).get! := by
  simp_to_model [getKey!, getKey?] using List.getKey!_eq_getKey?

theorem getKey_eq_getKey! [EquivBEq α] [LawfulHashable α] [Inhabited α] (h : m.1.WF) {a : α} {h} :
    m.getKey a h = m.getKey! a := by
  simp_to_model [getKey, getKey!] using List.getKey_eq_getKey!

theorem getKey!_congr [EquivBEq α] [LawfulHashable α] [Inhabited α] (h : m.1.WF)
    {k k' : α} (h : k == k') : m.getKey! k = m.getKey! k' := by
  simp_to_model [getKey!] using List.getKey!_congr

theorem getKey!_eq_of_contains [LawfulBEq α] [Inhabited α] (h : m.1.WF) {k : α} :
    m.contains k → m.getKey! k = k := by
  simp_to_model [getKey!, contains] using List.getKey!_eq_of_containsKey

theorem getKeyD_emptyWithCapacity {a : α} {fallback : α} {c} :
    (emptyWithCapacity c : Raw₀ α β).getKeyD a fallback = fallback := by
  simp [getKeyD, emptyWithCapacity]

set_option linter.missingDocs false in
@[deprecated getKeyD_emptyWithCapacity (since := "2025-03-12")]
abbrev getKeyD_empty := @getKeyD_emptyWithCapacity

theorem getKeyD_of_isEmpty [EquivBEq α] [LawfulHashable α] (h : m.1.WF) {a fallback : α} :
    m.1.isEmpty = true → m.getKeyD a fallback = fallback := by
  simp_to_model [isEmpty, getKeyD]; empty

theorem getKeyD_insert [EquivBEq α] [LawfulHashable α] (h : m.1.WF) {k a fallback : α} {v : β k} :
    (m.insert k v).getKeyD a fallback =
      if k == a then k else m.getKeyD a fallback := by
  simp_to_model [insert, getKeyD] using List.getKeyD_insertEntry

theorem getKeyD_insert_self [EquivBEq α] [LawfulHashable α] (h : m.1.WF) {a fallback : α}
    {b : β a} :
    (m.insert a b).getKeyD a fallback = a := by
  simp_to_model [insert, getKeyD] using List.getKeyD_insertEntry_self

theorem getKeyD_eq_fallback [EquivBEq α] [LawfulHashable α] (h : m.1.WF) {a fallback : α} :
    m.contains a = false → m.getKeyD a fallback = fallback := by
  simp_to_model [contains, getKeyD] using List.getKeyD_eq_fallback

theorem getKeyD_erase [EquivBEq α] [LawfulHashable α] (h : m.1.WF) {k a fallback : α} :
    (m.erase k).getKeyD a fallback = if k == a then fallback else m.getKeyD a fallback := by
  simp_to_model [erase, getKeyD] using List.getKeyD_eraseKey

theorem getKeyD_erase_self [EquivBEq α] [LawfulHashable α] (h : m.1.WF) {k fallback : α} :
    (m.erase k).getKeyD k fallback = fallback := by
  simp_to_model [erase, getKeyD] using List.getKeyD_eraseKey_self

theorem getKey?_eq_some_getKeyD [EquivBEq α] [LawfulHashable α] (h : m.1.WF) {a fallback : α} :
    m.contains a = true → m.getKey? a = some (m.getKeyD a fallback) := by
  simp_to_model [contains, getKeyD, getKey?] using List.getKey?_eq_some_getKeyD

theorem getKeyD_eq_getD_getKey? [EquivBEq α] [LawfulHashable α] (h : m.1.WF) {a fallback : α} :
    m.getKeyD a fallback = (m.getKey? a).getD fallback := by
  simp_to_model [getKey?, getKeyD] using List.getKeyD_eq_getKey?

theorem getKey_eq_getKeyD [EquivBEq α] [LawfulHashable α] (h : m.1.WF) {a fallback : α} {h} :
    m.getKey a h = m.getKeyD a fallback := by
  simp_to_model [getKey, getKeyD] using List.getKey_eq_getKeyD

theorem getKey!_eq_getKeyD_default [EquivBEq α] [LawfulHashable α] [Inhabited α] (h : m.1.WF)
    {a : α} :
    m.getKey! a = m.getKeyD a default := by
  simp_to_model [getKey!, getKeyD] using List.getKey!_eq_getKeyD_default

theorem getKeyD_congr [EquivBEq α] [LawfulHashable α] (h : m.1.WF)
    {k k' fallback : α} (h : k == k') : m.getKeyD k fallback = m.getKeyD k' fallback := by
  simp_to_model [getKeyD] using List.getKeyD_congr

theorem getKeyD_eq_of_contains [LawfulBEq α] (h : m.1.WF) {k fallback : α} :
    m.contains k → m.getKeyD k fallback = k := by
  simp_to_model [getKeyD, contains] using List.getKeyD_eq_of_containsKey

theorem isEmpty_insertIfNew [EquivBEq α] [LawfulHashable α] (h : m.1.WF) {k : α} {v : β k} :
    (m.insertIfNew k v).1.isEmpty = false := by
  simp_to_model [insertIfNew, isEmpty] using List.isEmpty_insertEntryIfNew

theorem contains_insertIfNew [EquivBEq α] [LawfulHashable α] (h : m.1.WF) {k a : α} {v : β k} :
    (m.insertIfNew k v).contains a = (k == a || m.contains a) := by
  simp_to_model [insertIfNew, contains] using List.containsKey_insertEntryIfNew

theorem contains_insertIfNew_self [EquivBEq α] [LawfulHashable α] (h : m.1.WF) {k : α} {v : β k} :
    (m.insertIfNew k v).contains k := by
  simp_to_model [insertIfNew, contains] using List.containsKey_insertEntryIfNew_self

theorem contains_of_contains_insertIfNew [EquivBEq α] [LawfulHashable α] (h : m.1.WF) {k a : α}
    {v : β k} : (m.insertIfNew k v).contains a → (k == a) = false → m.contains a := by
  simp_to_model [insertIfNew, contains] using List.containsKey_of_containsKey_insertEntryIfNew

/-- This is a restatement of `contains_of_contains_insertIfNew` that is written to exactly match the proof
obligation in the statement of `get_insertIfNew`. -/
theorem contains_of_contains_insertIfNew' [EquivBEq α] [LawfulHashable α] (h : m.1.WF) {k a : α}
    {v : β k} :
    (m.insertIfNew k v).contains a → ¬((k == a) ∧ m.contains k = false) → m.contains a := by
  simp_to_model [insertIfNew, contains] using List.containsKey_of_containsKey_insertEntryIfNew'

theorem size_insertIfNew [EquivBEq α] [LawfulHashable α] (h : m.1.WF) {k : α} {v : β k} :
    (m.insertIfNew k v).1.size = if m.contains k then m.1.size else m.1.size + 1 := by
  simp_to_model [insertIfNew, size, contains] using List.length_insertEntryIfNew

theorem size_le_size_insertIfNew [EquivBEq α] [LawfulHashable α] (h : m.1.WF) {k : α} {v : β k} :
    m.1.size ≤ (m.insertIfNew k v).1.size := by
  simp_to_model [insertIfNew, size] using List.length_le_length_insertEntryIfNew

theorem size_insertIfNew_le [EquivBEq α] [LawfulHashable α] (h : m.1.WF) {k : α} {v : β k} :
    (m.insertIfNew k v).1.size ≤ m.1.size + 1 := by
  simp_to_model [insertIfNew, size] using List.length_insertEntryIfNew_le

theorem get?_insertIfNew [LawfulBEq α] (h : m.1.WF) {k a : α} {v : β k} :
    (m.insertIfNew k v).get? a =
      if h : k == a ∧ m.contains k = false then some (cast (congrArg β (eq_of_beq h.1)) v)
      else m.get? a := by
  simp_to_model [insertIfNew, get?, contains] using List.getValueCast?_insertEntryIfNew

theorem get_insertIfNew [LawfulBEq α] (h : m.1.WF) {k a : α} {v : β k} {h₁} :
    (m.insertIfNew k v).get a h₁ =
      if h₂ : k == a ∧ m.contains k = false then cast (congrArg β (eq_of_beq h₂.1)) v
      else m.get a (contains_of_contains_insertIfNew' _ h h₁ h₂) := by
  simp_to_model [insertIfNew, get, contains] using List.getValueCast_insertEntryIfNew

theorem get!_insertIfNew [LawfulBEq α] (h : m.1.WF) {k a : α} [Inhabited (β a)] {v : β k} :
    (m.insertIfNew k v).get! a =
      if h : k == a ∧ m.contains k = false then cast (congrArg β (eq_of_beq h.1)) v
      else m.get! a := by
  simp_to_model [insertIfNew, get!, contains] using List.getValueCast!_insertEntryIfNew

theorem getD_insertIfNew [LawfulBEq α] (h : m.1.WF) {k a : α} {fallback : β a} {v : β k} :
    (m.insertIfNew k v).getD a fallback =
      if h : k == a ∧ m.contains k = false then cast (congrArg β (eq_of_beq h.1)) v
      else m.getD a fallback := by
  simp_to_model [insertIfNew, getD, contains] using List.getValueCastD_insertEntryIfNew

namespace Const

variable {β : Type v} (m : Raw₀ α (fun _ => β)) (h : m.1.WF)

theorem get?_insertIfNew [EquivBEq α] [LawfulHashable α] (h : m.1.WF) {k a : α} {v : β} :
    get? (m.insertIfNew k v) a = if k == a ∧ m.contains k = false then some v else get? m a := by
  simp_to_model [Const.get?, contains, insertIfNew] using List.getValue?_insertEntryIfNew

theorem get_insertIfNew [EquivBEq α] [LawfulHashable α] (h : m.1.WF) {k a : α} {v : β} {h₁} :
    get (m.insertIfNew k v) a h₁ =
      if h₂ : k == a ∧ m.contains k = false then v
      else get m a (contains_of_contains_insertIfNew' _ h h₁ h₂) := by
  simp_to_model [Const.get, contains, insertIfNew] using List.getValue_insertEntryIfNew

theorem get!_insertIfNew [EquivBEq α] [LawfulHashable α] [Inhabited β] (h : m.1.WF) {k a : α}
    {v : β} :
    get! (m.insertIfNew k v) a = if k == a ∧ m.contains k = false then v else get! m a := by
  simp_to_model [Const.get!, contains, insertIfNew] using List.getValue!_insertEntryIfNew

theorem getD_insertIfNew [EquivBEq α] [LawfulHashable α] (h : m.1.WF) {k a : α} {fallback v : β} :
    getD (m.insertIfNew k v) a fallback =
      if k == a ∧ m.contains k = false then v else getD m a fallback := by
  simp_to_model [Const.getD, contains, insertIfNew] using List.getValueD_insertEntryIfNew

end Const

theorem getKey?_insertIfNew [EquivBEq α] [LawfulHashable α] (h : m.1.WF) {k a : α} {v : β k} :
    (m.insertIfNew k v).getKey? a =
      if k == a ∧ m.contains k = false then some k else m.getKey? a := by
  simp_to_model [getKey?, contains, insertIfNew] using List.getKey?_insertEntryIfNew

theorem getKey_insertIfNew [EquivBEq α] [LawfulHashable α] (h : m.1.WF) {k a : α} {v : β k} {h₁} :
    (m.insertIfNew k v).getKey a h₁ =
      if h₂ : k == a ∧ m.contains k = false then k
      else m.getKey a (contains_of_contains_insertIfNew' _ h h₁ h₂) := by
  simp_to_model [getKey, contains, insertIfNew] using List.getKey_insertEntryIfNew

theorem getKey!_insertIfNew [EquivBEq α] [LawfulHashable α] [Inhabited α] (h : m.1.WF) {k a : α}
    {v : β k} :
    (m.insertIfNew k v).getKey! a =
      if k == a ∧ m.contains k = false then k else m.getKey! a := by
  simp_to_model [getKey!, contains, insertIfNew] using List.getKey!_insertEntryIfNew

theorem getKeyD_insertIfNew [EquivBEq α] [LawfulHashable α] (h : m.1.WF) {k a fallback : α}
    {v : β k} :
    (m.insertIfNew k v).getKeyD a fallback =
      if k == a ∧ m.contains k = false then k else m.getKeyD a fallback := by
  simp_to_model [getKeyD, contains, insertIfNew] using List.getKeyD_insertEntryIfNew

@[simp]
theorem getThenInsertIfNew?_fst [LawfulBEq α] {k : α} {v : β k} :
    (m.getThenInsertIfNew? k v).1 = m.get? k := by
  rw [getThenInsertIfNew?_eq_get?ₘ, get?_eq_get?ₘ]

@[simp]
theorem getThenInsertIfNew?_snd [LawfulBEq α] {k : α} {v : β k} :
    (m.getThenInsertIfNew? k v).2 = m.insertIfNew k v := by
  rw [getThenInsertIfNew?_eq_insertIfNewₘ, insertIfNew_eq_insertIfNewₘ]

namespace Const

variable {β : Type v} (m : Raw₀ α (fun _ => β)) (h : m.1.WF)

@[simp]
theorem getThenInsertIfNew?_fst {k : α} {v : β} : (getThenInsertIfNew? m k v).1 = get? m k := by
  rw [getThenInsertIfNew?_eq_get?ₘ, get?_eq_get?ₘ]

@[simp]
theorem getThenInsertIfNew?_snd {k : α} {v : β} :
    (getThenInsertIfNew? m k v).2 = m.insertIfNew k v := by
  rw [getThenInsertIfNew?_eq_insertIfNewₘ, insertIfNew_eq_insertIfNewₘ]

end Const

@[simp]
theorem length_keys [EquivBEq α] [LawfulHashable α] (h : m.1.WF) :
    m.1.keys.length = m.1.size := by
  simp_to_model [size, keys] using List.length_keys_eq_length

@[simp]
theorem isEmpty_keys [EquivBEq α] [LawfulHashable α] (h : m.1.WF) :
    m.1.keys.isEmpty = m.1.isEmpty := by
  simp_to_model [isEmpty, keys] using List.isEmpty_keys_eq_isEmpty

@[simp]
theorem contains_keys [EquivBEq α] [LawfulHashable α] (h : m.1.WF) {k : α} :
    m.1.keys.contains k = m.contains k := by
  simp_to_model [contains, keys] using List.containsKey_eq_keys_contains.symm

@[simp]
theorem mem_keys [LawfulBEq α] (h : m.1.WF) {k : α} :
    k ∈ m.1.keys ↔ m.contains k := by
  rw [← List.contains_iff]
  simp_to_model [contains, keys]
  rw [List.containsKey_eq_keys_contains]

theorem forall_mem_keys_iff_forall_contains_getKey [EquivBEq α] [LawfulHashable α]
    (h : m.1.WF) {p : α → Prop} :
    (∀ k ∈ m.1.keys, p k) ↔ ∀ (k : α) (h : m.contains k), p (m.getKey k h) := by
  simp_to_model [keys, getKey, contains] using List.forall_mem_keys_iff_forall_containsKey_getKey

theorem contains_of_mem_keys [EquivBEq α] [LawfulHashable α] (h : m.1.WF) {k : α}
    (h' : k ∈ m.1.keys) : m.contains k :=
  (contains_keys m h).symm.trans (List.elem_eq_true_of_mem h')

theorem distinct_keys [EquivBEq α] [LawfulHashable α] (h : m.1.WF) :
    m.1.keys.Pairwise (fun a b => (a == b) = false) := by
  simp_to_model [keys] using (Raw.WF.out h).distinct.distinct

theorem map_fst_toList_eq_keys [EquivBEq α] [LawfulHashable α] :
    m.1.toList.map Sigma.fst = m.1.keys := by
  simp_to_model [toList, keys]
  rw [List.keys_eq_map]

theorem length_toList [EquivBEq α] [LawfulHashable α] (h : m.1.WF) :
    m.1.toList.length = m.1.size := by
  simp_to_model [toList, size]

theorem isEmpty_toList [EquivBEq α] [LawfulHashable α] (h : m.1.WF) :
    m.1.toList.isEmpty = m.1.isEmpty := by
  simp_to_model [toList, isEmpty]

theorem mem_toList_iff_get?_eq_some [LawfulBEq α] (h : m.1.WF)
    {k : α} {v : β k} :
    ⟨k, v⟩ ∈ m.1.toList ↔ m.get? k = some v := by
  simp_to_model [get?, toList] using List.mem_iff_getValueCast?_eq_some

theorem find?_toList_eq_some_iff_get?_eq_some [LawfulBEq α]
    (h : m.1.WF) {k : α} {v : β k} :
    m.1.toList.find? (·.1 == k) = some ⟨k, v⟩ ↔ m.get? k = some v := by
  simp_to_model [toList, get?] using List.find?_eq_some_iff_getValueCast?_eq_some

theorem find?_toList_eq_none_iff_contains_eq_false [EquivBEq α] [LawfulHashable α]
    (h : m.1.WF) {k : α} :
    m.1.toList.find? (·.1 == k) = none ↔ m.contains k = false := by
  simp_to_model [toList, contains] using List.find?_eq_none_iff_containsKey_eq_false

theorem distinct_keys_toList [EquivBEq α] [LawfulHashable α] (h : m.1.WF) :
    m.1.toList.Pairwise (fun a b => (a.1 == b.1) = false) := by
  simp_to_model [toList] using List.pairwise_fst_eq_false

namespace Const

variable {β : Type v} (m : Raw₀ α (fun _ => β))

theorem map_fst_toList_eq_keys [EquivBEq α] [LawfulHashable α] :
    (Raw.Const.toList m.1).map Prod.fst = m.1.keys := by
  simp_to_model [keys, Const.toList] using List.map_fst_map_toProd_eq_keys

theorem length_toList [EquivBEq α] [LawfulHashable α] (h : m.1.WF) :
    (Raw.Const.toList m.1).length = m.1.size := by
  simp_to_model [size, Const.toList] using List.length_map

theorem isEmpty_toList [EquivBEq α] [LawfulHashable α] (h : m.1.WF) :
    (Raw.Const.toList m.1).isEmpty = m.1.isEmpty := by
  simp_to_model [isEmpty, Const.toList]
  rw [Bool.eq_iff_iff, List.isEmpty_iff,List.isEmpty_iff, List.map_eq_nil_iff]

theorem mem_toList_iff_get?_eq_some [LawfulBEq α] (h : m.1.WF)
    {k : α} {v : β} :
    (k, v) ∈ Raw.Const.toList m.1 ↔ get? m k = some v := by
  simp_to_model [Const.toList, Const.get?] using List.mem_map_toProd_iff_getValue?_eq_some

theorem get?_eq_some_iff_exists_beq_and_mem_toList [EquivBEq α] [LawfulHashable α] (h : m.1.WF)
    {k : α} {v : β} :
    get? m k = some v ↔ ∃ (k' : α), k == k' ∧ (k', v) ∈ Raw.Const.toList m.1 := by
  simp_to_model [Const.get?, Const.toList] using getValue?_eq_some_iff_exists_beq_and_mem_toList

theorem find?_toList_eq_some_iff_getKey?_eq_some_and_get?_eq_some
    [EquivBEq α] [LawfulHashable α] (h : m.1.WF) {k k' : α} {v : β} :
    (Raw.Const.toList m.1).find? (fun a => a.1 == k) = some ⟨k', v⟩ ↔
      m.getKey? k = some k' ∧ get? m k = some v := by
  simp_to_model [getKey?, Const.get?, Const.toList]
    using List.find?_map_toProd_eq_some_iff_getKey?_eq_some_and_getValue?_eq_some

theorem find?_toList_eq_none_iff_contains_eq_false [EquivBEq α] [LawfulHashable α]
    (h : m.1.WF) {k : α} :
    (Raw.Const.toList m.1).find? (·.1 == k) = none ↔ m.contains k = false := by
  simp_to_model [Const.toList, contains] using List.find?_map_eq_none_iff_containsKey_eq_false

theorem mem_toList_iff_getKey?_eq_some_and_get?_eq_some [EquivBEq α] [LawfulHashable α]
    (h : m.1.WF) {k: α} {v : β} :
    (k, v) ∈ (Raw.Const.toList m.1) ↔ m.getKey? k = some k ∧ get? m k = some v := by
  simp_to_model [Const.toList, getKey?, Const.get?]
    using List.mem_map_toProd_iff_getKey?_eq_some_and_getValue?_eq_some

theorem distinct_keys_toList [EquivBEq α] [LawfulHashable α] (h : m.1.WF) :
    (Raw.Const.toList m.1).Pairwise (fun a b => (a.1 == b.1) = false) := by
  simp_to_model [Const.toList] using List.pairwise_fst_eq_false_map_toProd

end Const

section monadic

-- The types are redefined because fold/for does not need BEq/Hashable
variable {α : Type u} {β : α → Type v} (m : Raw₀ α β) {δ : Type w} {m' : Type w → Type w}

theorem foldM_eq_foldlM_toList [Monad m'] [LawfulMonad m']
    {f : δ → (a : α) → β a → m' δ} {init : δ} :
    m.1.foldM f init = m.1.toList.foldlM (fun a b => f a b.1 b.2) init := by
  simp_to_model [foldM, toList]

theorem fold_eq_foldl_toList {f : δ → (a : α) → β a → δ} {init : δ} :
    m.1.fold f init = m.1.toList.foldl (fun a b => f a b.1 b.2) init := by
  simp_to_model [fold, toList]

theorem foldRevM_eq_foldrM_toList [Monad m'] [LawfulMonad m']
    {f : δ → (a : α) → β a → m' δ} {init : δ} :
    Raw.Internal.foldRevM f init m.1 = m.1.toList.foldrM (fun a b => f b a.1 a.2) init := by
  simp_to_model [foldRevM, toList]

theorem foldRev_eq_foldr_toList {f : δ → (a : α) → β a → δ} {init : δ} :
    Raw.Internal.foldRev f init m.1 = m.1.toList.foldr (fun a b => f b a.1 a.2) init := by
  simp_to_model [foldRev, toList]

theorem forM_eq_forM_toList [Monad m'] [LawfulMonad m'] {f : (a : α) → β a → m' PUnit} :
    m.1.forM f = m.1.toList.forM (fun a => f a.1 a.2) := by
  simp_to_model [forM, toList]

theorem forIn_eq_forIn_toList [Monad m'] [LawfulMonad m']
    {f : (a : α) → β a → δ → m' (ForInStep δ)} {init : δ} :
    m.1.forIn f init = ForIn.forIn m.1.toList init (fun a b => f a.1 a.2 b) := by
  simp_to_model [forIn, toList]

theorem foldM_eq_foldlM_keys [Monad m'] [LawfulMonad m']
    {f : δ → α → m' δ} {init : δ} :
    m.1.foldM (fun d a _ => f d a) init = m.1.keys.foldlM f init := by
  simp_to_model [foldM, keys] using List.foldlM_eq_foldlM_keys

theorem fold_eq_foldl_keys {f : δ → α → δ} {init : δ} :
    m.1.fold (fun d a _ => f d a) init = m.1.keys.foldl f init := by
  simp_to_model [fold, keys] using List.foldl_eq_foldl_keys

theorem foldRevM_eq_foldrM_keys [Monad m'] [LawfulMonad m']
    {f : δ → (a : α) → m' δ} {init : δ} :
    Raw.Internal.foldRevM (fun d a _ => f d a) init m.1 =
      m.1.keys.foldrM (fun a b => f b a) init := by
  simp_to_model [foldRevM, keys] using List.foldrM_eq_foldrM_keys'

theorem foldRev_eq_foldr_keys {f : δ → (a : α) → δ} {init : δ} :
    Raw.Internal.foldRev (fun d a _ => f d a) init m.1 =
      m.1.keys.foldr (fun a b => f b a) init := by
  simp_to_model [foldRev, keys] using List.foldr_eq_foldr_keys'

theorem forM_eq_forM_keys [Monad m'] [LawfulMonad m'] {f : α → m' PUnit} :
    m.1.forM (fun a _ => f a) = m.1.keys.forM f := by
  simp_to_model [forM, keys] using List.forM_eq_forM_keys

theorem forIn_eq_forIn_keys [Monad m'] [LawfulMonad m']
    {f : α → δ → m' (ForInStep δ)} {init : δ} :
    m.1.forIn (fun a _ d => f a d) init = ForIn.forIn m.1.keys init f := by
  simp_to_model [forIn, keys] using List.forIn_eq_forIn_keys

namespace Const

variable {β : Type v} (m : Raw₀ α (fun _ => β))

theorem foldM_eq_foldlM_toList [Monad m'] [LawfulMonad m']
    {f : δ → α → β → m' δ} {init : δ} :
    m.1.foldM f init = (Raw.Const.toList m.1).foldlM (fun a b => f a b.1 b.2) init := by
  simp_to_model [foldM, Const.toList] using List.foldlM_eq_foldlM_toProd

theorem fold_eq_foldl_toList {f : δ → α → β → δ} {init : δ} :
    m.1.fold f init = (Raw.Const.toList m.1).foldl (fun a b => f a b.1 b.2) init := by
  simp_to_model [fold, Const.toList] using List.foldl_eq_foldl_toProd

theorem foldRevM_eq_foldrM_toList [Monad m'] [LawfulMonad m']
    {f : δ → α → β → m' δ} {init : δ} :
    Raw.Internal.foldRevM f init m.1 =
      (Raw.Const.toList m.1).foldrM (fun a b => f b a.1 a.2) init := by
  simp_to_model [foldRevM, Const.toList] using List.foldrM_eq_foldrM_toProd'

theorem foldRev_eq_foldr_toList {f : δ → α → β → δ} {init : δ} :
    Raw.Internal.foldRev f init m.1 = (Raw.Const.toList m.1).foldr (fun a b => f b a.1 a.2) init := by
  simp_to_model [foldRev, Const.toList] using List.foldr_eq_foldr_toProd'

theorem forM_eq_forM_toList [Monad m'] [LawfulMonad m'] {f : α → β → m' PUnit} :
    m.1.forM f = (Raw.Const.toList m.1).forM (fun a => f a.1 a.2) := by
  simp_to_model [forM, Const.toList] using List.forM_eq_forM_toProd

theorem forIn_eq_forIn_toList [Monad m'] [LawfulMonad m']
    {f : α → β → δ → m' (ForInStep δ)} {init : δ} :
    m.1.forIn f init = ForIn.forIn (Raw.Const.toList m.1) init (fun a b => f a.1 a.2 b) := by
  simp_to_model [forIn, Const.toList] using List.forIn_eq_forIn_toProd

end Const

end monadic

section insertMany

variable {ρ : Type w} [ForIn Id ρ ((a : α) × β a)]

@[elab_as_elim]
theorem insertMany_ind {motive : Raw₀ α β → Prop} (m : Raw₀ α β) (l : ρ)
    (init : motive m) (insert : ∀ m a b, motive m → motive (m.insert a b)) :
    motive (m.insertMany l).1 :=
  (m.insertMany l).2 motive (insert _ _ _) init

@[simp]
theorem insertMany_nil :
    m.insertMany [] = m := by
  simp [insertMany, Id.run]

@[simp]
theorem insertMany_list_singleton {k : α} {v : β k} :
    m.insertMany [⟨k, v⟩] = m.insert k v := by
  simp [insertMany, Id.run]

theorem insertMany_cons {l : List ((a : α) × β a)} {k : α} {v : β k} :
    (m.insertMany (⟨k, v⟩ :: l)).1 = ((m.insert k v).insertMany l).1 := by
  simp only [insertMany_eq_insertListₘ]
  cases l with
  | nil => simp [insertListₘ]
  | cons hd tl => simp [insertListₘ]

@[simp]
theorem contains_insertMany_list [EquivBEq α] [LawfulHashable α] (h : m.1.WF)
    {l : List ((a : α) × β a)} {k : α} :
    (m.insertMany l).1.contains k = (m.contains k || (l.map Sigma.fst).contains k) := by
  simp_to_model [insertMany, contains] using List.containsKey_insertList

theorem contains_of_contains_insertMany_list [EquivBEq α] [LawfulHashable α] (h : m.1.WF)
    {l : List ((a : α) × β a)} {k : α} :
    (m.insertMany l).1.contains k → (l.map Sigma.fst).contains k = false → m.contains k := by
  simp_to_model [insertMany, contains] using List.containsKey_of_containsKey_insertList

theorem contains_insertMany_of_contains [EquivBEq α] [LawfulHashable α] (h : m.1.WF)
    {l : ρ} {k : α} (h' : m.contains k) : (m.insertMany l).1.contains k := by
  refine (?_ : _ ∧ (m.insertMany l).1.1.WF).1
  refine insertMany_ind m l ⟨h', h⟩ ?_
  intro m a b ⟨h', h⟩
  simp only [h, contains_insert, h', Bool.or_true, true_and]
  exact h.insert₀

theorem get?_insertMany_list_of_contains_eq_false [LawfulBEq α] (h : m.1.WF)
    {l : List ((a : α) × β a)} {k : α}
    (h' : (l.map Sigma.fst).contains k = false) :
    (m.insertMany l).1.get? k = m.get? k := by
  simp_to_model [insertMany, get?] using List.getValueCast?_insertList_of_contains_eq_false

theorem get?_insertMany_list_of_mem [LawfulBEq α] (h : m.1.WF)
    {l : List ((a : α) × β a)} {k k' : α} (k_beq : k == k') {v : β k}
    (distinct : l.Pairwise (fun a b => (a.1 == b.1) = false))
    (mem : ⟨k, v⟩ ∈ l) :
    (m.insertMany l).1.get? k' = some (cast (by congr; apply LawfulBEq.eq_of_beq k_beq) v) := by
  simp_to_model [insertMany, get?] using List.getValueCast?_insertList_of_mem

theorem get_insertMany_list_of_contains_eq_false [LawfulBEq α] (h : m.1.WF)
    {l : List ((a : α) × β a)} {k : α}
    (contains : (l.map Sigma.fst).contains k = false)
    {h'} :
    (m.insertMany l).1.get k h' =
    m.get k (contains_of_contains_insertMany_list _ h h' contains) := by
  simp_to_model [insertMany, get] using List.getValueCast_insertList_of_contains_eq_false

theorem get_insertMany_list_of_mem [LawfulBEq α] (h : m.1.WF)
    {l : List ((a : α) × β a)} {k k' : α} (k_beq : k == k') {v : β k}
    (distinct : l.Pairwise (fun a b => (a.1 == b.1) = false))
    (mem : ⟨k, v⟩ ∈ l)
    {h'} :
    (m.insertMany l).1.get k' h' = cast (by congr; apply LawfulBEq.eq_of_beq k_beq) v := by
  simp_to_model [insertMany, get] using List.getValueCast_insertList_of_mem

theorem get!_insertMany_list_of_contains_eq_false [LawfulBEq α] (h : m.1.WF)
    {l : List ((a : α) × β a)} {k : α} [Inhabited (β k)]
    (h' : (l.map Sigma.fst).contains k = false) :
    (m.insertMany l).1.get! k = m.get! k := by
  simp_to_model [insertMany, get!] using List.getValueCast!_insertList_of_contains_eq_false

theorem get!_insertMany_list_of_mem [LawfulBEq α] (h : m.1.WF)
    {l : List ((a : α) × β a)} {k k' : α} (k_beq : k == k') {v : β k} [Inhabited (β k')]
    (distinct : l.Pairwise (fun a b => (a.1 == b.1) = false))
    (mem : ⟨k, v⟩ ∈ l) :
    (m.insertMany l).1.get! k' = cast (by congr; apply LawfulBEq.eq_of_beq k_beq) v := by
  simp_to_model [insertMany, get!] using List.getValueCast!_insertList_of_mem

theorem getD_insertMany_list_of_contains_eq_false [LawfulBEq α] (h : m.1.WF)
    {l : List ((a : α) × β a)} {k : α} {fallback : β k}
    (contains_eq_false : (l.map Sigma.fst).contains k = false) :
    (m.insertMany l).1.getD k fallback = m.getD k fallback := by
  simp_to_model [insertMany, getD] using List.getValueCastD_insertList_of_contains_eq_false

theorem getD_insertMany_list_of_mem [LawfulBEq α] (h : m.1.WF)
    {l : List ((a : α) × β a)} {k k' : α} (k_beq : k == k') {v : β k} {fallback : β k'}
    (distinct : l.Pairwise (fun a b => (a.1 == b.1) = false))
    (mem : ⟨k, v⟩ ∈ l) :
    (m.insertMany l).1.getD k' fallback = cast (by congr; apply LawfulBEq.eq_of_beq k_beq) v := by
  simp_to_model [insertMany, getD] using List.getValueCastD_insertList_of_mem

theorem getKey?_insertMany_list_of_contains_eq_false [EquivBEq α] [LawfulHashable α] (h : m.1.WF)
    {l : List ((a : α) × β a)} {k : α}
    (h' : (l.map Sigma.fst).contains k = false) :
    (m.insertMany l).1.getKey? k = m.getKey? k := by
  simp_to_model [insertMany, getKey?] using List.getKey?_insertList_of_contains_eq_false

theorem getKey?_insertMany_list_of_mem [EquivBEq α] [LawfulHashable α] (h : m.1.WF)
    {l : List ((a : α) × β a)}
    {k k' : α} (k_beq : k == k')
    (distinct : l.Pairwise (fun a b => (a.1 == b.1) = false))
    (mem : k ∈ l.map Sigma.fst) :
    (m.insertMany l).1.getKey? k' = some k := by
  simp_to_model [insertMany, getKey?] using List.getKey?_insertList_of_mem

theorem getKey_insertMany_list_of_contains_eq_false [EquivBEq α] [LawfulHashable α] (h : m.1.WF)
    {l : List ((a : α) × β a)} {k : α}
    (h₁ : (l.map Sigma.fst).contains k = false)
    {h'} :
    (m.insertMany l).1.getKey k h' =
    m.getKey k (contains_of_contains_insertMany_list _ h h' h₁) := by
  simp_to_model [insertMany, getKey] using List.getKey_insertList_of_contains_eq_false

theorem getKey_insertMany_list_of_mem [EquivBEq α] [LawfulHashable α] (h : m.1.WF)
    {l : List ((a : α) × β a)}
    {k k' : α} (k_beq : k == k')
    (distinct : l.Pairwise (fun a b => (a.1 == b.1) = false))
    (mem : k ∈ l.map Sigma.fst)
    {h'} :
    (m.insertMany l).1.getKey k' h' = k := by
  simp_to_model [insertMany, getKey] using List.getKey_insertList_of_mem

theorem getKey!_insertMany_list_of_contains_eq_false [EquivBEq α] [LawfulHashable α] [Inhabited α]
    (h : m.1.WF) {l : List ((a : α) × β a)} {k : α}
    (h' : (l.map Sigma.fst).contains k = false) :
    (m.insertMany l).1.getKey! k = m.getKey! k := by
  simp_to_model [insertMany, getKey!] using List.getKey!_insertList_of_contains_eq_false

theorem getKey!_insertMany_list_of_mem [EquivBEq α] [LawfulHashable α] [Inhabited α] (h : m.1.WF)
    {l : List ((a : α) × β a)}
    {k k' : α} (k_beq : k == k')
    (distinct : l.Pairwise (fun a b => (a.1 == b.1) = false))
    (mem : k ∈ l.map Sigma.fst) :
    (m.insertMany l).1.getKey! k' = k := by
  simp_to_model [insertMany, getKey!] using List.getKey!_insertList_of_mem

theorem getKeyD_insertMany_list_of_contains_eq_false [EquivBEq α] [LawfulHashable α] (h : m.1.WF)
    {l : List ((a : α) × β a)} {k fallback : α}
    (h' : (l.map Sigma.fst).contains k = false) :
    (m.insertMany l).1.getKeyD k fallback = m.getKeyD k fallback := by
  simp_to_model [insertMany, getKeyD] using List.getKeyD_insertList_of_contains_eq_false

theorem getKeyD_insertMany_list_of_mem [EquivBEq α] [LawfulHashable α] (h : m.1.WF)
    {l : List ((a : α) × β a)}
    {k k' fallback : α} (k_beq : k == k')
    (distinct : l.Pairwise (fun a b => (a.1 == b.1) = false))
    (mem : k ∈ l.map Sigma.fst) :
    (m.insertMany l).1.getKeyD k' fallback = k := by
  simp_to_model [insertMany, getKeyD] using List.getKeyD_insertList_of_mem

theorem size_insertMany_list [EquivBEq α] [LawfulHashable α] (h : m.1.WF)
    {l : List ((a : α) × β a)} (distinct : l.Pairwise (fun a b => (a.1 == b.1) = false)) :
    (∀ (a : α), m.contains a → (l.map Sigma.fst).contains a = false) →
    (m.insertMany l).1.1.size = m.1.size + l.length := by
  simp_to_model [insertMany, size, contains] using List.length_insertList

theorem size_le_size_insertMany_list [EquivBEq α] [LawfulHashable α] (h : m.1.WF)
    {l : List ((a : α) × β a)} :
    m.1.size ≤ (m.insertMany l).1.1.size := by
  simp_to_model [insertMany, size] using List.length_le_length_insertList

theorem size_le_size_insertMany [EquivBEq α] [LawfulHashable α] (h : m.1.WF)
    {l : ρ} : m.1.size ≤ (m.insertMany l).1.1.size := by
  refine (?_ : _ ∧ (m.insertMany l).1.1.WF).1
  refine insertMany_ind m l ⟨Nat.le_refl _, h⟩ ?_
  intro m' a b ⟨h', h⟩
  constructor
  · exact Nat.le_trans h' (size_le_size_insert m' h)
  · exact h.insert₀

theorem size_insertMany_list_le [EquivBEq α] [LawfulHashable α] (h : m.1.WF)
    {l : List ((a : α) × β a)} :
    (m.insertMany l).1.1.size ≤ m.1.size + l.length := by
  simp_to_model [insertMany, size] using List.length_insertList_le

@[simp]
theorem isEmpty_insertMany_list [EquivBEq α] [LawfulHashable α] (h : m.1.WF)
    {l : List ((a : α) × β a)} :
    (m.insertMany l).1.1.isEmpty = (m.1.isEmpty && l.isEmpty) := by
  simp_to_model [insertMany, isEmpty] using List.isEmpty_insertList

theorem isEmpty_of_isEmpty_insertMany [EquivBEq α] [LawfulHashable α] (h : m.1.WF)
    {l : ρ} : (m.insertMany l).1.1.isEmpty → m.1.isEmpty := by
  refine (?_ : _ ∧ (m.insertMany l).1.1.WF).1
  refine insertMany_ind m l ⟨id, h⟩ ?_
  intro m' a b ⟨h', h⟩
  constructor
  · intro h''
    simp only [isEmpty_insert, h, Bool.false_eq_true] at h''
  · exact h.insert₀

namespace Const

variable {β : Type v} (m : Raw₀ α (fun _ => β))
variable {ρ : Type w} [ForIn Id ρ (α × β)]

@[elab_as_elim]
theorem insertMany_ind {motive : Raw₀ α (fun _ => β) → Prop} (m : Raw₀ α fun _ => β) (l : ρ)
    (init : motive m) (insert : ∀ m a b, motive m → motive (m.insert a b)) :
    motive (insertMany m l).1 :=
  (insertMany m l).2 motive (insert _ _ _) init

@[simp]
theorem insertMany_nil :
    insertMany m [] = m := by
  simp [insertMany, Id.run]

@[simp]
theorem insertMany_list_singleton {k : α} {v : β} :
    insertMany m [⟨k, v⟩] = m.insert k v := by
  simp [insertMany, Id.run]

theorem insertMany_cons {l : List (α × β)} {k : α} {v : β} :
    (insertMany m (⟨k, v⟩ :: l)).1 = (insertMany (m.insert k v) l).1 := by
  simp only [insertMany_eq_insertListₘ]
  cases l with
  | nil => simp [insertListₘ]
  | cons hd tl => simp [insertListₘ]

@[simp]
theorem contains_insertMany_list [EquivBEq α] [LawfulHashable α] (h : m.1.WF)
    {l : List (α × β)} {k : α} :
    (Const.insertMany m l).1.contains k = (m.contains k || (l.map Prod.fst).contains k) := by
  simp_to_model [Const.insertMany, contains] using List.containsKey_insertListConst

theorem contains_of_contains_insertMany_list [EquivBEq α] [LawfulHashable α] (h : m.1.WF)
    {l : List ( α × β )} {k : α} :
    (insertMany m l).1.contains k → (l.map Prod.fst).contains k = false → m.contains k := by
  simp_to_model [Const.insertMany, contains] using List.containsKey_of_containsKey_insertListConst

theorem contains_insertMany_of_contains [EquivBEq α] [LawfulHashable α] (h : m.1.WF)
    {l : ρ} {k : α} (h' : m.contains k) : (insertMany m l).1.contains k := by
  refine (?_ : _ ∧ (insertMany m l).1.1.WF).1
  refine insertMany_ind m l ⟨h', h⟩ ?_
  intro m a b ⟨h', h⟩
  simp only [h, contains_insert, h', Bool.or_true, true_and]
  exact h.insert₀

theorem getKey?_insertMany_list_of_contains_eq_false [EquivBEq α] [LawfulHashable α] (h : m.1.WF)
    {l : List (α × β)} {k : α}
    (h' : (l.map Prod.fst).contains k = false) :
    (insertMany m l).1.getKey? k = m.getKey? k := by
  simp_to_model [Const.insertMany, getKey?] using List.getKey?_insertListConst_of_contains_eq_false

theorem getKey?_insertMany_list_of_mem [EquivBEq α] [LawfulHashable α] (h : m.1.WF)
    {l : List  (α × β)}
    {k k' : α} (k_beq : k == k')
    (distinct : l.Pairwise (fun a b => (a.1 == b.1) = false))
    (mem : k ∈ l.map Prod.fst) :
    (insertMany m l).1.getKey? k' = some k := by
  simp_to_model [Const.insertMany, getKey?] using List.getKey?_insertListConst_of_mem

theorem getKey_insertMany_list_of_contains_eq_false [EquivBEq α] [LawfulHashable α] (h : m.1.WF)
    {l : List (α × β)} {k : α}
    (h₁ : (l.map Prod.fst).contains k = false)
    {h'} :
    (insertMany m l).1.getKey k h' =
    m.getKey k (contains_of_contains_insertMany_list _ h h' h₁) := by
  simp_to_model [Const.insertMany, getKey] using List.getKey_insertListConst_of_contains_eq_false

theorem getKey_insertMany_list_of_mem [EquivBEq α] [LawfulHashable α] (h : m.1.WF)
    {l : List (α × β)}
    {k k' : α} (k_beq : k == k')
    (distinct : l.Pairwise (fun a b => (a.1 == b.1) = false))
    (mem : k ∈ l.map Prod.fst)
    {h'} :
    (insertMany m l).1.getKey k' h' = k := by
  simp_to_model [Const.insertMany, getKey] using List.getKey_insertListConst_of_mem

theorem getKey!_insertMany_list_of_contains_eq_false [EquivBEq α] [LawfulHashable α] [Inhabited α]
    (h : m.1.WF) {l : List (α × β)} {k : α}
    (h' : (l.map Prod.fst).contains k = false) :
    (insertMany m l).1.getKey! k = m.getKey! k := by
  simp_to_model [Const.insertMany, getKey!] using List.getKey!_insertListConst_of_contains_eq_false

theorem getKey!_insertMany_list_of_mem [EquivBEq α] [LawfulHashable α] [Inhabited α] (h : m.1.WF)
    {l : List (α × β)}
    {k k' : α} (k_beq : k == k')
    (distinct : l.Pairwise (fun a b => (a.1 == b.1) = false))
    (mem : k ∈ l.map Prod.fst) :
    (insertMany m l).1.getKey! k' = k := by
  simp_to_model [Const.insertMany, getKey!] using List.getKey!_insertListConst_of_mem

theorem getKeyD_insertMany_list_of_contains_eq_false [EquivBEq α] [LawfulHashable α] (h : m.1.WF)
    {l : List (α × β)} {k fallback : α}
    (h' : (l.map Prod.fst).contains k = false) :
    (insertMany m l).1.getKeyD k fallback = m.getKeyD k fallback := by
  simp_to_model [Const.insertMany, getKeyD] using List.getKeyD_insertListConst_of_contains_eq_false

theorem getKeyD_insertMany_list_of_mem [EquivBEq α] [LawfulHashable α] (h : m.1.WF)
    {l : List (α × β)}
    {k k' fallback : α} (k_beq : k == k')
    (distinct : l.Pairwise (fun a b => (a.1 == b.1) = false))
    (mem : k ∈ l.map Prod.fst) :
    (insertMany m l).1.getKeyD k' fallback = k := by
  simp_to_model [Const.insertMany, getKeyD] using List.getKeyD_insertListConst_of_mem

theorem size_insertMany_list [EquivBEq α] [LawfulHashable α] (h : m.1.WF)
    {l : List (α × β)}
    (distinct : l.Pairwise (fun a b => (a.1 == b.1) = false)) :
    (∀ (a : α), m.contains a → (l.map Prod.fst).contains a = false) →
    (insertMany m l).1.1.size = m.1.size + l.length := by
  simp_to_model [Const.insertMany, size, contains] using List.length_insertListConst

theorem size_le_size_insertMany_list [EquivBEq α] [LawfulHashable α] (h : m.1.WF)
    {l : List (α × β)} :
    m.1.size ≤ (insertMany m l).1.1.size := by
  simp_to_model [Const.insertMany, size] using List.length_le_length_insertListConst

theorem size_le_size_insertMany [EquivBEq α] [LawfulHashable α] (h : m.1.WF)
    {l : ρ} : m.1.size ≤ (insertMany m l).1.1.size := by
  refine (?_ : _ ∧ (insertMany m l).1.1.WF).1
  refine insertMany_ind m l ⟨Nat.le_refl _, h⟩ ?_
  intro m' a b ⟨h', h⟩
  constructor
  · exact Nat.le_trans h' (size_le_size_insert m' h)
  · exact h.insert₀

theorem size_insertMany_list_le [EquivBEq α] [LawfulHashable α] (h : m.1.WF)
    {l : List (α × β)} :
    (insertMany m l).1.1.size ≤ m.1.size + l.length := by
  simp_to_model [Const.insertMany, size] using List.length_insertListConst_le

@[simp]
theorem isEmpty_insertMany_list [EquivBEq α] [LawfulHashable α] (h : m.1.WF)
    {l : List (α × β)} :
    (insertMany m l).1.1.isEmpty = (m.1.isEmpty && l.isEmpty) := by
  simp_to_model [Const.insertMany, isEmpty] using List.isEmpty_insertListConst

theorem isEmpty_of_isEmpty_insertMany [EquivBEq α] [LawfulHashable α] (h : m.1.WF)
    {l : ρ} : (insertMany m l).1.1.isEmpty → m.1.isEmpty := by
  refine (?_ : _ ∧ (insertMany m l).1.1.WF).1
  refine insertMany_ind m l ⟨id, h⟩ ?_
  intro m' a b ⟨h', h⟩
  constructor
  · intro h''
    simp only [isEmpty_insert, h, Bool.false_eq_true] at h''
  · exact h.insert₀

theorem get?_insertMany_list_of_contains_eq_false [EquivBEq α] [LawfulHashable α] (h : m.1.WF)
    {l : List (α × β)} {k : α}
    (h' : (l.map Prod.fst).contains k = false) :
    get? (insertMany m l).1 k = get? m k := by
  simp_to_model [Const.insertMany, Const.get?]
    using List.getValue?_insertListConst_of_contains_eq_false

theorem get?_insertMany_list_of_mem [EquivBEq α] [LawfulHashable α] (h : m.1.WF)
    {l : List (α × β)} {k k' : α} (k_beq : k == k') {v : β}
    (distinct : l.Pairwise (fun a b => (a.1 == b.1) = false)) (mem : ⟨k, v⟩ ∈ l) :
    get? (insertMany m l).1 k' = some v := by
  simp_to_model [Const.insertMany, Const.get?] using List.getValue?_insertListConst_of_mem

theorem get_insertMany_list_of_contains_eq_false [EquivBEq α] [LawfulHashable α] (h : m.1.WF)
    {l : List (α × β)} {k : α}
    (h₁ : (l.map Prod.fst).contains k = false)
    {h'} :
    get (insertMany m l).1 k h' = get m k (contains_of_contains_insertMany_list _ h h' h₁) := by
  simp_to_model [Const.insertMany, Const.get]
    using List.getValue_insertListConst_of_contains_eq_false

theorem get_insertMany_list_of_mem [EquivBEq α] [LawfulHashable α] (h : m.1.WF)
    {l : List (α × β)} {k k' : α} (k_beq : k == k') {v : β}
    (distinct : l.Pairwise (fun a b => (a.1 == b.1) = false)) (mem : ⟨k, v⟩ ∈ l) {h'} :
    get (insertMany m l).1 k' h' = v := by
  simp_to_model [Const.insertMany, Const.get] using List.getValue_insertListConst_of_mem

theorem get!_insertMany_list_of_contains_eq_false [EquivBEq α] [LawfulHashable α]
    [Inhabited β]  (h : m.1.WF) {l : List (α × β)} {k : α}
    (h' : (l.map Prod.fst).contains k = false) :
    get! (insertMany m l).1 k = get! m k := by
  simp_to_model [Const.insertMany, Const.get!]
    using List.getValue!_insertListConst_of_contains_eq_false

theorem get!_insertMany_list_of_mem [EquivBEq α] [LawfulHashable α] [Inhabited β] (h : m.1.WF)
    {l : List (α × β)} {k k' : α} (k_beq : k == k') {v : β}
    (distinct : l.Pairwise (fun a b => (a.1 == b.1) = false)) (mem : ⟨k, v⟩ ∈ l) :
    get! (insertMany m l).1 k' = v := by
  simp_to_model [Const.insertMany, Const.get!] using List.getValue!_insertListConst_of_mem

theorem getD_insertMany_list_of_contains_eq_false [EquivBEq α] [LawfulHashable α] (h : m.1.WF)
    {l : List (α × β)} {k : α} {fallback : β}
    (h' : (l.map Prod.fst).contains k = false) :
    getD (insertMany m l).1 k fallback = getD m k fallback := by
  simp_to_model [Const.insertMany, Const.getD]
    using List.getValueD_insertListConst_of_contains_eq_false

theorem getD_insertMany_list_of_mem [EquivBEq α] [LawfulHashable α] (h : m.1.WF)
    {l : List (α × β)} {k k' : α} (k_beq : k == k') {v fallback : β}
    (distinct : l.Pairwise (fun a b => (a.1 == b.1) = false)) (mem : ⟨k, v⟩ ∈ l) :
    getD (insertMany m l).1 k' fallback = v := by
  simp_to_model [Const.insertMany, Const.getD] using List.getValueD_insertListConst_of_mem

variable (m : Raw₀ α (fun _ => Unit))

variable {ρ : Type w} [ForIn Id ρ α]

@[elab_as_elim]
theorem insertManyIfNewUnit_ind {motive : Raw₀ α (fun _ => Unit) → Prop}
    (m : Raw₀ α fun _ => Unit) (l : ρ)
    (init : motive m) (insert : ∀ m a, motive m → motive (m.insertIfNew a ())) :
    motive (insertManyIfNewUnit m l).1 :=
  (insertManyIfNewUnit m l).2 motive (insert _ _) init

@[simp]
theorem insertManyIfNewUnit_nil :
    insertManyIfNewUnit m [] = m := by
  simp [insertManyIfNewUnit, Id.run]

@[simp]
theorem insertManyIfNewUnit_list_singleton {k : α} :
    insertManyIfNewUnit m [k] = m.insertIfNew k () := by
  simp [insertManyIfNewUnit, Id.run]

theorem insertManyIfNewUnit_cons {l : List α} {k : α} :
    (insertManyIfNewUnit m (k :: l)).1 = (insertManyIfNewUnit (m.insertIfNew k ()) l).1 := by
  simp only [insertManyIfNewUnit_eq_insertListIfNewUnitₘ]
  cases l with
  | nil => simp [insertListIfNewUnitₘ]
  | cons hd tl => simp [insertListIfNewUnitₘ]

@[simp]
theorem contains_insertManyIfNewUnit_list [EquivBEq α] [LawfulHashable α] (h : m.1.WF)
    {l : List α} {k : α} :
    (insertManyIfNewUnit m l).1.contains k = (m.contains k || l.contains k) := by
  simp_to_model [Const.insertManyIfNewUnit, contains] using List.containsKey_insertListIfNewUnit

theorem contains_of_contains_insertManyIfNewUnit_list [EquivBEq α] [LawfulHashable α] (h : m.1.WF)
    {l : List α} {k : α} (h₂ : l.contains k = false) :
    (insertManyIfNewUnit m l).1.contains k → m.contains k := by
  simp_to_model [Const.insertManyIfNewUnit, contains]
    using List.containsKey_of_containsKey_insertListIfNewUnit

theorem contains_insertManyIfNewUnit_of_contains [EquivBEq α] [LawfulHashable α] (h : m.1.WF)
    {l : ρ} {k : α} (h' : m.contains k) : (insertManyIfNewUnit m l).1.contains k := by
  refine (?_ : _ ∧ (insertManyIfNewUnit m l).1.1.WF).1
  refine insertManyIfNewUnit_ind m l ⟨h', h⟩ ?_
  intro m a ⟨h', h⟩
  simp only [h, contains_insertIfNew, h', Bool.or_true, true_and]
  exact h.insertIfNew₀

theorem getKey?_insertManyIfNewUnit_list_of_contains_eq_false_of_contains_eq_false
    [EquivBEq α] [LawfulHashable α]
    (h : m.1.WF) {l : List α} {k : α} :
    m.contains k = false → l.contains k = false → getKey? (insertManyIfNewUnit m l).1 k = none := by
  simp_to_model [Const.insertManyIfNewUnit, contains, getKey?]
    using List.getKey?_insertListIfNewUnit_of_contains_eq_false_of_contains_eq_false

theorem getKey?_insertManyIfNewUnit_list_of_contains_eq_false_of_mem [EquivBEq α] [LawfulHashable α]
    (h : m.1.WF) {l : List α} {k k' : α} (k_beq : k == k') :
    m.contains k = false → l.Pairwise (fun a b => (a == b) = false) → k ∈ l →
      getKey? (insertManyIfNewUnit m l).1 k' = some k := by
  simp_to_model [Const.insertManyIfNewUnit, contains, getKey?]
    using List.getKey?_insertListIfNewUnit_of_contains_eq_false_of_mem

theorem getKey?_insertManyIfNewUnit_list_of_contains [EquivBEq α] [LawfulHashable α]
    (h : m.1.WF) {l : List α} {k : α} :
    m.contains k → getKey? (insertManyIfNewUnit m l).1 k = getKey? m k := by
  simp_to_model [Const.insertManyIfNewUnit, getKey?, contains]
    using List.getKey?_insertListIfNewUnit_of_contains

theorem getKey_insertManyIfNewUnit_list_of_contains [EquivBEq α] [LawfulHashable α]
    (h : m.1.WF) {l : List α} {k : α} {h'} (contains : m.contains k) :
    getKey (insertManyIfNewUnit m l).1 k h' = getKey m k contains := by
  simp_to_model [Const.insertManyIfNewUnit, getKey]
    using List.getKey_insertListIfNewUnit_of_contains

theorem getKey_insertManyIfNewUnit_list_of_contains_eq_false_of_mem [EquivBEq α] [LawfulHashable α]
    (h : m.1.WF) {l : List α}
    {k k' : α} (k_beq : k == k') {h'} :
    m.contains k = false → l.Pairwise (fun a b => (a == b) = false) → k ∈ l →
      getKey (insertManyIfNewUnit m l).1 k' h' = k := by
  simp_to_model [Const.insertManyIfNewUnit, getKey, contains]
    using List.getKey_insertListIfNewUnit_of_contains_eq_false_of_mem

theorem getKey_insertManyIfNewUnit_list_mem_of_contains [EquivBEq α] [LawfulHashable α]
    (h : m.1.WF) {l : List α} {k : α} (contains : m.contains k) {h'} :
    getKey (insertManyIfNewUnit m l).1 k h' = getKey m k contains := by
  simp_to_model [Const.insertManyIfNewUnit, getKey]
    using List.getKey_insertListIfNewUnit_of_contains

theorem getKey!_insertManyIfNewUnit_list_of_contains_eq_false_of_contains_eq_false
    [EquivBEq α] [LawfulHashable α] [Inhabited α] (h : m.1.WF) {l : List α} {k : α} :
    m.contains k = false → l.contains k = false →
      getKey! (insertManyIfNewUnit m l).1 k = default := by
  simp_to_model [Const.insertManyIfNewUnit, contains, getKey!]
    using List.getKey!_insertListIfNewUnit_of_contains_eq_false_of_contains_eq_false

theorem getKey!_insertManyIfNewUnit_list_of_contains_eq_false_of_mem [EquivBEq α] [LawfulHashable α]
    [Inhabited α] (h : m.1.WF) {l : List α} {k k' : α} (k_beq : k == k') :
    contains m k = false → l.Pairwise (fun a b => (a == b) = false) → k ∈ l →
      getKey! (insertManyIfNewUnit m l).1 k' = k := by
  simp_to_model [Const.insertManyIfNewUnit, contains, getKey!]
    using List.getKey!_insertListIfNewUnit_of_contains_eq_false_of_mem

theorem getKey!_insertManyIfNewUnit_list_of_contains [EquivBEq α] [LawfulHashable α]
    [Inhabited α] (h : m.1.WF) {l : List α} {k : α} :
    m.contains k → getKey! (insertManyIfNewUnit m l).1 k = getKey! m k  := by
  simp_to_model [Const.insertManyIfNewUnit, contains, getKey!]
    using List.getKey!_insertListIfNewUnit_of_contains

theorem getKeyD_insertManyIfNewUnit_list_of_contains_eq_false_of_contains_eq_false
    [EquivBEq α] [LawfulHashable α] (h : m.1.WF) {l : List α} {k fallback : α} :
    m.contains k = false → l.contains k = false → getKeyD (insertManyIfNewUnit m l).1 k fallback = fallback := by
  simp_to_model [Const.insertManyIfNewUnit, contains, getKeyD]
    using List.getKeyD_insertListIfNewUnit_of_contains_eq_false_of_contains_eq_false

theorem getKeyD_insertManyIfNewUnit_list_of_contains_eq_false_of_mem [EquivBEq α] [LawfulHashable α]
    (h : m.1.WF) {l : List α} {k k' fallback : α} (k_beq : k == k') :
    m.contains k = false → l.Pairwise (fun a b => (a == b) = false) → k ∈ l →
      getKeyD (insertManyIfNewUnit m l).1 k' fallback = k := by
  simp_to_model [Const.insertManyIfNewUnit, contains, getKeyD]
    using List.getKeyD_insertListIfNewUnit_of_contains_eq_false_of_mem

theorem getKeyD_insertManyIfNewUnit_list_of_contains [EquivBEq α] [LawfulHashable α]
    (h : m.1.WF) {l : List α} {k fallback : α} :
    m.contains k → getKeyD (insertManyIfNewUnit m l).1 k fallback = getKeyD m k fallback := by
  simp_to_model [Const.insertManyIfNewUnit, contains, getKeyD]
    using List.getKeyD_insertListIfNewUnit_of_contains

theorem size_insertManyIfNewUnit_list [EquivBEq α] [LawfulHashable α] (h : m.1.WF)
    {l : List α}
    (distinct : l.Pairwise (fun a b => (a == b) = false)) :
    (∀ (a : α), m.contains a → l.contains a = false) →
    (insertManyIfNewUnit m l).1.1.size = m.1.size + l.length := by
  simp_to_model [Const.insertManyIfNewUnit, contains, size] using List.length_insertListIfNewUnit

theorem size_le_size_insertManyIfNewUnit_list [EquivBEq α] [LawfulHashable α] (h : m.1.WF)
    {l : List α} :
    m.1.size ≤ (insertManyIfNewUnit m l).1.1.size := by
  simp_to_model [Const.insertManyIfNewUnit, size] using List.length_le_length_insertListIfNewUnit

theorem size_le_size_insertManyIfNewUnit [EquivBEq α] [LawfulHashable α] (h : m.1.WF)
    {l : ρ} : m.1.size ≤ (insertManyIfNewUnit m l).1.1.size := by
  refine (?_ : _ ∧ (insertManyIfNewUnit m l).1.1.WF).1
  refine insertManyIfNewUnit_ind m l ⟨Nat.le_refl _, h⟩ ?_
  intro m' a ⟨h', h⟩
  constructor
  · exact Nat.le_trans h' (size_le_size_insertIfNew m' h)
  · exact h.insertIfNew₀

theorem size_insertManyIfNewUnit_list_le [EquivBEq α] [LawfulHashable α] (h : m.1.WF)
    {l : List α} :
    (insertManyIfNewUnit m l).1.1.size ≤ m.1.size + l.length := by
  simp_to_model [Const.insertManyIfNewUnit, size] using List.length_insertListIfNewUnit_le

@[simp]
theorem isEmpty_insertManyIfNewUnit_list [EquivBEq α] [LawfulHashable α] (h : m.1.WF)
    {l : List α} :
    (insertManyIfNewUnit m l).1.1.isEmpty = (m.1.isEmpty && l.isEmpty) := by
  simp_to_model [Const.insertManyIfNewUnit, isEmpty] using List.isEmpty_insertListIfNewUnit

theorem isEmpty_of_isEmpty_insertManyIfNewUnit [EquivBEq α] [LawfulHashable α] (h : m.1.WF)
    {l : ρ} : (insertManyIfNewUnit m l).1.1.isEmpty → m.1.isEmpty := by
  refine (?_ : _ ∧ (insertManyIfNewUnit m l).1.1.WF).1
  refine insertManyIfNewUnit_ind m l ⟨id, h⟩ ?_
  intro m' a ⟨h', h⟩
  constructor
  · intro h''
    simp only [isEmpty_insertIfNew, h, Bool.false_eq_true] at h''
  · exact h.insertIfNew₀

theorem get?_insertManyIfNewUnit_list [EquivBEq α] [LawfulHashable α] (h : m.1.WF)
    {l : List α} {k : α} :
    get? (insertManyIfNewUnit m l).1 k =
    if m.contains k ∨ l.contains k then some () else none := by
  simp_to_model [Const.insertManyIfNewUnit, contains, Const.get?]
    using List.getValue?_insertListIfNewUnit

theorem get_insertManyIfNewUnit_list
    {l : List α} {k : α} {h} :
    get (insertManyIfNewUnit m l).1 k h = ()  := by
  simp

theorem get!_insertManyIfNewUnit_list
    {l : List α} {k : α} :
    get! (insertManyIfNewUnit m l).1 k = ()  := by
  simp

theorem getD_insertManyIfNewUnit_list
    {l : List α} {k : α} {fallback : Unit} :
    getD (insertManyIfNewUnit m l).1 k fallback = () := by
  simp

end Const

@[simp]
theorem insertMany_emptyWithCapacity_list_nil :
    (insertMany emptyWithCapacity ([] : List ((a : α) × (β a)))).1 = emptyWithCapacity := by
  simp

set_option linter.missingDocs false in
@[deprecated insertMany_emptyWithCapacity_list_nil (since := "2025-03-12")]
abbrev insertMany_empty_list_nil := @insertMany_emptyWithCapacity_list_nil

@[simp]
theorem insertMany_emptyWithCapacity_list_singleton {k : α} {v : β k} :
    (insertMany emptyWithCapacity [⟨k, v⟩]).1 = emptyWithCapacity.insert k v := by
  simp

set_option linter.missingDocs false in
@[deprecated insertMany_emptyWithCapacity_list_singleton (since := "2025-03-12")]
abbrev insertMany_empty_list_singleton := @insertMany_emptyWithCapacity_list_singleton

theorem insertMany_emptyWithCapacity_list_cons {k : α} {v : β k}
    {tl : List ((a : α) × (β a))} :
    (insertMany emptyWithCapacity (⟨k, v⟩ :: tl)).1 = ((emptyWithCapacity.insert k v).insertMany tl).1 := by
  rw [insertMany_cons]

set_option linter.missingDocs false in
@[deprecated insertMany_emptyWithCapacity_list_cons (since := "2025-03-12")]
abbrev insertMany_empty_list_cons := @insertMany_emptyWithCapacity_list_cons

theorem contains_insertMany_emptyWithCapacity_list [EquivBEq α] [LawfulHashable α]
    {l : List ((a : α) × β a)} {k : α} :
    (insertMany emptyWithCapacity l).1.contains k = (l.map Sigma.fst).contains k := by
  simp [contains_insertMany_list _ Raw.WF.emptyWithCapacity₀]

set_option linter.missingDocs false in
@[deprecated contains_insertMany_emptyWithCapacity_list (since := "2025-03-12")]
abbrev contains_insertMany_empty_list := @contains_insertMany_emptyWithCapacity_list

theorem get?_insertMany_emptyWithCapacity_list_of_contains_eq_false [LawfulBEq α]
    {l : List ((a : α) × β a)} {k : α}
    (h : (l.map Sigma.fst).contains k = false) :
    (insertMany emptyWithCapacity l).1.get? k = none := by
  simp [get?_insertMany_list_of_contains_eq_false _ Raw.WF.emptyWithCapacity₀ h]

set_option linter.missingDocs false in
@[deprecated get?_insertMany_emptyWithCapacity_list_of_contains_eq_false (since := "2025-03-12")]
abbrev get?_insertMany_empty_list_of_contains_eq_false := @get?_insertMany_emptyWithCapacity_list_of_contains_eq_false

theorem get?_insertMany_emptyWithCapacity_list_of_mem [LawfulBEq α]
    {l : List ((a : α) × β a)} {k k' : α} (k_beq : k == k') {v : β k}
    (distinct : l.Pairwise (fun a b => (a.1 == b.1) = false))
    (mem : ⟨k, v⟩ ∈ l) :
    (insertMany emptyWithCapacity l).1.get? k' = some (cast (by congr; apply LawfulBEq.eq_of_beq k_beq) v) := by
  rw [get?_insertMany_list_of_mem _ Raw.WF.emptyWithCapacity₀ k_beq distinct mem]

set_option linter.missingDocs false in
@[deprecated get?_insertMany_emptyWithCapacity_list_of_mem (since := "2025-03-12")]
abbrev get?_insertMany_empty_list_of_mem := @get?_insertMany_emptyWithCapacity_list_of_mem

theorem get_insertMany_emptyWithCapacity_list_of_mem [LawfulBEq α]
    {l : List ((a : α) × β a)} {k k' : α} (k_beq : k == k') {v : β k}
    (distinct : l.Pairwise (fun a b => (a.1 == b.1) = false))
    (mem : ⟨k, v⟩ ∈ l)
    {h} :
    (insertMany emptyWithCapacity l).1.get k' h = cast (by congr; apply LawfulBEq.eq_of_beq k_beq) v := by
  rw [get_insertMany_list_of_mem _ Raw.WF.emptyWithCapacity₀ k_beq distinct mem]

set_option linter.missingDocs false in
@[deprecated get_insertMany_emptyWithCapacity_list_of_mem (since := "2025-03-12")]
abbrev get_insertMany_empty_list_of_mem := @get_insertMany_emptyWithCapacity_list_of_mem

theorem get!_insertMany_emptyWithCapacity_list_of_contains_eq_false [LawfulBEq α]
    {l : List ((a : α) × β a)} {k : α} [Inhabited (β k)]
    (h : (l.map Sigma.fst).contains k = false) :
    (insertMany emptyWithCapacity l).1.get! k = default := by
  simp only [get!_insertMany_list_of_contains_eq_false _ Raw.WF.emptyWithCapacity₀ h]
  apply get!_emptyWithCapacity

set_option linter.missingDocs false in
@[deprecated get!_insertMany_emptyWithCapacity_list_of_contains_eq_false (since := "2025-03-12")]
abbrev get!_insertMany_empty_list_of_contains_eq_false := @get!_insertMany_emptyWithCapacity_list_of_contains_eq_false

theorem get!_insertMany_emptyWithCapacity_list_of_mem [LawfulBEq α]
    {l : List ((a : α) × β a)} {k k' : α} (k_beq : k == k') {v : β k} [Inhabited (β k')]
    (distinct : l.Pairwise (fun a b => (a.1 == b.1) = false))
    (mem : ⟨k, v⟩ ∈ l) :
    (insertMany emptyWithCapacity l).1.get! k' = cast (by congr; apply LawfulBEq.eq_of_beq k_beq) v := by
  rw [get!_insertMany_list_of_mem _ Raw.WF.emptyWithCapacity₀ k_beq distinct mem]

set_option linter.missingDocs false in
@[deprecated get!_insertMany_emptyWithCapacity_list_of_mem (since := "2025-03-12")]
abbrev get!_insertMany_empty_list_of_mem := @get!_insertMany_emptyWithCapacity_list_of_mem

theorem getD_insertMany_emptyWithCapacity_list_of_contains_eq_false [LawfulBEq α]
    {l : List ((a : α) × β a)} {k : α} {fallback : β k}
    (contains_eq_false : (l.map Sigma.fst).contains k = false) :
    (insertMany emptyWithCapacity l).1.getD k fallback = fallback := by
  rw [getD_insertMany_list_of_contains_eq_false _ Raw.WF.emptyWithCapacity₀ contains_eq_false]
  apply getD_emptyWithCapacity

set_option linter.missingDocs false in
@[deprecated getD_insertMany_emptyWithCapacity_list_of_contains_eq_false (since := "2025-03-12")]
abbrev getD_insertMany_empty_list_of_contains_eq_false := @getD_insertMany_emptyWithCapacity_list_of_contains_eq_false

theorem getD_insertMany_emptyWithCapacity_list_of_mem [LawfulBEq α]
    {l : List ((a : α) × β a)} {k k' : α} (k_beq : k == k') {v : β k} {fallback : β k'}
    (distinct : l.Pairwise (fun a b => (a.1 == b.1) = false))
    (mem : ⟨k, v⟩ ∈ l) :
    (insertMany emptyWithCapacity l).1.getD k' fallback =
      cast (by congr; apply LawfulBEq.eq_of_beq k_beq) v := by
  rw [getD_insertMany_list_of_mem _ Raw.WF.emptyWithCapacity₀ k_beq distinct mem]

set_option linter.missingDocs false in
@[deprecated getD_insertMany_emptyWithCapacity_list_of_mem (since := "2025-03-12")]
abbrev getD_insertMany_empty_list_of_mem := @getD_insertMany_emptyWithCapacity_list_of_mem

theorem getKey?_insertMany_emptyWithCapacity_list_of_contains_eq_false [EquivBEq α] [LawfulHashable α]
    {l : List ((a : α) × β a)} {k : α}
    (h : (l.map Sigma.fst).contains k = false) :
    (insertMany emptyWithCapacity l).1.getKey? k = none := by
  rw [getKey?_insertMany_list_of_contains_eq_false _ Raw.WF.emptyWithCapacity₀ h]
  apply getKey?_emptyWithCapacity

set_option linter.missingDocs false in
@[deprecated getKey?_insertMany_emptyWithCapacity_list_of_contains_eq_false (since := "2025-03-12")]
abbrev getKey?_insertMany_empty_list_of_contains_eq_false := @getKey?_insertMany_emptyWithCapacity_list_of_contains_eq_false

theorem getKey?_insertMany_emptyWithCapacity_list_of_mem [EquivBEq α] [LawfulHashable α]
    {l : List ((a : α) × β a)}
    {k k' : α} (k_beq : k == k')
    (distinct : l.Pairwise (fun a b => (a.1 == b.1) = false))
    (mem : k ∈ l.map Sigma.fst) :
    (insertMany emptyWithCapacity l).1.getKey? k' = some k := by
  rw [getKey?_insertMany_list_of_mem _ Raw.WF.emptyWithCapacity₀ k_beq distinct mem]

set_option linter.missingDocs false in
@[deprecated getKey?_insertMany_emptyWithCapacity_list_of_mem (since := "2025-03-12")]
abbrev getKey?_insertMany_empty_list_of_mem := @getKey?_insertMany_emptyWithCapacity_list_of_mem

theorem getKey_insertMany_emptyWithCapacity_list_of_mem [EquivBEq α] [LawfulHashable α]
    {l : List ((a : α) × β a)}
    {k k' : α} (k_beq : k == k')
    (distinct : l.Pairwise (fun a b => (a.1 == b.1) = false))
    (mem : k ∈ l.map Sigma.fst)
    {h'} :
    (insertMany emptyWithCapacity l).1.getKey k' h' = k := by
  rw [getKey_insertMany_list_of_mem _ Raw.WF.emptyWithCapacity₀ k_beq distinct mem]

set_option linter.missingDocs false in
@[deprecated getKey_insertMany_emptyWithCapacity_list_of_mem (since := "2025-03-12")]
abbrev getKey_insertMany_empty_list_of_mem := @getKey_insertMany_emptyWithCapacity_list_of_mem

theorem getKey!_insertMany_emptyWithCapacity_list_of_contains_eq_false [EquivBEq α] [LawfulHashable α]
    [Inhabited α] {l : List ((a : α) × β a)} {k : α}
    (h : (l.map Sigma.fst).contains k = false) :
    (insertMany emptyWithCapacity l).1.getKey! k = default := by
  rw [getKey!_insertMany_list_of_contains_eq_false _ Raw.WF.emptyWithCapacity₀ h]
  apply getKey!_emptyWithCapacity

set_option linter.missingDocs false in
@[deprecated getKey!_insertMany_emptyWithCapacity_list_of_contains_eq_false (since := "2025-03-12")]
abbrev getKey!_insertMany_empty_list_of_contains_eq_false := @getKey!_insertMany_emptyWithCapacity_list_of_contains_eq_false

theorem getKey!_insertMany_emptyWithCapacity_list_of_mem [EquivBEq α] [LawfulHashable α] [Inhabited α]
    {l : List ((a : α) × β a)}
    {k k' : α} (k_beq : k == k')
    (distinct : l.Pairwise (fun a b => (a.1 == b.1) = false))
    (mem : k ∈ l.map Sigma.fst) :
    (insertMany emptyWithCapacity l).1.getKey! k' = k := by
  rw [getKey!_insertMany_list_of_mem _ Raw.WF.emptyWithCapacity₀ k_beq distinct mem]

set_option linter.missingDocs false in
@[deprecated getKey!_insertMany_emptyWithCapacity_list_of_mem (since := "2025-03-12")]
abbrev getKey!_insertMany_empty_list_of_mem := @getKey!_insertMany_emptyWithCapacity_list_of_mem

theorem getKeyD_insertMany_emptyWithCapacity_list_of_contains_eq_false [EquivBEq α] [LawfulHashable α]
    {l : List ((a : α) × β a)} {k fallback : α}
    (h : (l.map Sigma.fst).contains k = false) :
    (insertMany emptyWithCapacity l).1.getKeyD k fallback = fallback := by
  rw [getKeyD_insertMany_list_of_contains_eq_false _ Raw.WF.emptyWithCapacity₀ h]
  apply getKeyD_emptyWithCapacity

set_option linter.missingDocs false in
@[deprecated getKeyD_insertMany_emptyWithCapacity_list_of_contains_eq_false (since := "2025-03-12")]
abbrev getKeyD_insertMany_empty_list_of_contains_eq_false := @getKeyD_insertMany_emptyWithCapacity_list_of_contains_eq_false

theorem getKeyD_insertMany_emptyWithCapacity_list_of_mem [EquivBEq α] [LawfulHashable α]
    {l : List ((a : α) × β a)}
    {k k' fallback : α} (k_beq : k == k')
    (distinct : l.Pairwise (fun a b => (a.1 == b.1) = false))
    (mem : k ∈ l.map Sigma.fst) :
    (insertMany emptyWithCapacity l).1.getKeyD k' fallback = k := by
  rw [getKeyD_insertMany_list_of_mem _ Raw.WF.emptyWithCapacity₀ k_beq distinct mem]

set_option linter.missingDocs false in
@[deprecated getKeyD_insertMany_emptyWithCapacity_list_of_mem (since := "2025-03-12")]
abbrev getKeyD_insertMany_empty_list_of_mem := @getKeyD_insertMany_emptyWithCapacity_list_of_mem

theorem size_insertMany_emptyWithCapacity_list [EquivBEq α] [LawfulHashable α]
    {l : List ((a : α) × β a)} (distinct : l.Pairwise (fun a b => (a.1 == b.1) = false)) :
    (insertMany emptyWithCapacity l).1.1.size = l.length := by
  rw [size_insertMany_list _ Raw.WF.emptyWithCapacity₀ distinct]
  · simp only [size_emptyWithCapacity, Nat.zero_add]
  · simp only [contains_emptyWithCapacity, Bool.false_eq_true, false_implies, implies_true]

set_option linter.missingDocs false in
@[deprecated size_insertMany_emptyWithCapacity_list (since := "2025-03-12")]
abbrev size_insertMany_empty_list := @size_insertMany_emptyWithCapacity_list

theorem size_insertMany_emptyWithCapacity_list_le [EquivBEq α] [LawfulHashable α]
    {l : List ((a : α) × β a)} :
    (insertMany emptyWithCapacity l).1.1.size ≤ l.length := by
  rw [← Nat.zero_add l.length]
  apply (size_insertMany_list_le _ Raw.WF.emptyWithCapacity₀)

set_option linter.missingDocs false in
@[deprecated size_insertMany_emptyWithCapacity_list_le (since := "2025-03-12")]
abbrev size_insertMany_empty_list_le := @size_insertMany_emptyWithCapacity_list_le

theorem isEmpty_insertMany_emptyWithCapacity_list [EquivBEq α] [LawfulHashable α]
    {l : List ((a : α) × β a)} :
    (insertMany emptyWithCapacity l).1.1.isEmpty = l.isEmpty := by
  simp [isEmpty_insertMany_list _ Raw.WF.emptyWithCapacity₀]

set_option linter.missingDocs false in
@[deprecated isEmpty_insertMany_emptyWithCapacity_list (since := "2025-03-12")]
abbrev isEmpty_insertMany_empty_list := @isEmpty_insertMany_emptyWithCapacity_list

namespace Const
variable {β : Type v}

@[simp]
theorem insertMany_emptyWithCapacity_list_nil :
    (insertMany emptyWithCapacity ([] : List (α × β))).1 = emptyWithCapacity := by
  simp only [insertMany_nil]

set_option linter.missingDocs false in
@[deprecated insertMany_emptyWithCapacity_list_nil (since := "2025-03-12")]
abbrev insertMany_empty_list_nil := @insertMany_emptyWithCapacity_list_nil

@[simp]
theorem insertMany_emptyWithCapacity_list_singleton {k : α} {v : β} :
    (insertMany emptyWithCapacity [⟨k, v⟩]).1 = emptyWithCapacity.insert k v := by
  simp only [insertMany_list_singleton]

set_option linter.missingDocs false in
@[deprecated insertMany_emptyWithCapacity_list_singleton (since := "2025-03-12")]
abbrev insertMany_empty_list_singleton := @insertMany_emptyWithCapacity_list_singleton

theorem insertMany_emptyWithCapacity_list_cons {k : α} {v : β}
    {tl : List (α × β)} :
    (insertMany emptyWithCapacity (⟨k, v⟩ :: tl)) = (insertMany (emptyWithCapacity.insert k v) tl).1 := by
  rw [insertMany_cons]

set_option linter.missingDocs false in
@[deprecated insertMany_emptyWithCapacity_list_cons (since := "2025-03-12")]
abbrev insertMany_empty_list_cons := @insertMany_emptyWithCapacity_list_cons

theorem contains_insertMany_emptyWithCapacity_list [EquivBEq α] [LawfulHashable α]
    {l : List (α × β)} {k : α} :
    (insertMany emptyWithCapacity l).1.contains k = (l.map Prod.fst).contains k := by
  simp [contains_insertMany_list _ Raw.WF.emptyWithCapacity₀]

set_option linter.missingDocs false in
@[deprecated contains_insertMany_emptyWithCapacity_list (since := "2025-03-12")]
abbrev contains_insertMany_empty_list := @contains_insertMany_emptyWithCapacity_list

theorem get?_insertMany_emptyWithCapacity_list_of_contains_eq_false [EquivBEq α] [LawfulHashable α]
    {l : List (α × β)} {k : α}
    (h : (l.map Prod.fst).contains k = false) :
    get? (insertMany emptyWithCapacity l).1 k = none := by
  rw [get?_insertMany_list_of_contains_eq_false _ Raw.WF.emptyWithCapacity₀ h]
  apply get?_emptyWithCapacity

set_option linter.missingDocs false in
@[deprecated get?_insertMany_emptyWithCapacity_list_of_contains_eq_false (since := "2025-03-12")]
abbrev get?_insertMany_empty_list_of_contains_eq_false := @get?_insertMany_emptyWithCapacity_list_of_contains_eq_false

theorem get?_insertMany_emptyWithCapacity_list_of_mem [EquivBEq α] [LawfulHashable α]
    {l : List (α × β)} {k k' : α} (k_beq : k == k') {v : β}
    (distinct : l.Pairwise (fun a b => (a.1 == b.1) = false))
    (mem : ⟨k, v⟩ ∈ l) :
    get? (insertMany (emptyWithCapacity : Raw₀ α (fun _ => β)) l) k' = some v := by
  rw [get?_insertMany_list_of_mem _ Raw.WF.emptyWithCapacity₀ k_beq distinct mem]

set_option linter.missingDocs false in
@[deprecated get?_insertMany_emptyWithCapacity_list_of_mem (since := "2025-03-12")]
abbrev get?_insertMany_empty_list_of_mem := @get?_insertMany_emptyWithCapacity_list_of_mem

theorem get_insertMany_emptyWithCapacity_list_of_mem [EquivBEq α] [LawfulHashable α]
    {l : List (α × β)} {k k' : α} (k_beq : k == k') {v : β}
    (distinct : l.Pairwise (fun a b => (a.1 == b.1) = false))
    (mem : ⟨k, v⟩ ∈ l)
    {h} :
    get (insertMany emptyWithCapacity l) k' h = v := by
  rw [get_insertMany_list_of_mem _ Raw.WF.emptyWithCapacity₀ k_beq distinct mem]

set_option linter.missingDocs false in
@[deprecated get_insertMany_emptyWithCapacity_list_of_mem (since := "2025-03-12")]
abbrev get_insertMany_empty_list_of_mem := @get_insertMany_emptyWithCapacity_list_of_mem

theorem get!_insertMany_emptyWithCapacity_list_of_contains_eq_false [EquivBEq α] [LawfulHashable α]
    {l : List (α × β)} {k : α} [Inhabited β]
    (h : (l.map Prod.fst).contains k = false) :
    get! (insertMany emptyWithCapacity l) k = (default : β) := by
  rw [get!_insertMany_list_of_contains_eq_false _ Raw.WF.emptyWithCapacity₀ h]
  apply get!_emptyWithCapacity

set_option linter.missingDocs false in
@[deprecated get!_insertMany_emptyWithCapacity_list_of_contains_eq_false (since := "2025-03-12")]
abbrev get!_insertMany_empty_list_of_contains_eq_false := @get!_insertMany_emptyWithCapacity_list_of_contains_eq_false

theorem get!_insertMany_emptyWithCapacity_list_of_mem [EquivBEq α] [LawfulHashable α]
    {l : List (α × β)} {k k' : α} (k_beq : k == k') {v : β} [Inhabited β]
    (distinct : l.Pairwise (fun a b => (a.1 == b.1) = false))
    (mem : ⟨k, v⟩ ∈ l) :
    get! (insertMany (emptyWithCapacity : Raw₀ α (fun _ => β)) l) k' = v := by
  rw [get!_insertMany_list_of_mem _ Raw.WF.emptyWithCapacity₀ k_beq distinct mem]

set_option linter.missingDocs false in
@[deprecated get!_insertMany_emptyWithCapacity_list_of_mem (since := "2025-03-12")]
abbrev get!_insertMany_empty_list_of_mem := @get!_insertMany_emptyWithCapacity_list_of_mem

theorem getD_insertMany_emptyWithCapacity_list_of_contains_eq_false [EquivBEq α] [LawfulHashable α]
    {l : List (α × β)} {k : α} {fallback : β}
    (contains_eq_false : (l.map Prod.fst).contains k = false) :
    getD (insertMany emptyWithCapacity l) k fallback = fallback := by
  rw [getD_insertMany_list_of_contains_eq_false _ Raw.WF.emptyWithCapacity₀ contains_eq_false]
  apply getD_emptyWithCapacity

set_option linter.missingDocs false in
@[deprecated getD_insertMany_emptyWithCapacity_list_of_contains_eq_false (since := "2025-03-12")]
abbrev getD_insertMany_empty_list_of_contains_eq_false := @getD_insertMany_emptyWithCapacity_list_of_contains_eq_false

theorem getD_insertMany_emptyWithCapacity_list_of_mem [EquivBEq α] [LawfulHashable α]
    {l : List (α × β)} {k k' : α} (k_beq : k == k') {v : β} {fallback : β}
    (distinct : l.Pairwise (fun a b => (a.1 == b.1) = false))
    (mem : ⟨k, v⟩ ∈ l) :
    getD (insertMany (emptyWithCapacity : Raw₀ α (fun _ => β)) l) k' fallback = v := by
  rw [getD_insertMany_list_of_mem _ Raw.WF.emptyWithCapacity₀ k_beq distinct mem]

set_option linter.missingDocs false in
@[deprecated getD_insertMany_empty_list_of_mem (since := "2025-03-12")]
abbrev getD_insertMany_empty_list_of_mem := @getD_insertMany_emptyWithCapacity_list_of_mem

theorem getKey?_insertMany_emptyWithCapacity_list_of_contains_eq_false [EquivBEq α] [LawfulHashable α]
    {l : List (α × β)} {k : α}
    (h : (l.map Prod.fst).contains k = false) :
    (insertMany emptyWithCapacity l).1.getKey? k = none := by
  rw [getKey?_insertMany_list_of_contains_eq_false _ Raw.WF.emptyWithCapacity₀ h]
  apply getKey?_emptyWithCapacity

set_option linter.missingDocs false in
@[deprecated getKey?_insertMany_emptyWithCapacity_list_of_contains_eq_false (since := "2025-03-12")]
abbrev getKey?_insertMany_empty_list_of_contains_eq_false := @getKey?_insertMany_emptyWithCapacity_list_of_contains_eq_false

theorem getKey?_insertMany_emptyWithCapacity_list_of_mem [EquivBEq α] [LawfulHashable α]
    {l : List (α × β)}
    {k k' : α} (k_beq : k == k')
    (distinct : l.Pairwise (fun a b => (a.1 == b.1) = false))
    (mem : k ∈ l.map Prod.fst) :
    (insertMany (emptyWithCapacity : Raw₀ α (fun _ => β)) l).1.getKey? k' = some k := by
  rw [getKey?_insertMany_list_of_mem _ Raw.WF.emptyWithCapacity₀ k_beq distinct mem]

set_option linter.missingDocs false in
@[deprecated getKey?_insertMany_emptyWithCapacity_list_of_mem (since := "2025-03-12")]
abbrev getKey?_insertMany_empty_list_of_mem := @getKey?_insertMany_emptyWithCapacity_list_of_mem

theorem getKey_insertMany_emptyWithCapacity_list_of_mem [EquivBEq α] [LawfulHashable α]
    {l : List (α × β)}
    {k k' : α} (k_beq : k == k')
    (distinct : l.Pairwise (fun a b => (a.1 == b.1) = false))
    (mem : k ∈ l.map Prod.fst)
    {h'} :
    (insertMany (emptyWithCapacity : Raw₀ α (fun _ => β)) l).1.getKey k' h' = k := by
  rw [getKey_insertMany_list_of_mem _ Raw.WF.emptyWithCapacity₀ k_beq distinct mem]

set_option linter.missingDocs false in
@[deprecated getKey_insertMany_emptyWithCapacity_list_of_mem (since := "2025-03-12")]
abbrev getKey_insertMany_empty_list_of_mem := @getKey_insertMany_emptyWithCapacity_list_of_mem

theorem getKey!_insertMany_emptyWithCapacity_list_of_contains_eq_false [EquivBEq α] [LawfulHashable α]
    [Inhabited α] {l : List (α × β)} {k : α}
    (h : (l.map Prod.fst).contains k = false) :
    (insertMany emptyWithCapacity l).1.getKey! k = default := by
  rw [getKey!_insertMany_list_of_contains_eq_false _ Raw.WF.emptyWithCapacity₀ h]
  apply getKey!_emptyWithCapacity

set_option linter.missingDocs false in
@[deprecated getKey!_insertMany_emptyWithCapacity_list_of_contains_eq_false (since := "2025-03-12")]
abbrev getKey!_insertMany_empty_list_of_contains_eq_false := @getKey!_insertMany_emptyWithCapacity_list_of_contains_eq_false

theorem getKey!_insertMany_emptyWithCapacity_list_of_mem [EquivBEq α] [LawfulHashable α] [Inhabited α]
    {l : List (α × β)}
    {k k' : α} (k_beq : k == k')
    (distinct : l.Pairwise (fun a b => (a.1 == b.1) = false))
    (mem : k ∈ l.map Prod.fst) :
    (insertMany (emptyWithCapacity : Raw₀ α (fun _ => β)) l).1.getKey! k' = k := by
  rw [getKey!_insertMany_list_of_mem _ Raw.WF.emptyWithCapacity₀ k_beq distinct mem]

set_option linter.missingDocs false in
@[deprecated getKey!_insertMany_emptyWithCapacity_list_of_mem (since := "2025-03-12")]
abbrev getKey!_insertMany_empty_list_of_mem := @getKey!_insertMany_emptyWithCapacity_list_of_mem

theorem getKeyD_insertMany_emptyWithCapacity_list_of_contains_eq_false [EquivBEq α] [LawfulHashable α]
    {l : List (α × β)} {k fallback : α}
    (h : (l.map Prod.fst).contains k = false) :
    (insertMany (emptyWithCapacity : Raw₀ α (fun _ => β)) l).1.getKeyD k fallback = fallback := by
  rw [getKeyD_insertMany_list_of_contains_eq_false _ Raw.WF.emptyWithCapacity₀ h]
  apply getKeyD_emptyWithCapacity

set_option linter.missingDocs false in
@[deprecated getKeyD_insertMany_emptyWithCapacity_list_of_contains_eq_false (since := "2025-03-12")]
abbrev getKeyD_insertMany_empty_list_of_contains_eq_false := @getKeyD_insertMany_emptyWithCapacity_list_of_contains_eq_false

theorem getKeyD_insertMany_emptyWithCapacity_list_of_mem [EquivBEq α] [LawfulHashable α]
    {l : List (α × β)}
    {k k' fallback : α} (k_beq : k == k')
    (distinct : l.Pairwise (fun a b => (a.1 == b.1) = false))
    (mem : k ∈ l.map Prod.fst) :
    (insertMany (emptyWithCapacity : Raw₀ α (fun _ => β)) l).1.getKeyD k' fallback = k := by
  rw [getKeyD_insertMany_list_of_mem _ Raw.WF.emptyWithCapacity₀ k_beq distinct mem]

set_option linter.missingDocs false in
@[deprecated getKeyD_insertMany_emptyWithCapacity_list_of_mem (since := "2025-03-12")]
abbrev getKeyD_insertMany_empty_list_of_mem := @getKeyD_insertMany_emptyWithCapacity_list_of_mem

theorem size_insertMany_emptyWithCapacity_list [EquivBEq α] [LawfulHashable α]
    {l : List (α × β)} (distinct : l.Pairwise (fun a b => (a.1 == b.1) = false)) :
    (insertMany (emptyWithCapacity : Raw₀ α (fun _ => β)) l).1.1.size = l.length := by
  rw [size_insertMany_list _ Raw.WF.emptyWithCapacity₀ distinct]
  · simp only [size_emptyWithCapacity, Nat.zero_add]
  · simp only [contains_emptyWithCapacity, Bool.false_eq_true, false_implies, implies_true]

set_option linter.missingDocs false in
@[deprecated size_insertMany_emptyWithCapacity_list (since := "2025-03-12")]
abbrev size_insertMany_empty_list := @size_insertMany_emptyWithCapacity_list

theorem size_insertMany_emptyWithCapacity_list_le [EquivBEq α] [LawfulHashable α]
    {l : List (α × β)} :
    (insertMany (emptyWithCapacity : Raw₀ α (fun _ => β)) l).1.1.size ≤ l.length := by
  rw [← Nat.zero_add l.length]
  apply (size_insertMany_list_le _ Raw.WF.emptyWithCapacity₀)

set_option linter.missingDocs false in
@[deprecated size_insertMany_emptyWithCapacity_list_le (since := "2025-03-12")]
abbrev size_insertMany_empty_list_le := @size_insertMany_emptyWithCapacity_list_le

theorem isEmpty_insertMany_emptyWithCapacity_list [EquivBEq α] [LawfulHashable α]
    {l : List (α × β)} :
    (insertMany (emptyWithCapacity : Raw₀ α (fun _ => β)) l).1.1.isEmpty = l.isEmpty := by
  simp [isEmpty_insertMany_list _ Raw.WF.emptyWithCapacity₀]

set_option linter.missingDocs false in
@[deprecated isEmpty_insertMany_emptyWithCapacity_list (since := "2025-03-12")]
abbrev isEmpty_insertMany_empty_list := @isEmpty_insertMany_emptyWithCapacity_list

@[simp]
theorem insertManyIfNewUnit_emptyWithCapacity_list_nil :
    insertManyIfNewUnit (emptyWithCapacity : Raw₀ α (fun _ => Unit)) ([] : List α) =
      (emptyWithCapacity : Raw₀ α (fun _ => Unit)) := by
  simp

set_option linter.missingDocs false in
@[deprecated insertManyIfNewUnit_emptyWithCapacity_list_nil (since := "2025-03-12")]
abbrev insertManyIfNewUnit_empty_list_nil := @insertManyIfNewUnit_emptyWithCapacity_list_nil

@[simp]
theorem insertManyIfNewUnit_emptyWithCapacity_list_singleton {k : α} :
    (insertManyIfNewUnit (emptyWithCapacity : Raw₀ α (fun _ => Unit)) [k]).1 = emptyWithCapacity.insertIfNew k () := by
  simp

set_option linter.missingDocs false in
@[deprecated insertManyIfNewUnit_emptyWithCapacity_list_singleton (since := "2025-03-12")]
abbrev insertManyIfNewUnit_empty_list_singleton := @insertManyIfNewUnit_emptyWithCapacity_list_singleton

theorem insertManyIfNewUnit_emptyWithCapacity_list_cons {hd : α} {tl : List α} :
    insertManyIfNewUnit (emptyWithCapacity : Raw₀ α (fun _ => Unit)) (hd :: tl) =
      (insertManyIfNewUnit (emptyWithCapacity.insertIfNew hd ()) tl).1 := by
  rw [insertManyIfNewUnit_cons]

set_option linter.missingDocs false in
@[deprecated insertManyIfNewUnit_emptyWithCapacity_list_cons (since := "2025-03-12")]
abbrev insertManyIfNewUnit_empty_list_cons := @insertManyIfNewUnit_emptyWithCapacity_list_cons

theorem contains_insertManyIfNewUnit_emptyWithCapacity_list [EquivBEq α] [LawfulHashable α]
    {l : List α} {k : α} :
    (insertManyIfNewUnit (emptyWithCapacity : Raw₀ α (fun _ => Unit)) l).1.contains k = l.contains k := by
  simp [contains_insertManyIfNewUnit_list _ Raw.WF.emptyWithCapacity₀]

set_option linter.missingDocs false in
@[deprecated contains_insertManyIfNewUnit_emptyWithCapacity_list (since := "2025-03-12")]
abbrev contains_insertManyIfNewUnit_empty_list := @contains_insertManyIfNewUnit_emptyWithCapacity_list

theorem getKey?_insertManyIfNewUnit_emptyWithCapacity_list_of_contains_eq_false [EquivBEq α] [LawfulHashable α]
    {l : List α} {k : α} (h' : l.contains k = false) :
    getKey? (insertManyIfNewUnit (emptyWithCapacity : Raw₀ α (fun _ => Unit)) l).1 k = none := by
  exact getKey?_insertManyIfNewUnit_list_of_contains_eq_false_of_contains_eq_false _ Raw.WF.emptyWithCapacity₀
    contains_emptyWithCapacity h'

set_option linter.missingDocs false in
@[deprecated getKey?_insertManyIfNewUnit_emptyWithCapacity_list_of_contains_eq_false (since := "2025-03-12")]
abbrev getKey?_insertManyIfNewUnit_empty_list_of_contains_eq_false := @getKey?_insertManyIfNewUnit_emptyWithCapacity_list_of_contains_eq_false

theorem getKey?_insertManyIfNewUnit_emptyWithCapacity_list_of_mem [EquivBEq α] [LawfulHashable α]
    {l : List α} {k k' : α} (k_beq : k == k')
    (distinct : l.Pairwise (fun a b => (a == b) = false)) (mem : k ∈ l) :
    getKey? (insertManyIfNewUnit (emptyWithCapacity : Raw₀ α (fun _ => Unit)) l).1 k' = some k := by
  exact getKey?_insertManyIfNewUnit_list_of_contains_eq_false_of_mem _ Raw.WF.emptyWithCapacity₀ k_beq
    contains_emptyWithCapacity distinct mem

set_option linter.missingDocs false in
@[deprecated getKey?_insertManyIfNewUnit_emptyWithCapacity_list_of_mem (since := "2025-03-12")]
abbrev getKey?_insertManyIfNewUnit_empty_list_of_mem := @getKey?_insertManyIfNewUnit_emptyWithCapacity_list_of_mem

theorem getKey_insertManyIfNewUnit_emptyWithCapacity_list_of_mem [EquivBEq α] [LawfulHashable α]
    {l : List α}
    {k k' : α} (k_beq : k == k')
    (distinct : l.Pairwise (fun a b => (a == b) = false))
    (mem : k ∈ l) {h'} :
    getKey (insertManyIfNewUnit (emptyWithCapacity : Raw₀ α (fun _ => Unit)) l).1 k' h' = k := by
  exact getKey_insertManyIfNewUnit_list_of_contains_eq_false_of_mem _ Raw.WF.emptyWithCapacity₀ k_beq
    contains_emptyWithCapacity distinct mem

set_option linter.missingDocs false in
@[deprecated getKey_insertManyIfNewUnit_emptyWithCapacity_list_of_mem (since := "2025-03-12")]
abbrev getKey_insertManyIfNewUnit_empty_list_of_mem := @getKey_insertManyIfNewUnit_emptyWithCapacity_list_of_mem

theorem getKey!_insertManyIfNewUnit_emptyWithCapacity_list_of_contains_eq_false [EquivBEq α] [LawfulHashable α]
    [Inhabited α] {l : List α} {k : α}
    (h' : l.contains k = false) :
    getKey! (insertManyIfNewUnit (emptyWithCapacity : Raw₀ α (fun _ => Unit)) l).1 k = default := by
  exact getKey!_insertManyIfNewUnit_list_of_contains_eq_false_of_contains_eq_false _ Raw.WF.emptyWithCapacity₀
    contains_emptyWithCapacity h'

set_option linter.missingDocs false in
@[deprecated getKey!_insertManyIfNewUnit_emptyWithCapacity_list_of_contains_eq_false (since := "2025-03-12")]
abbrev getKey!_insertManyIfNewUnit_empty_list_of_contains_eq_false := @getKey!_insertManyIfNewUnit_emptyWithCapacity_list_of_contains_eq_false

theorem getKey!_insertManyIfNewUnit_emptyWithCapacity_list_of_mem [EquivBEq α] [LawfulHashable α]
    [Inhabited α] {l : List α} {k k' : α} (k_beq : k == k')
    (distinct : l.Pairwise (fun a b => (a == b) = false))
    (mem : k ∈ l) :
    getKey! (insertManyIfNewUnit (emptyWithCapacity : Raw₀ α (fun _ => Unit)) l).1 k' = k := by
  exact getKey!_insertManyIfNewUnit_list_of_contains_eq_false_of_mem _ Raw.WF.emptyWithCapacity₀ k_beq
    contains_emptyWithCapacity distinct mem

set_option linter.missingDocs false in
@[deprecated getKey!_insertManyIfNewUnit_emptyWithCapacity_list_of_mem (since := "2025-03-12")]
abbrev getKey!_insertManyIfNewUnit_empty_list_of_mem := @getKey!_insertManyIfNewUnit_emptyWithCapacity_list_of_mem

theorem getKeyD_insertManyIfNewUnit_emptyWithCapacity_list_of_contains_eq_false [EquivBEq α] [LawfulHashable α]
    {l : List α} {k fallback : α}
    (h' : l.contains k = false) :
    getKeyD (insertManyIfNewUnit (emptyWithCapacity : Raw₀ α (fun _ => Unit)) l).1 k fallback = fallback := by
  exact getKeyD_insertManyIfNewUnit_list_of_contains_eq_false_of_contains_eq_false
    _ Raw.WF.emptyWithCapacity₀ contains_emptyWithCapacity h'

set_option linter.missingDocs false in
@[deprecated getKeyD_insertManyIfNewUnit_emptyWithCapacity_list_of_contains_eq_false (since := "2025-03-12")]
abbrev getKeyD_insertManyIfNewUnit_empty_list_of_contains_eq_false := @getKeyD_insertManyIfNewUnit_emptyWithCapacity_list_of_contains_eq_false

theorem getKeyD_insertManyIfNewUnit_emptyWithCapacity_list_of_mem [EquivBEq α] [LawfulHashable α]
    {l : List α} {k k' fallback : α} (k_beq : k == k')
    (distinct : l.Pairwise (fun a b => (a == b) = false))
    (mem : k ∈ l) :
    getKeyD (insertManyIfNewUnit (emptyWithCapacity : Raw₀ α (fun _ => Unit)) l).1 k' fallback = k := by
  exact getKeyD_insertManyIfNewUnit_list_of_contains_eq_false_of_mem _ Raw.WF.emptyWithCapacity₀ k_beq
    contains_emptyWithCapacity distinct mem

set_option linter.missingDocs false in
@[deprecated getKeyD_insertManyIfNewUnit_emptyWithCapacity_list_of_mem (since := "2025-03-12")]
abbrev getKeyD_insertManyIfNewUnit_empty_list_of_mem := @getKeyD_insertManyIfNewUnit_emptyWithCapacity_list_of_mem

theorem size_insertManyIfNewUnit_emptyWithCapacity_list [EquivBEq α] [LawfulHashable α]
    {l : List α}
    (distinct : l.Pairwise (fun a b => (a == b) = false)) :
    (insertManyIfNewUnit (emptyWithCapacity : Raw₀ α (fun _ => Unit)) l).1.1.size = l.length := by
  simp [size_insertManyIfNewUnit_list _ Raw.WF.emptyWithCapacity₀ distinct]

set_option linter.missingDocs false in
@[deprecated size_insertManyIfNewUnit_emptyWithCapacity_list (since := "2025-03-12")]
abbrev size_insertManyIfNewUnit_empty_list := @size_insertManyIfNewUnit_emptyWithCapacity_list

theorem size_insertManyIfNewUnit_emptyWithCapacity_list_le [EquivBEq α] [LawfulHashable α]
    {l : List α} :
    (insertManyIfNewUnit (emptyWithCapacity : Raw₀ α (fun _ => Unit)) l).1.1.size ≤ l.length := by
  apply Nat.le_trans (size_insertManyIfNewUnit_list_le _ Raw.WF.emptyWithCapacity₀)
  simp

set_option linter.missingDocs false in
@[deprecated size_insertManyIfNewUnit_emptyWithCapacity_list_le (since := "2025-03-12")]
abbrev size_insertManyIfNewUnit_empty_list_le := @size_insertManyIfNewUnit_emptyWithCapacity_list_le

theorem isEmpty_insertManyIfNewUnit_emptyWithCapacity_list [EquivBEq α] [LawfulHashable α]
    {l : List α} :
    (insertManyIfNewUnit (emptyWithCapacity : Raw₀ α (fun _ => Unit)) l).1.1.isEmpty = l.isEmpty := by
  rw [isEmpty_insertManyIfNewUnit_list _ Raw.WF.emptyWithCapacity₀]
  simp

set_option linter.missingDocs false in
@[deprecated isEmpty_insertManyIfNewUnit_emptyWithCapacity_list (since := "2025-03-12")]
abbrev isEmpty_insertManyIfNewUnit_empty_list := @isEmpty_insertManyIfNewUnit_emptyWithCapacity_list

theorem get?_insertManyIfNewUnit_emptyWithCapacity_list [EquivBEq α] [LawfulHashable α]
    {l : List α} {k : α} :
    get? (insertManyIfNewUnit (emptyWithCapacity : Raw₀ α (fun _ => Unit)) l) k =
      if l.contains k then some () else none := by
  rw [get?_insertManyIfNewUnit_list _ Raw.WF.emptyWithCapacity₀]
  simp

set_option linter.missingDocs false in
@[deprecated get?_insertManyIfNewUnit_emptyWithCapacity_list (since := "2025-03-12")]
abbrev get?_insertManyIfNewUnit_empty_list := @get?_insertManyIfNewUnit_emptyWithCapacity_list

theorem get_insertManyIfNewUnit_emptyWithCapacity_list
    {l : List α} {k : α} {h} :
    get (insertManyIfNewUnit (emptyWithCapacity : Raw₀ α (fun _ => Unit)) l) k h = ()  := by
  simp

set_option linter.missingDocs false in
@[deprecated get_insertManyIfNewUnit_emptyWithCapacity_list (since := "2025-03-12")]
abbrev get_insertManyIfNewUnit_empty_list := @get_insertManyIfNewUnit_emptyWithCapacity_list

theorem get!_insertManyIfNewUnit_emptyWithCapacity_list
    {l : List α} {k : α} :
    get! (insertManyIfNewUnit (emptyWithCapacity : Raw₀ α (fun _ => Unit)) l) k = ()  := by
  simp

set_option linter.missingDocs false in
@[deprecated get!_insertManyIfNewUnit_emptyWithCapacity_list (since := "2025-03-12")]
abbrev get!_insertManyIfNewUnit_empty_list := @get!_insertManyIfNewUnit_emptyWithCapacity_list

theorem getD_insertManyIfNewUnit_emptyWithCapacity_list
    {l : List α} {k : α} {fallback : Unit} :
    getD (insertManyIfNewUnit (emptyWithCapacity : Raw₀ α (fun _ => Unit)) l) k fallback = () := by
  simp

set_option linter.missingDocs false in
@[deprecated getD_insertManyIfNewUnit_emptyWithCapacity_list (since := "2025-03-12")]
abbrev getD_insertManyIfNewUnit_empty_list := @getD_insertManyIfNewUnit_emptyWithCapacity_list

end Const

<<<<<<< HEAD
section Union

variable (m₁ m₂ : Raw₀ α β)

--Temporary: presumably we'll want to have this somewhere else (and redefine it in terms of `insertMany`?)
def union : Raw₀ α β := ⟨m₁.val.union m₂.val, sorry⟩

variable {m₁ m₂}

@[simp]
theorem union_singleton {p} [EquivBEq α] [LawfulHashable α] (h : m.val.WF) :
    m.val.union {p} = m.insert p.fst p.snd  := by
  sorry

theorem contains_union_of_left  [EquivBEq α] [LawfulHashable α] (h₁ : m₁.val.WF)
    (h₂ : m₂.val.WF) {k : α} :
    m₁.contains k → (m₁.union m₂).contains k := by
  sorry

theorem contains_union_of_right  [EquivBEq α] [LawfulHashable α] (h₁ : m₁.val.WF)
    (h₂ : m₂.val.WF) {k : α} :
    m₂.contains k → (m₁.union m₂).contains k := by
  sorry

@[simp]
theorem contains_union [EquivBEq α] [LawfulHashable α] (h₁ : m₁.val.WF)
    (h₂ : m₂.val.WF) {k : α} :
    (m₁.union m₂).contains k = (m₁.contains k || m₂.contains k) := by
  sorry

@[simp]
theorem contains_union_iff [EquivBEq α] [LawfulHashable α] (h₁ : m₁.val.WF)
    (h₂ : m₂.val.WF) {k : α} :
    (m₁.union m₂).contains k ↔ m₁.contains k ∨ m₂.contains k := by
  sorry

theorem contains_of_contains_union_of_contains_right_eq_false [EquivBEq α]
    [LawfulHashable α] (h₁ : m₁.val.WF) (h₂ : m₂.val.WF) {k : α} :
    (m₁.union m₂).contains k → m₂.contains k = false → m₁.contains k := by
  sorry

theorem contains_of_contains_union_of_contains_left_eq_false [EquivBEq α]
    [LawfulHashable α] (h₁ : m₁.val.WF) (h₂ : m₂.val.WF) {k : α} :
    (m₁.union m₂).contains k → m₁.contains k = false → m₂.contains k := by
  sorry

theorem get?_union_of_contains_right_eq_false [LawfulBEq α] (h₁ : m₁.val.WF) (h₂ : m₂.val.WF)
    {k : α} (contains_eq_false : m₂.contains k = false) :
    (m₁.union m₂).get? k = m₁.get? k := by
  sorry

theorem get_union_of_contains_right_eq_false [LawfulBEq α] (h₁ : m₁.val.WF) (h₂ : m₂.val.WF)
    {k : α} (contains_eq_false : m₂.contains k = false) {h'} :
    (m₁.union m₂).get k h' = m₁.get k (contains_of_contains_union_of_contains_right_eq_false h₁ h₂ h' contains_eq_false) := by
  sorry

theorem union_insert_right_equiv_union_insert [EquivBEq α] [LawfulHashable α] {p : (a : α) × β a}
    (h₁ : m₁.val.WF) (h₂ : m₂.val.WF) :
    (m₁.union (m₂.insert p.fst p.snd)).1.Equiv ((m₁.union m₂).insert p.fst p.snd).1 := by
  sorry

theorem getKey?_union_of_contains_right [EquivBEq α] [LawfulHashable α]
    {p : (a : α) × β a} (h₁ : m₁.val.WF) (h₂ : m₂.val.WF)
    {k : α} (mem : m₂.contains k) :
    (m₁.union m₂).getKey? k = some k := by
  sorry

theorem getKey_union_of_contains_right
    [EquivBEq α] [LawfulHashable α] (h₁ : m₁.val.WF) (h₂ : m₂.val.WF)
    {k : α} (mem : m₂.contains k) :
    (m₁.union m₂).getKey k (contains_union_of_right h₁ h₂ mem) = k := by
  sorry

theorem getKey!_union_of_contains_right_eq_false [Inhabited α]
    [EquivBEq α] [LawfulHashable α] (h₁ : m₁.val.WF) (h₂ : m₂.val.WF) {k : α}
    (h' : m₂.contains k = false) :
    (m₁.union m₂).getKey! k = m₁.getKey! k := by
  sorry

theorem getKey!_union_of_mem_right [EquivBEq α] [LawfulHashable α] [Inhabited α] (h₁ : m₁.1.WF)
    (h₂ : m₂.1.WF) {k : α} (mem : m₂.contains k) :
    (m₁.union m₂).getKey! k = k := by
  sorry

theorem getKeyD_union_of_contains_right_eq_false [EquivBEq α] [LawfulHashable α] (h₁ : m₁.val.WF)
    (h₂ : m₂.val.WF) {k fallback : α} (h' : m₂.contains k = false) :
    (m₁.union m₂).getKeyD k fallback = m₁.getKeyD k fallback := by
  sorry

theorem getKeyD_union_of_mem_right [EquivBEq α] [LawfulHashable α] (h₁ : m₁.val.WF)
    (h₂ : m₂.val.WF) {k fallback : α} (mem : m₂.contains k) :
    (m₁.union m₂).getKeyD k fallback = k := by
  sorry

theorem get?_union_of_contains_left_eq_false [LawfulBEq α] (h₁ : m₁.val.WF) (h₂ : m₂.val.WF)
    {k : α} (contains_eq_false : m₁.contains k = false) :
    (m₁.union m₂).get? k = m₂.get? k := by
  sorry

theorem get_union_of_contains_left_eq_false [LawfulBEq α] (h₁ : m₁.val.WF) (h₂ : m₂.val.WF)
    {k : α} (contains_eq_false : m₁.contains k = false) {h'} :
    (m₁.union m₂).get k h' = m₂.get k (contains_of_contains_union_of_contains_left_eq_false h₁ h₂ h' contains_eq_false) := by
  sorry

theorem getKey?_union_of_contains_left_of_contains_right_eq_false [EquivBEq α] [LawfulHashable α]
    (h₁ : m₁.val.WF) (h₂ : m₂.val.WF)
    {k : α} (mem : m₁.contains k) (not_mem : m₂.contains k = false) :
    (m₁.union m₂).getKey? k = some k := by
  sorry

theorem getKey_union_of_contains_left_of_contains_right_eq_false
    [EquivBEq α] [LawfulHashable α] (h₁ : m₁.val.WF) (h₂ : m₂.val.WF)
    {k : α} (mem : m₁.contains k) :
    (m₁.union m₂).getKey k (contains_union_of_left h₁ h₂ mem) = k := by
  sorry

theorem getKey!_union_of_contains_left_eq_false [Inhabited α]
    [EquivBEq α] [LawfulHashable α] (h₁ : m₁.val.WF) (h₂ : m₂.val.WF) {k : α}
    (h' : m₁.contains k = false) :
    (m₁.union m₂).getKey! k = m₂.getKey! k := by
  sorry

theorem getKey!_union_of_mem_left_of_not_mem_right [EquivBEq α] [LawfulHashable α] [Inhabited α]
    (h₁ : m₁.1.WF)
    (h₂ : m₂.1.WF) {k : α} (mem : m₁.contains k) (not_mem : m₂.contains k = false) :
    (m₁.union m₂).getKey! k = k := by
  sorry

theorem getKeyD_union_of_mem_left_of_contains_right_eq_false [EquivBEq α]
    [LawfulHashable α] (h₁ : m₁.val.WF)
    (h₂ : m₂.val.WF) {k fallback : α} (mem : m₁.contains k)  (not_mem : m₂.contains k = false) :
    (m₁.union m₂).getKeyD k fallback = k := by
  sorry

theorem size_union [EquivBEq α] [LawfulHashable α] (h₁ : m₁.val.WF)
    (h₂ : m₂.val.WF) : (∀ (a : α), m₁.contains a → m₂.contains a = false) →
    (m₁.union m₂).1.size = m₁.1.size + m₂.1.size := by
  sorry

theorem size_left_le_size_union [EquivBEq α] [LawfulHashable α] (h₁ : m₁.val.WF)
    (h₂ : m₂.val.WF) : m₁.1.size ≤ (m₁.union m₂).1.size := by
  sorry

theorem size_right_le_size_union [EquivBEq α] [LawfulHashable α] (h₁ : m₁.val.WF)
    (h₂ : m₂.val.WF) : m₂.1.size ≤ (m₁.union m₂).1.size := by
  sorry

theorem size_union_le_size_add_size [EquivBEq α] [LawfulHashable α]
    (h₁ : m₁.val.WF) (h₂ : m₂.val.WF) :
    (m₁.union m₂).1.size ≤ m₁.1.size + m₂.1.size := by
  sorry

@[simp]
theorem isEmpty_union [EquivBEq α] [LawfulHashable α] (h₁ : m₁.val.WF) (h₂ : m₂.val.WF) :
    (m₁.union m₂).1.isEmpty = (m₁.1.isEmpty && m₂.1.isEmpty) := by
  sorry

end Union
=======
end insertMany
>>>>>>> 9c7cb147

section Alter

theorem isEmpty_alter_eq_isEmpty_erase [LawfulBEq α] (h : m.1.WF) {k : α}
    {f : Option (β k) → Option (β k)} :
    (m.alter k f).1.isEmpty = ((m.erase k).1.isEmpty && (f (m.get? k)).isNone) := by
  simp_to_model [alter, erase, isEmpty, get?] using List.isEmpty_alterKey_eq_isEmpty_eraseKey

@[simp]
theorem isEmpty_alter [LawfulBEq α] (h : m.1.WF) {k : α} {f : Option (β k) → Option (β k)} :
    (m.alter k f).1.isEmpty = (((m.1.isEmpty || (m.1.size == 1 && m.contains k))) &&
      (f (m.get? k)).isNone) := by
  simp_to_model [alter, isEmpty, size, contains, get?] using List.isEmpty_alterKey

theorem contains_alter [LawfulBEq α] (h : m.1.WF) {k k' : α} {f : Option (β k) → Option (β k)} :
    (m.alter k f).contains k' = if k == k' then (f (m.get? k)).isSome else m.contains k' := by
  simp_to_model [alter, contains, get?] using List.containsKey_alterKey

theorem size_alter [LawfulBEq α] (h : m.1.WF) {k : α} {f : Option (β k) → Option (β k)} :
    (m.alter k f).1.size =
      if m.contains k ∧ (f (m.get? k)).isNone then
        m.1.size - 1
      else if ¬ m.contains k ∧ (f (m.get? k)).isSome then
        m.1.size + 1
      else
        m.1.size := by
  simp only [Bool.not_eq_true]
  simp_to_model [alter, contains, get?, size] using List.length_alterKey'

theorem size_alter_eq_add_one [LawfulBEq α] (h : m.1.WF) {k : α} {f : Option (β k) → Option (β k)}
    (h₁ : m.contains k = false) (h₂ : (f (m.get? k)).isSome) :
    (m.alter k f).1.size = m.1.size + 1 := by
  simp [size_alter, h, h₁, h₂]

theorem size_alter_eq_sub_one [LawfulBEq α] (h : m.1.WF) {k : α} {f : Option (β k) → Option (β k)}
    (h₁ : m.contains k) (h₂ : (f (m.get? k)).isNone) :
    (m.alter k f).1.size = m.1.size - 1 := by
  simp [size_alter, h, h₁, h₂]

theorem size_alter_eq_self_of_not_mem [LawfulBEq α] (h : m.1.WF) {k : α}
    {f : Option (β k) → Option (β k)} (h₁ : m.contains k = false) (h₂ : (f (m.get? k)).isNone) :
    (m.alter k f).1.size = m.1.size := by
  simp [size_alter, h, h₁, h₂]

theorem size_alter_eq_self_of_mem [LawfulBEq α] (h : m.1.WF) {k : α}
    {f : Option (β k) → Option (β k)} (h₁ : m.contains k) (h₂ : (f (m.get? k)).isSome) :
    (m.alter k f).1.size = m.1.size := by
  simp [size_alter, h, h₁, Option.isSome_iff_ne_none.mp h₂]

theorem size_alter_le_size [LawfulBEq α] (h : m.1.WF) {k : α} {f : Option (β k) → Option (β k)} :
    (m.alter k f).1.size ≤ m.1.size + 1 := by
  simp [size_alter, h]
  split <;> try split
  all_goals omega

theorem size_le_size_alter [LawfulBEq α] (h : m.1.WF) {k : α} {f : Option (β k) → Option (β k)} :
    m.1.size - 1 ≤ (m.alter k f).1.size := by
  simp [size_alter, h]
  split <;> try split
  all_goals omega

theorem get?_alter [LawfulBEq α] (h : m.1.WF) {k k' : α} {f : Option (β k) → Option (β k)} :
    (m.alter k f).get? k' =
      if h : k == k' then
        cast (congrArg (Option ∘ β) (eq_of_beq h)) (f (m.get? k))
      else
        m.get? k' := by
  simp_to_model [alter, get?] using List.getValueCast?_alterKey

theorem get_alter [LawfulBEq α] (h : m.1.WF) {k k' : α} {f : Option (β k) → Option (β k)}
    (hc : (m.alter k f).contains k') :
    (m.alter k f).get k' hc =
      if heq : k == k' then
        haveI h' : (f (m.get? k)).isSome := by rwa [contains_alter _ h, if_pos heq] at hc
        cast (congrArg β (eq_of_beq heq)) <| (f (m.get? k)).get <| h'
      else
        haveI h' : m.contains k' := by rwa [contains_alter _ h, if_neg heq] at hc
        m.get k' h' := by
  simp_to_model [alter, contains, get, get?] using List.getValueCast_alterKey

theorem get_alter_self [LawfulBEq α] (h : m.1.WF) {k : α} {f : Option (β k) → Option (β k)}
    {hc : (m.alter k f).contains k} :
    haveI h' : (f (m.get? k)).isSome := by rwa [contains_alter _ h, beq_self_eq_true] at hc
    (m.alter k f).get k hc = (f (m.get? k)).get h' := by
  simp_to_model [alter, get, get?] using List.getValueCast_alterKey_self

theorem get!_alter [LawfulBEq α] {k k' : α} (h : m.1.WF) [Inhabited (β k')]
    {f : Option (β k) → Option (β k)} :
    (m.alter k f).get! k' =
      if heq : k == k' then
        (f (m.get? k)).map (cast (congrArg β (eq_of_beq heq))) |>.get!
      else
        m.get! k' := by
  simp_to_model [alter, get?, get!] using List.getValueCast!_alterKey

theorem getD_alter [LawfulBEq α] {k k' : α} {fallback : β k'} (h : m.1.WF)
    {f : Option (β k) → Option (β k)} :
    (m.alter k f).getD k' fallback =
      if heq : k == k' then
        f (m.get? k) |>.map (cast (congrArg β <| eq_of_beq heq)) |>.getD fallback
      else
        m.getD k' fallback := by
  simp_to_model [alter, getD, get?] using List.getValueCastD_alterKey

private theorem cast_eq_id {α : Type u} : cast (rfl : α = α) = id := by rfl

theorem getD_alter_self [LawfulBEq α] {k : α} {fallback : β k} (h : m.1.WF)
    {f : Option (β k) → Option (β k)} :
    (m.alter k f).getD k fallback = (f (m.get? k)).getD fallback := by
  simp only [getD_alter, h, beq_self_eq_true, reduceDIte, cast_eq_id, Option.map_id_fun, id_eq]

theorem getKey?_alter [LawfulBEq α] (h : m.1.WF) {k k' : α} {f : Option (β k) → Option (β k)} :
    (m.alter k f).getKey? k' =
      if k == k' then
        if (f (m.get? k)).isSome then some k else none
      else
        m.getKey? k' := by
  simp_to_model [alter, getKey?, get?] using List.getKey?_alterKey

theorem getKey!_alter [LawfulBEq α] [Inhabited α] {k k' : α} (h : m.1.WF)
    {f : Option (β k) → Option (β k)} : (m.alter k f).getKey! k' =
      if k == k' then
        if (f (m.get? k)).isSome then k else default
      else
        m.getKey! k' := by
  simp_to_model [alter, get?, getKey!] using List.getKey!_alterKey

-- Note that in many use cases `getKey_eq` gives a simpler right hand side.
theorem getKey_alter [LawfulBEq α] [Inhabited α] {k k' : α} (h : m.1.WF)
    {f : Option (β k) → Option (β k)} (hc : (m.alter k f).contains k') :
    (m.alter k f).getKey k' hc =
      if heq : k == k' then
        k
      else
        haveI h' : m.contains k' := by rwa [contains_alter _ h, if_neg heq] at hc
        m.getKey k' h' := by
  simp_to_model [alter, getKey, contains] using List.getKey_alterKey

theorem getKeyD_alter [LawfulBEq α] {k k' fallback : α} (h : m.1.WF)
    {f : Option (β k) → Option (β k)} :
    (m.alter k f).getKeyD k' fallback =
      if k == k' then
        if (f (m.get? k)).isSome then k else fallback
      else
        m.getKeyD k' fallback := by
  simp_to_model [alter, getKeyD, get?] using List.getKeyD_alterKey

namespace Const

variable {β : Type v} [EquivBEq α] [LawfulHashable α] (m : Raw₀ α (fun _ => β))

theorem isEmpty_alter_eq_isEmpty_erase (h : m.1.WF)  {k : α} {f : Option β → Option β} :
    (Const.alter m k f).1.isEmpty = ((m.erase k).1.isEmpty && (f (Const.get? m k)).isNone) := by
  simp_to_model [Const.alter, erase, isEmpty, Const.get?]
    using List.Const.isEmpty_alterKey_eq_isEmpty_eraseKey

@[simp]
theorem isEmpty_alter (h : m.1.WF) {k : α} {f : Option β → Option β} :
    (Const.alter m k f).1.isEmpty = ((m.1.isEmpty || (m.1.size == 1 && m.contains k)) &&
      (f (Const.get? m k)).isNone) := by
  simp_to_model [Const.alter, isEmpty, size, contains, Const.get?] using List.Const.isEmpty_alterKey

theorem contains_alter (h : m.1.WF) {k k' : α} {f : Option β → Option β} :
    (Const.alter m k f).contains k' =
      if k == k' then
        (f (Const.get? m k)).isSome
      else
        m.contains k' := by
  simp_to_model [Const.alter, Const.get?, contains] using List.Const.containsKey_alterKey

theorem size_alter (h : m.1.WF) {k : α} {f : Option β → Option β} :
    (Const.alter m k f).1.size =
      if m.contains k ∧ (f (Const.get? m k)).isNone then
        m.1.size - 1
      else if ¬ m.contains k ∧ (f (Const.get? m k)).isSome then
        m.1.size + 1
      else
        m.1.size := by
  simp only [Bool.not_eq_true]
  simp_to_model [Const.alter, size, contains, Const.get?] using List.Const.length_alterKey'

theorem size_alter_eq_add_one (h : m.1.WF) {k : α} {f : Option β → Option β}
    (h₁ : m.contains k = false) (h₂ : (f (Const.get? m k)).isSome) :
    (Const.alter m k f).1.size = m.1.size + 1 := by
  simp [size_alter, h, h₁, h₂]

theorem size_alter_eq_sub_one (h : m.1.WF) {k : α} {f : Option β → Option β}
    (h₁ : m.contains k) (h₂ : (f (Const.get? m k)).isNone) :
    (Const.alter m k f).1.size = m.1.size - 1 := by
  simp [size_alter, h, h₁, h₂]

theorem size_alter_eq_self_of_not_mem (h : m.1.WF) {k : α} {f : Option β → Option β}
    (h₁ : m.contains k = false) (h₂ : (f (Const.get? m k)).isNone) :
    (Const.alter m k f).1.size = m.1.size := by
  simp [size_alter, h, h₁, h₂]

theorem size_alter_eq_self_of_mem (h : m.1.WF) {k : α} {f : Option β → Option β}
    (h₁ : m.contains k) (h₂ : (f (Const.get? m k)).isSome) :
    (Const.alter m k f).1.size = m.1.size := by
  simp [size_alter, h, h₁, Option.isSome_iff_ne_none.mp h₂]

theorem size_alter_le_size (h : m.1.WF) {k : α} {f : Option β → Option β} :
    (Const.alter m k f).1.size ≤ m.1.size + 1 := by
  simp [size_alter, h]
  split <;> try split
  all_goals omega

theorem size_le_size_alter (h : m.1.WF) {k : α} {f : Option β → Option β} :
    m.1.size - 1 ≤ (Const.alter m k f).1.size := by
  simp [size_alter, h]
  split <;> try split
  all_goals omega

theorem get?_alter (h : m.1.WF) {k k' : α} {f : Option β → Option β} :
    Const.get? (Const.alter m k f) k' =
      if k == k' then
        f (Const.get? m k)
      else
        Const.get? m k' := by
  simp_to_model [Const.alter, Const.get?] using List.Const.getValue?_alterKey

theorem get_alter (h : m.1.WF) {k k' : α} {f : Option β → Option β}
    (hc : (Const.alter m k f).contains k') :
    Const.get (Const.alter m k f) k' hc =
      if heq : k == k' then
        haveI h' : (f (Const.get? m k)).isSome := by rwa [contains_alter _ h, if_pos heq] at hc
        (f (Const.get? m k)).get <| h'
      else
        haveI h' : m.contains k' := by rwa [contains_alter _ h, if_neg heq] at hc
        Const.get m k' h' := by
  simp_to_model [Const.alter, Const.get, Const.get?] using List.Const.getValue_alterKey

theorem get_alter_self (h : m.1.WF) {k : α} {f : Option β → Option β}
    {hc : (Const.alter m k f).contains k} :
    haveI h' : (f (Const.get? m k)).isSome := by rwa [contains_alter _ h, BEq.refl] at hc
    Const.get (Const.alter m k f) k hc = (f (Const.get? m k)).get h' := by
  simp_to_model [Const.alter, Const.get?, Const.get] using List.Const.getValue_alterKey_self

theorem get!_alter {k k' : α} (h : m.1.WF) [Inhabited β] {f : Option β → Option β} :
    Const.get! (Const.alter m k f) k' =
      if k == k' then
        (f (Const.get? m k)).get!
      else
        Const.get! m k' := by
  simp_to_model [Const.alter, Const.get!, Const.get?] using List.Const.getValue!_alterKey

theorem getD_alter {k k' : α} {fallback : β} (h : m.1.WF) {f : Option β → Option β} :
    Const.getD (Const.alter m k f) k' fallback =
      if k == k' then
        f (Const.get? m k) |>.getD fallback
      else
        Const.getD m k' fallback := by
  simp_to_model [Const.alter, Const.get?, Const.getD] using List.Const.getValueD_alterKey

theorem getD_alter_self {k : α} {fallback : β} (h : m.1.WF) {f : Option β → Option β} :
    Const.getD (Const.alter m k f) k fallback = (f (Const.get? m k)).getD fallback := by
  simp only [h, getD_alter, BEq.refl, reduceIte]

theorem getKey?_alter (h : m.1.WF) {k k' : α} {f : Option β → Option β} :
    (Const.alter m k f).getKey? k' =
      if k == k' then
        if (f (Const.get? m k)).isSome then some k else none
      else
        m.getKey? k' := by
  simp_to_model [Const.alter, Const.get?, getKey?] using List.Const.getKey?_alterKey

theorem getKey!_alter [Inhabited α] {k k' : α} (h : m.1.WF) {f : Option β → Option β} :
    (Const.alter m k f).getKey! k' =
      if k == k' then
        if (f (Const.get? m k)).isSome then k else default
      else
        m.getKey! k' := by
  simp_to_model [Const.alter, Const.get?, getKey!] using List.Const.getKey!_alterKey

theorem getKey_alter [Inhabited α] {k k' : α} (h : m.1.WF) {f : Option β → Option β}
    (hc : (Const.alter m k f).contains k') :
    (Const.alter m k f).getKey k' hc =
      if heq : k == k' then
        k
      else
        haveI h' : m.contains k' := by rwa [contains_alter _ h, if_neg heq] at hc
        m.getKey k' h' := by
  simp_to_model [Const.alter, Const.get?, getKey] using List.Const.getKey_alterKey

theorem getKeyD_alter {k k' fallback : α} (h : m.1.WF) {f : Option β → Option β} :
    (Const.alter m k f).getKeyD k' fallback =
      if k == k' then
        if (f (Const.get? m k)).isSome then k else fallback
      else
        m.getKeyD k' fallback := by
  simp_to_model [Const.alter, Const.get?, getKeyD] using List.Const.getKeyD_alterKey

end Const

end Alter

section Modify

variable [LawfulBEq α]

@[simp]
theorem isEmpty_modify (h : m.1.WF) {k : α} {f : β k → β k} :
    (m.modify k f).1.isEmpty = m.1.isEmpty := by
  simp_to_model [modify, isEmpty] using List.isEmpty_modifyKey

theorem contains_modify (h : m.1.WF) {k k' : α} {f : β k → β k} :
    (m.modify k f).contains k' = m.contains k' := by
  simp_to_model [modify, contains] using List.containsKey_modifyKey

theorem size_modify (h : m.1.WF) {k : α} {f : β k → β k} :
    (m.modify k f).1.size = m.1.size := by
  simp_to_model [modify, size] using List.length_modifyKey

theorem get?_modify (h : m.1.WF) {k k' : α} {f : β k → β k} :
    (m.modify k f).get? k' =
      if h : k == k' then
        (cast (congrArg (Option ∘ β) (eq_of_beq h)) ((m.get? k).map f))
      else
        m.get? k' := by
  simp_to_model [modify, get?] using List.getValueCast?_modifyKey

@[simp]
theorem get?_modify_self (h : m.1.WF) {k : α} {f : β k → β k} :
    (m.modify k f).get? k = (m.get? k).map f := by
  simp_to_model [modify, get?] using List.getValueCast?_modifyKey_self

theorem get_modify (h : m.1.WF) {k k' : α} {f : β k → β k}
    (hc : (m.modify k f).contains k') :
    (m.modify k f).get k' hc =
      if heq : k == k' then
        haveI h' : m.contains k := by rwa [contains_modify _ h, ← eq_of_beq heq] at hc
        cast (congrArg β (eq_of_beq heq)) <| f (m.get k h')
      else
        haveI h' : m.contains k' := by rwa [contains_modify _ h] at hc
        m.get k' h' := by
  simp_to_model [modify, contains, get] using List.getValueCast_modifyKey

@[simp]
theorem get_modify_self (h : m.1.WF) {k : α} {f : β k → β k} {hc : (m.modify k f).contains k} :
    haveI h' : m.contains k := by rwa [contains_modify _ h] at hc
    (m.modify k f).get k hc = f (m.get k h') := by
  simp_to_model [modify, get] using List.getValueCast_modifyKey_self

theorem get!_modify (h : m.1.WF) {k k' : α} [hi : Inhabited (β k')] {f : β k → β k} :
    (m.modify k f).get! k' =
      if heq : k == k' then
        m.get? k |>.map f |>.map (cast (congrArg β (eq_of_beq heq))) |>.get!
      else
        m.get! k' := by
  simp_to_model [modify, get!, get?] using List.getValueCast!_modifyKey

@[simp]
theorem get!_modify_self (h : m.1.WF) {k : α} [Inhabited (β k)] {f : β k → β k} :
    (m.modify k f).get! k = ((m.get? k).map f).get! := by
  simp_to_model [modify, get!, get?] using List.getValueCast!_modifyKey_self

theorem getD_modify (h : m.1.WF) {k k' : α} {fallback : β k'} {f : β k → β k} :
    (m.modify k f).getD k' fallback =
      if heq : k == k' then
        m.get? k |>.map f |>.map (cast (congrArg β <| eq_of_beq heq)) |>.getD fallback
      else
        m.getD k' fallback := by
  simp_to_model [modify, getD, get?] using List.getValueCastD_modifyKey

@[simp]
theorem getD_modify_self (h : m.1.WF) {k : α} {fallback : β k} {f : β k → β k} :
    (m.modify k f).getD k fallback = ((m.get? k).map f).getD fallback := by
  simp_to_model [modify, get?, getD] using List.getValueCastD_modifyKey_self

theorem getKey?_modify (h : m.1.WF) {k k' : α} {f : β k → β k} :
    (m.modify k f).getKey? k' =
      if k == k' then
        if m.contains k then some k else none
      else
        m.getKey? k' := by
  simp_to_model [modify, getKey?, contains] using List.getKey?_modifyKey

theorem getKey?_modify_self (h : m.1.WF) {k : α} {f : β k → β k} :
    (m.modify k f).getKey? k = if m.contains k then some k else none := by
  simp_to_model [modify, getKey?, contains] using List.getKey?_modifyKey_self

theorem getKey!_modify (h : m.1.WF) [Inhabited α] {k k' : α} {f : β k → β k} :
    (m.modify k f).getKey! k' =
      if k == k' then
        if m.contains k then k else default
      else
        m.getKey! k' := by
  simp_to_model [modify, getKey!, contains] using List.getKey!_modifyKey

theorem getKey!_modify_self (h : m.1.WF) [Inhabited α] {k : α} {f : β k → β k} :
    (m.modify k f).getKey! k = if m.contains k then k else default := by
  simp_to_model [modify, getKey!, contains] using List.getKey!_modifyKey_self

theorem getKey_modify (h : m.1.WF) [Inhabited α] {k k' : α} {f : β k → β k}
    (hc : (m.modify k f).contains k') :
    (m.modify k f).getKey k' hc =
      if k == k' then
        k
      else
        haveI h' : m.contains k' := by rwa [contains_modify _ h] at hc
        m.getKey k' h' := by
  simp_to_model [modify, contains, getKey] using List.getKey_modifyKey

@[simp]
theorem getKey_modify_self (h : m.1.WF) [Inhabited α] {k : α} {f : β k → β k}
    (hc : (m.modify k f).contains k) : (m.modify k f).getKey k hc = k := by
  simp_to_model [modify, contains, getKey] using List.getKey_modifyKey_self

theorem getKeyD_modify (h : m.1.WF) {k k' fallback : α} {f : β k → β k} :
    (m.modify k f).getKeyD k' fallback =
      if k == k' then
        if m.contains k then k else fallback
      else
        m.getKeyD k' fallback := by
  simp_to_model [modify, getKeyD, contains] using List.getKeyD_modifyKey

theorem getKeyD_modify_self (h : m.1.WF) [Inhabited α] {k fallback : α} {f : β k → β k} :
    (m.modify k f).getKeyD k fallback = if m.contains k then k else fallback := by
  simp_to_model [modify, getKeyD, contains] using List.getKeyD_modifyKey_self

namespace Const

variable {β : Type v} [EquivBEq α] [LawfulHashable α] (m : Raw₀ α (fun _ => β))
omit [LawfulBEq α]

@[simp]
theorem isEmpty_modify (m : Raw₀ α (fun _ => β)) (h : m.1.WF) {k : α} {f : β → β} :
    (Const.modify m k f).1.isEmpty = m.1.isEmpty := by
  simp_to_model [Const.modify, isEmpty] using List.Const.isEmpty_modifyKey

theorem contains_modify (h : m.1.WF) {k k' : α} {f : β → β} :
    (Const.modify m k f).contains k' = m.contains k' := by
  simp_to_model [Const.modify, contains] using List.Const.containsKey_modifyKey

theorem size_modify (h : m.1.WF) {k : α} {f : β → β} :
    (Const.modify m k f).1.size = m.1.size := by
  simp_to_model [Const.modify, size] using List.Const.length_modifyKey

theorem get?_modify (h : m.1.WF) {k k' : α} {f : β → β} :
    Const.get? (Const.modify m k f) k' =
      if k == k' then
        (Const.get? m k).map f
      else
        Const.get? m k' := by
  simp_to_model [Const.modify, Const.get?] using List.Const.getValue?_modifyKey

@[simp]
theorem get?_modify_self (h : m.1.WF) {k : α} {f : β → β} :
    Const.get? (Const.modify m k f) k = (Const.get? m k).map f := by
  simp_to_model [Const.modify, Const.get?] using List.Const.getValue?_modifyKey_self

theorem get_modify (h : m.1.WF) {k k' : α} {f : β → β}
    (hc : (Const.modify m k f).contains k') :
    Const.get (Const.modify m k f) k' hc =
      if heq : k == k' then
        haveI h' : m.contains k := by rwa [contains_modify _ h, ← contains_congr _ h heq] at hc
        f (Const.get m k h')
      else
        haveI h' : m.contains k' := by rwa [contains_modify _ h] at hc
        Const.get m k' h' := by
  simp_to_model [Const.modify, Const.get] using List.Const.getValue_modifyKey

@[simp]
theorem get_modify_self (h : m.1.WF) {k : α} {f : β → β} {hc : (Const.modify m k f).contains k} :
    haveI h' : m.contains k := by rwa [contains_modify _ h] at hc
    Const.get (Const.modify m k f) k hc = f (Const.get m k h') := by
  simp_to_model [Const.modify, Const.get] using List.Const.getValue_modifyKey_self

theorem get!_modify (h : m.1.WF) {k k' : α} [hi : Inhabited β] {f : β → β} :
    Const.get! (Const.modify m k f) k' =
      if k == k' then
        Const.get? m k |>.map f |>.get!
      else
        Const.get! m k' := by
  simp_to_model [Const.modify, Const.get?, Const.get!] using List.Const.getValue!_modifyKey

@[simp]
theorem get!_modify_self (h : m.1.WF) {k : α} [Inhabited (β)] {f : β → β} :
    Const.get! (Const.modify m k f) k = ((Const.get? m k).map f).get! := by
  simp_to_model [Const.modify, Const.get!, Const.get?] using List.Const.getValue!_modifyKey_self

theorem getD_modify (h : m.1.WF) {k k' : α} {fallback : β} {f : β → β} :
    Const.getD (Const.modify m k f) k' fallback =
      if k == k' then
        Const.get? m k |>.map f |>.getD fallback
      else
        Const.getD m k' fallback := by
  simp_to_model [Const.modify, Const.get?, Const.getD] using List.Const.getValueD_modifyKey

@[simp]
theorem getD_modify_self (h : m.1.WF) {k : α} {fallback : β} {f : β → β} :
    Const.getD (Const.modify m k f) k fallback = ((Const.get? m k).map f).getD fallback := by
  simp_to_model [Const.modify, Const.getD, Const.get?] using List.Const.getValueD_modifyKey_self

theorem getKey?_modify (h : m.1.WF) {k k' : α} {f : β → β} :
    (Const.modify m k f).getKey? k' =
      if k == k' then
        if m.contains k then some k else none
      else
        m.getKey? k' := by
  simp_to_model [Const.modify, contains, getKey?] using List.Const.getKey?_modifyKey

theorem getKey?_modify_self (h : m.1.WF) {k : α} {f : β → β} :
    (Const.modify m k f).getKey? k = if m.contains k then some k else none := by
  simp_to_model [Const.modify, contains, getKey?] using List.Const.getKey?_modifyKey_self

theorem getKey!_modify (h : m.1.WF) [Inhabited α] {k k' : α} {f : β → β} :
    (Const.modify m k f).getKey! k' =
      if k == k' then
        if m.contains k then k else default
      else
        m.getKey! k' := by
  simp_to_model [Const.modify, contains, getKey!] using List.Const.getKey!_modifyKey

theorem getKey!_modify_self (h : m.1.WF) [Inhabited α] {k : α} {f : β → β} :
    (Const.modify m k f).getKey! k = if m.contains k then k else default := by
  simp_to_model [Const.modify, contains, getKey!] using List.Const.getKey!_modifyKey_self

theorem getKey_modify (h : m.1.WF) [Inhabited α] {k k' : α} {f : β → β}
    (hc : (Const.modify m k f).contains k') :
    (Const.modify m k f).getKey k' hc =
      if k == k' then
        k
      else
        haveI h' : m.contains k' := by rwa [contains_modify _ h] at hc
        m.getKey k' h' := by
  simp_to_model [Const.modify, getKey] using List.Const.getKey_modifyKey

@[simp]
theorem getKey_modify_self (h : m.1.WF) [Inhabited α] {k : α} {f : β → β}
    (hc : (Const.modify m k f).contains k) : (Const.modify m k f).getKey k hc = k := by
  simp_to_model [Const.modify, getKey] using List.Const.getKey_modifyKey_self

theorem getKeyD_modify (h : m.1.WF) {k k' fallback : α} {f : β → β} :
    (Const.modify m k f).getKeyD k' fallback =
      if k == k' then
        if m.contains k then k else fallback
      else
        m.getKeyD k' fallback := by
  simp_to_model [Const.modify, getKeyD, contains] using List.Const.getKeyD_modifyKey

theorem getKeyD_modify_self (h : m.1.WF) [Inhabited α] {k fallback : α} {f : β → β} :
    (Const.modify m k f).getKeyD k fallback = if m.contains k then k else fallback := by
  simp_to_model [Const.modify, getKeyD, contains] using List.Const.getKeyD_modifyKey_self

end Const

end Modify

section Equiv

open scoped DHashMap.Raw

section Raw

-- these lemmas work without any instance or well-formedness assumptions

variable {α : Type u}
variable {β : α → Type v} (m₁ m₂ : Raw α β)

theorem equiv_iff_toList_perm_toList : m₁ ~m m₂ ↔ m₁.toList.Perm m₂.toList := by
  simp_to_model [toList, Equiv]

theorem keys_perm_keys_of_equiv (h : m₁ ~m m₂) : m₁.keys.Perm m₂.keys := by
  simp_to_model [keys]
  simp only [List.keys_eq_map]
  exact h.1.map _

variable (m₁ m₂ : Raw₀ α β)

theorem filter_equiv_congr (h : m₁.1 ~m m₂.1) {f : (a : α) → β a → Bool} :
    (m₁.filter f).1 ~m (m₂.filter f).1 := by
  simp_to_model [filter, Equiv] using h.1.filter _

theorem map_equiv_congr {γ : α → Type w} (m₁ m₂ : Raw₀ α β) (h : m₁.1 ~m m₂.1)
    {f : (a : α) → β a → γ a} : (m₁.map f).1 ~m (m₂.map f).1 := by
  simp_to_model [map, Equiv] using h.1.map _

theorem filterMap_equiv_congr {γ : α → Type w} (h : m₁.1 ~m m₂.1)
    {f : (a : α) → β a → Option (γ a)} : (m₁.filterMap f).1 ~m (m₂.filterMap f).1 := by
  simp_to_model [filterMap, Equiv] using h.1.filterMap _

namespace Const

theorem equiv_iff_toList_perm_toList {β : Type v} (m₁ m₂ : Raw α fun _ => β) :
    m₁ ~m m₂ ↔ (Raw.Const.toList m₁).Perm (Raw.Const.toList m₂) := by
  simp_to_model [Const.toList, Equiv]
  constructor
  · exact List.Perm.map _
  · intro h
    have := h.map (fun (x, y) => (⟨x, y⟩ : (_ : α) × β))
    simpa only [List.map_map, Function.comp_def, List.map_id'] using this

theorem equiv_iff_keys_perm_keys (m₁ m₂ : Raw α fun _ => Unit) :
    m₁ ~m m₂ ↔ m₁.keys.Perm m₂.keys := by
  simp_to_model [keys, Equiv]
  simp only [List.keys_eq_map]
  constructor
  · exact List.Perm.map _
  · intro h
    have := h.map (fun x => (⟨x, ()⟩ : (_ : α) × Unit))
    simpa only [List.map_map, Function.comp_def, List.map_id'] using this

end Const

end Raw

variable (m₁ m₂ : Raw₀ α β)

theorem equiv_emptyWithCapacity_iff_isEmpty [EquivBEq α] [LawfulHashable α] (h : m.1.WF) {c : Nat} :
    m.1 ~m (emptyWithCapacity c).1 ↔ m.1.isEmpty := by
  simp_to_model [Equiv, isEmpty]
  simp only [toListModel_buckets_emptyWithCapacity, List.perm_nil, List.isEmpty_iff]

set_option linter.missingDocs false in
@[deprecated equiv_emptyWithCapacity_iff_isEmpty (since := "2025-03-12")]
abbrev equiv_empty_iff_isEmpty := @equiv_emptyWithCapacity_iff_isEmpty

theorem isEmpty_eq_of_equiv [EquivBEq α] [LawfulHashable α]
    (h₁ : m₁.1.WF) (h₂ : m₂.1.WF) (h : m₁.1 ~m m₂.1) :
    m₁.1.isEmpty = m₂.1.isEmpty := by
  simp_to_model [isEmpty] using List.Perm.isEmpty_eq h.1

theorem contains_eq_of_equiv [EquivBEq α] [LawfulHashable α]
    (h₁ : m₁.1.WF) (h₂ : m₂.1.WF) (h : m₁.1 ~m m₂.1) {k : α} :
    m₁.contains k = m₂.contains k := by
  simp_to_model [contains] using List.containsKey_of_perm h.1

theorem size_eq_of_equiv [EquivBEq α] [LawfulHashable α]
    (h₁ : m₁.1.WF) (h₂ : m₂.1.WF) (h : m₁.1 ~m m₂.1) :
    m₁.1.size = m₂.1.size := by
  simp_to_model [size] using List.Perm.length_eq h.1

theorem get?_eq_of_equiv [LawfulBEq α] (h₁ : m₁.1.WF) (h₂ : m₂.1.WF) (h : m₁.1 ~m m₂.1) {k : α} :
    m₁.get? k = m₂.get? k := by
  simp_to_model [get?] using List.getValueCast?_of_perm _ h.1

theorem get_eq_of_equiv [LawfulBEq α] (h₁ : m₁.1.WF) (h₂ : m₂.1.WF) (h : m₁.1 ~m m₂.1)
    {k : α} (h' : m₁.contains k) :
    m₁.get k h' = m₂.get k ((contains_eq_of_equiv _ _ h₁ h₂ h).symm.trans h') := by
  simp_to_model [get] using List.getValueCast_of_perm _ h.1

theorem get!_eq_of_equiv [LawfulBEq α] (h₁ : m₁.1.WF) (h₂ : m₂.1.WF) (h : m₁.1 ~m m₂.1)
    {k : α} [Inhabited (β k)] : m₁.get! k = m₂.get! k := by
  simp_to_model [get!] using List.getValueCast!_of_perm _ h.1

theorem getD_eq_of_equiv [LawfulBEq α] (h₁ : m₁.1.WF) (h₂ : m₂.1.WF) (h : m₁.1 ~m m₂.1)
    {k : α} {fallback : β k} : m₁.getD k fallback = m₂.getD k fallback := by
  simp_to_model [getD] using List.getValueCastD_of_perm _ h.1

theorem getKey?_eq_of_equiv [EquivBEq α] [LawfulHashable α]
    (h₁ : m₁.1.WF) (h₂ : m₂.1.WF) (h : m₁.1 ~m m₂.1) {k : α} :
    m₁.getKey? k = m₂.getKey? k := by
  simp_to_model [getKey?] using List.getKey?_of_perm _ h.1

theorem getKey_eq_of_equiv [EquivBEq α] [LawfulHashable α]
    (h₁ : m₁.1.WF) (h₂ : m₂.1.WF) (h : m₁.1 ~m m₂.1) {k : α} (h' : m₁.contains k) :
    m₁.getKey k h' = m₂.getKey k ((contains_eq_of_equiv _ _ h₁ h₂ h).symm.trans h') := by
  simp_to_model [getKey] using List.getKey_of_perm _ h.1

theorem getKey!_eq_of_equiv [EquivBEq α] [LawfulHashable α] [Inhabited α]
    (h₁ : m₁.1.WF) (h₂ : m₂.1.WF) (h : m₁.1 ~m m₂.1) {k : α} :
    m₁.getKey! k = m₂.getKey! k := by
  simp_to_model [getKey!] using List.getKey!_of_perm _ h.1

theorem getKeyD_eq_of_equiv [EquivBEq α] [LawfulHashable α]
    (h₁ : m₁.1.WF) (h₂ : m₂.1.WF) (h : m₁.1 ~m m₂.1) {k fallback : α} :
    m₁.getKeyD k fallback = m₂.getKeyD k fallback := by
  simp_to_model [getKeyD] using List.getKeyD_of_perm _ h.1

theorem insert_equiv_congr [EquivBEq α] [LawfulHashable α]
    (h₁ : m₁.1.WF) (h₂ : m₂.1.WF) (h : m₁.1 ~m m₂.1)
    {k : α} {v : β k} : (m₁.insert k v).1 ~m (m₂.insert k v).1 := by
  simp_to_model [Equiv, insert] using List.insertEntry_of_perm _ h.1

theorem erase_equiv_congr [EquivBEq α] [LawfulHashable α]
    (h₁ : m₁.1.WF) (h₂ : m₂.1.WF) (h : m₁.1 ~m m₂.1)
    {k : α} : (m₁.erase k).1 ~m (m₂.erase k).1 := by
  simp_to_model [Equiv, erase] using List.eraseKey_of_perm _ h.1

theorem insertIfNew_equiv_congr [EquivBEq α] [LawfulHashable α]
    (h₁ : m₁.1.WF) (h₂ : m₂.1.WF) (h : m₁.1 ~m m₂.1)
    {k : α} {v : β k} : (m₁.insertIfNew k v).1 ~m (m₂.insertIfNew k v).1 := by
  simp_to_model [Equiv, insertIfNew] using List.insertEntryIfNew_of_perm _ h.1

theorem insertMany_list_equiv_congr [EquivBEq α] [LawfulHashable α]
    (h₁ : m₁.1.WF) (h₂ : m₂.1.WF) (h : m₁.1 ~m m₂.1) {l : List ((a : α) × β a)} :
    (m₁.insertMany l).1.1 ~m (m₂.insertMany l).1.1 := by
  simp_to_model [Equiv, insertMany] using List.insertList_perm_of_perm_first h.1

theorem alter_equiv_congr [LawfulBEq α] (h₁ : m₁.1.WF) (h₂ : m₂.1.WF) (h : m₁.1 ~m m₂.1)
    {k : α} (f : Option (β k) → Option (β k)) : (m₁.alter k f).1 ~m (m₂.alter k f).1 := by
  simp_to_model [Equiv, alter] using List.alterKey_of_perm _ h.1

theorem modify_equiv_congr [LawfulBEq α] (h₁ : m₁.1.WF) (h₂ : m₂.1.WF) (h : m₁.1 ~m m₂.1)
    {k : α} (f : β k → β k) : (m₁.modify k f).1 ~m (m₂.modify k f).1 := by
  simp_to_model [Equiv, modify] using List.modifyKey_of_perm _ h.1

theorem equiv_of_forall_get?_eq [LawfulBEq α] (h₁ : m₁.1.WF) (h₂ : m₂.1.WF) :
    (∀ k, m₁.get? k = m₂.get? k) → m₁.1 ~m m₂.1 := by
  simp_to_model [get?, Equiv] using List.getValueCast?_ext

namespace Const

variable {β : Type v} (m₁ m₂ : Raw₀ α fun _ => β)
variable [EquivBEq α] [LawfulHashable α]

theorem get?_eq_of_equiv (h₁ : m₁.1.WF) (h₂ : m₂.1.WF) (h : m₁.1 ~m m₂.1) {k : α} :
    get? m₁ k = get? m₂ k := by
  simp_to_model [Const.get?] using List.getValue?_of_perm _ h.1

theorem get_eq_of_equiv (h₁ : m₁.1.WF) (h₂ : m₂.1.WF) (h : m₁.1 ~m m₂.1)
    {k : α} (h' : m₁.contains k) :
    get m₁ k h' = get m₂ k ((contains_eq_of_equiv _ _ h₁ h₂ h).symm.trans h') := by
  simp_to_model [Const.get] using List.getValue_of_perm _ h.1

theorem get!_eq_of_equiv (h₁ : m₁.1.WF) (h₂ : m₂.1.WF) (h : m₁.1 ~m m₂.1)
    {k : α} [Inhabited β] : get! m₁ k = get! m₂ k := by
  simp_to_model [Const.get!] using List.getValue!_of_perm _ h.1

theorem getD_eq_of_equiv (h₁ : m₁.1.WF) (h₂ : m₂.1.WF) (h : m₁.1 ~m m₂.1)
    {k : α} {fallback : β} : getD m₁ k fallback = getD m₂ k fallback := by
  simp_to_model [Const.getD] using List.getValueD_of_perm _ h.1

theorem insertMany_list_equiv_congr (h₁ : m₁.1.WF) (h₂ : m₂.1.WF) (h : m₁.1 ~m m₂.1)
    {l : List (α × β)} : (insertMany m₁ l).1.1 ~m (insertMany m₂ l).1.1 := by
  simp_to_model [Equiv, Const.insertMany] using List.insertList_perm_of_perm_first h.1

theorem insertManyIfNewUnit_list_equiv_congr {m₁ m₂ : Raw₀ α fun _ => Unit}
    (h₁ : m₁.1.WF) (h₂ : m₂.1.WF) (h : m₁.1 ~m m₂.1) {l : List α} :
    (insertManyIfNewUnit m₁ l).1.1 ~m (insertManyIfNewUnit m₂ l).1.1 := by
  simp_to_model [Equiv, Const.insertManyIfNewUnit]
    using List.insertListIfNewUnit_perm_of_perm_first h.1

theorem alter_equiv_congr (h₁ : m₁.1.WF) (h₂ : m₂.1.WF) (h : m₁.1 ~m m₂.1)
    {k : α} (f : Option β → Option β) : (alter m₁ k f).1 ~m (alter m₂ k f).1 := by
  simp_to_model [Equiv, Const.alter] using List.Const.alterKey_of_perm _ h.1

theorem modify_equiv_congr (h₁ : m₁.1.WF) (h₂ : m₂.1.WF) (h : m₁.1 ~m m₂.1)
    {k : α} (f : β → β) : (modify m₁ k f).1 ~m (modify m₂ k f).1 := by
  simp_to_model [Equiv, Const.modify] using List.Const.modifyKey_of_perm _ h.1

theorem equiv_of_forall_getKey_eq_of_forall_get?_eq (h₁ : m₁.1.WF) (h₂ : m₂.1.WF) :
    (∀ k hk hk', m₁.getKey k hk = m₂.getKey k hk') → (∀ k, get? m₁ k = get? m₂ k) → m₁.1 ~m m₂.1 := by
  simp_to_model [getKey, Const.get?, contains, Equiv] using List.getKey_getValue?_ext

@[deprecated equiv_of_forall_getKey_eq_of_forall_get?_eq (since := "2025-04-25")]
theorem equiv_of_forall_getKey?_eq_of_forall_get?_eq (h₁ : m₁.1.WF) (h₂ : m₂.1.WF) :
    (∀ k, m₁.getKey? k = m₂.getKey? k) → (∀ k, get? m₁ k = get? m₂ k) → m₁.1 ~m m₂.1 := by
  simp_to_model [getKey?, Const.get?, Equiv] using List.getKey?_getValue?_ext

theorem equiv_of_forall_get?_eq {α : Type u} [BEq α] [Hashable α] [LawfulBEq α]
    {m₁ m₂ : Raw₀ α fun _ => β} (h₁ : m₁.1.WF) (h₂ : m₂.1.WF) :
    (∀ k, get? m₁ k = get? m₂ k) → m₁.1 ~m m₂.1 := by
  simpa only [Const.get?_eq_get?, h₁, h₂] using Raw₀.equiv_of_forall_get?_eq m₁ m₂ h₁ h₂

theorem equiv_of_forall_getKey?_unit_eq {m₁ m₂ : Raw₀ α fun _ => Unit}
    (h₁ : m₁.1.WF) (h₂ : m₂.1.WF) : (∀ k, m₁.getKey? k = m₂.getKey? k) → m₁.1 ~m m₂.1 := by
  simp_to_model [getKey?, Equiv] using List.getKey?_ext

theorem equiv_of_forall_contains_unit_eq {α : Type u} [BEq α] [Hashable α] [LawfulBEq α]
    {m₁ m₂ : Raw₀ α fun _ => Unit} (h₁ : m₁.1.WF) (h₂ : m₂.1.WF) :
    (∀ k, m₁.contains k = m₂.contains k) → m₁.1 ~m m₂.1 := by
  simp_to_model [contains, Equiv] using List.containsKey_ext

end Const

end Equiv

section filterMap

section raw

variable {α : Type u} {β : α → Type v} {γ : α → Type w} (m : Raw₀ α β)

theorem toList_filterMap {f : (a : α) → β a → Option (γ a)} :
    (m.filterMap f).1.toList.Perm
      (m.1.toList.filterMap (fun p => (f p.1 p.2).map (fun x => ⟨p.1, x⟩))) := by
  simp_to_model [filterMap, toList, Equiv] using List.Perm.rfl

end raw

variable {γ : α → Type w}

theorem isEmpty_filterMap_iff [LawfulBEq α]
    {f : (a : α) → β a → Option (γ a)} (h : m.1.WF) :
    (m.filterMap f).1.isEmpty = true ↔
      ∀ (k : α) (h : m.contains k = true), f k (m.get k h) = none := by
  simp_to_model [filterMap, isEmpty, contains, get] using List.isEmpty_filterMap_eq_true

theorem isEmpty_filterMap_eq_false_iff [LawfulBEq α]
    {f : (a : α) → β a → Option (γ a)} (h : m.1.WF) :
    (m.filterMap f).1.isEmpty = false ↔
      ∃ (k : α) (h : m.contains k = true), (f k (m.get k h)).isSome := by
  simp_to_model [filterMap, isEmpty, contains, get] using List.isEmpty_filterMap_eq_false

theorem contains_filterMap [LawfulBEq α]
    {f : (a : α) → β a → Option (γ a)} {k : α} (h : m.1.WF) :
    (m.filterMap f).contains k = (m.get? k).any (f k · |>.isSome) := by
  simp_to_model [filterMap, contains, get?] using List.containsKey_filterMap

theorem contains_of_contains_filterMap [EquivBEq α] [LawfulHashable α]
    {f : (a : α) → β a → Option (γ a)} {k : α} (h : m.1.WF) :
    (m.filterMap f).contains k = true → m.contains k = true := by
  simp_to_model [filterMap, contains] using containsKey_of_containsKey_filterMap

theorem size_filterMap_le_size [EquivBEq α] [LawfulHashable α]
    {f : (a : α) → β a → Option (γ a)} (h : m.1.WF) :
    (m.filterMap f).1.size ≤ m.1.size := by
  simp_to_model [filterMap, size] using List.length_filterMap_le

theorem size_filterMap_eq_size_iff [LawfulBEq α]
    {f : (a : α) → β a → Option (γ a)} (h : m.1.WF) :
    (m.filterMap f).1.size = m.1.size ↔ ∀ (a : α) (h : m.contains a), (f a (m.get a h)).isSome := by
  simp_to_model [filterMap, size, contains, get] using List.length_filterMap_eq_length_iff

theorem get?_filterMap [LawfulBEq α]
    {f : (a : α) → β a → Option (γ a)} {k : α} (h : m.1.WF) :
    (m.filterMap f).get? k = (m.get? k).bind (f k) := by
  simp_to_model [filterMap, get?] using List.getValueCast?_filterMap

theorem isSome_apply_of_contains_filterMap [LawfulBEq α]
    {f : (a : α) → β a → Option (γ a)} {k : α} (h : m.1.WF) :
    ∀ (h' : (m.filterMap f).contains k = true),
      (f k (m.get k (contains_of_contains_filterMap m h h'))).isSome := by
  simp_to_model [filterMap, contains, get] using List.isSome_apply_of_containsKey_filterMap

theorem get_filterMap [LawfulBEq α]
    {f : (a : α) → β a → Option (γ a)} {k : α} (h : m.1.WF) {h'} :
    (m.filterMap f).get k h' =
      (f k (m.get k (contains_of_contains_filterMap m h h'))).get
        (isSome_apply_of_contains_filterMap m h h') := by
  simp_to_model [filterMap, get] using List.getValueCast_filterMap

theorem get!_filterMap [LawfulBEq α]
    {f : (a : α) → β a → Option (γ a)} {k : α} [Inhabited (γ k)] (h : m.1.WF) :
    (m.filterMap f).get! k = ((m.get? k).bind (f k)).get! := by
  simp_to_model [filterMap, get!, get?] using List.getValueCast!_filterMap

theorem getD_filterMap [LawfulBEq α]
    {f : (a : α) → β a → Option (γ a)} {k : α} {fallback : γ k} (h : m.1.WF) :
    (m.filterMap f).getD k fallback = ((m.get? k).bind (f k)).getD fallback := by
  simp_to_model [filterMap, getD, get?] using List.getValueCastD_filterMap

theorem getKey?_filterMap [LawfulBEq α]
    {f : (a : α) → β a → Option (γ a)} {k : α} (h : m.1.WF) :
    (m.filterMap f).getKey? k =
    (m.getKey? k).pfilter (fun x h' =>
      (f x (m.get x (contains_of_getKey?_eq_some m h h'))).isSome) := by
  simp_to_model [filterMap, getKey?, get] using List.getKey?_filterMap

theorem getKey_filterMap [EquivBEq α] [LawfulHashable α]
    {f : (a : α) → β a → Option (γ a)} {k : α} (h : m.1.WF) {h'}:
    (m.filterMap f).getKey k h' = m.getKey k (contains_of_contains_filterMap m h h') := by
  simp_to_model [filterMap, getKey] using List.getKey_filterMap

theorem getKey!_filterMap [LawfulBEq α] [Inhabited α]
    {f : (a : α) → β a → Option (γ a)} {k : α} (h : m.1.WF) :
    (m.filterMap f).getKey! k =
    ((m.getKey? k).pfilter (fun x h' =>
      (f x (m.get x (contains_of_getKey?_eq_some m h h'))).isSome)).get! := by
  simp_to_model [filterMap, getKey!, getKey?, get] using List.getKey!_filterMap

theorem getKeyD_filterMap [LawfulBEq α]
    {f : (a : α) → β a → Option (γ a)} {k fallback : α} (h : m.1.WF) :
    (m.filterMap f).getKeyD k fallback =
    ((m.getKey? k).pfilter (fun x h' =>
      (f x (m.get x (contains_of_getKey?_eq_some m h h'))).isSome)).getD fallback := by
  simp_to_model [filterMap, getKeyD, getKey?, get] using List.getKeyD_filterMap

namespace Const

variable {β : Type v} {γ : Type w} (m : Raw₀ α (fun _ => β))

theorem isEmpty_filterMap_iff [EquivBEq α] [LawfulHashable α]
    {f : α → β → Option γ} (h : m.1.WF) :
    (m.filterMap f).1.isEmpty = true ↔
      ∀ (k : α) (h : m.contains k = true), f (m.getKey k h) (Const.get m k h) = none := by
  simp_to_model [filterMap, isEmpty, contains, getKey, Const.get] using List.Const.isEmpty_filterMap_eq_true

theorem isEmpty_filterMap_eq_false_iff [EquivBEq α] [LawfulHashable α]
    {f : α → β → Option γ} (h : m.1.WF) :
    (m.filterMap f).1.isEmpty = false ↔
      ∃ (k : α) (h : m.contains k = true), (f (m.getKey k h) (Const.get m k h)).isSome := by
  simp_to_model [filterMap, isEmpty, contains, getKey, Const.get] using List.Const.isEmpty_filterMap_eq_false

theorem contains_filterMap_iff [EquivBEq α] [LawfulHashable α]
    {f : α → β → Option γ} {k : α} (h : m.1.WF) :
    (m.filterMap f).contains k = true ↔ ∃ (h' : m.contains k = true),
      (f (m.getKey k h') (Const.get m k h')).isSome := by
  simp_to_model [filterMap, contains, getKey, Const.get] using List.Const.containsKey_filterMap_iff

theorem size_filterMap_eq_size_iff [EquivBEq α] [LawfulHashable α]
    {f : α → β → Option γ} (h : m.1.WF) :
    (m.filterMap f).1.size = m.1.size ↔ ∀ (a : α) (h : m.contains a),
      (f (m.getKey a h) (Const.get m a h)).isSome := by
  simp_to_model [filterMap, size, getKey, contains, Const.get] using List.Const.length_filterMap_eq_length_iff

theorem get?_filterMap [EquivBEq α] [LawfulHashable α]
    {f : α → β → Option γ} {k : α} (h : m.1.WF) :
    Const.get? (m.filterMap f) k = (Const.get? m k).pbind (fun x h' =>
      f (m.getKey k ((contains_eq_isSome_get? m h).trans (Option.isSome_of_eq_some h'))) x) := by
  simp_to_model [filterMap, getKey, Const.get?] using List.Const.getValue?_filterMap

theorem get?_filterMap_of_getKey?_eq_some [EquivBEq α] [LawfulHashable α]
    {f : α → β → Option γ} {k k' : α} (h : m.1.WF) :
    m.getKey? k = some k' → Const.get? (m.filterMap f) k = (Const.get? m k).bind
      fun x => f k' x := by
  simp_to_model [filterMap, getKey?, Const.get?]
    using List.Const.getValue?_filterMap_of_getKey?_eq_some

theorem isSome_apply_of_contains_filterMap [EquivBEq α] [LawfulHashable α]
    {f : α → β → Option γ} {k : α} (h : m.1.WF) :
    ∀ (h' : (m.filterMap f).contains k = true),
      (f (m.getKey k (contains_of_contains_filterMap m h h'))
        (Const.get m k (contains_of_contains_filterMap m h h'))).isSome := by
  simp_to_model [filterMap, getKey, Const.get, contains] using List.Const.isSome_apply_of_containsKey_filterMap

theorem get_filterMap [EquivBEq α] [LawfulHashable α]
    {f : α → β → Option γ} {k : α} (h : m.1.WF) {h'} :
    Const.get (m.filterMap f) k h' =
      (f (m.getKey k (contains_of_contains_filterMap m h h'))
        (Const.get m k (contains_of_contains_filterMap m h h'))).get
          (isSome_apply_of_contains_filterMap m h h') := by
  simp_to_model [filterMap, getKey, Const.get] using List.getValue_filterMap

theorem get!_filterMap [EquivBEq α] [LawfulHashable α] [Inhabited γ]
    {f : α → β → Option γ} {k : α} (h : m.1.WF) :
    Const.get! (m.filterMap f) k =
      ((Const.get? m k).pbind (fun x h' =>
      f (m.getKey k ((contains_eq_isSome_get? m h).trans (Option.isSome_of_eq_some h'))) x)).get! := by
  simp_to_model [filterMap, Const.get!, getKey, Const.get?] using List.Const.getValue!_filterMap

theorem get!_filterMap_of_getKey?_eq_some [EquivBEq α] [LawfulHashable α] [Inhabited γ]
    {f : α → β → Option γ} {k k' : α} (h : m.1.WF) :
    m.getKey? k = some k' → Const.get! (m.filterMap f) k = ((Const.get? m k).bind
      fun x => f k' x).get! := by
  simp_to_model [filterMap, getKey?, Const.get?, Const.get!]
    using List.Const.getValue!_filterMap_of_getKey?_eq_some

theorem getD_filterMap [EquivBEq α] [LawfulHashable α]
    {f : α → β → Option γ} {k : α} {fallback : γ} (h : m.1.WF) :
    Const.getD (m.filterMap f) k fallback =
      ((Const.get? m k).pbind (fun x h' =>
      f (m.getKey k ((contains_eq_isSome_get? m h).trans (Option.isSome_of_eq_some h'))) x)).getD fallback := by
  simp_to_model [filterMap, Const.getD, getKey, Const.get?] using List.Const.getValueD_filterMap

theorem getD_filterMap_of_getKey?_eq_some [EquivBEq α] [LawfulHashable α]
    {f : α → β → Option γ} {k k' : α} {fallback : γ} (h : m.1.WF) :
    m.getKey? k = some k' → Const.getD (m.filterMap f) k fallback = ((Const.get? m k).bind
      fun x => f k' x).getD fallback := by
  simp_to_model [filterMap, getKey?, Const.get?, Const.getD]
    using List.Const.getValueD_filterMap_of_getKey?_eq_some

theorem toList_filterMap {α : Type u} (m : Raw₀ α fun _ => β)
    {f : α → β → Option γ} :
    (Raw.Const.toList (m.filterMap f).1).Perm
      ((Raw.Const.toList m.1).filterMap (fun p => (f p.1 p.2).map (fun x => ⟨p.1, x⟩))) := by
  simp_to_model [Const.toList, filterMap]
  simp only [List.map_filterMap, List.filterMap_map, Function.comp_def, Option.map_map]
  rfl

theorem getKey?_filterMap [EquivBEq α] [LawfulHashable α]
    {f : α → β → Option γ} {k : α} (h : m.1.WF) :
    (m.filterMap f).getKey? k =
    (m.getKey? k).pfilter (fun x h' =>
      (f x (Const.get m x (contains_of_getKey?_eq_some m h h'))).isSome) := by
  simp_to_model [filterMap, Const.get, getKey?] using List.Const.getKey?_filterMap

theorem getKey!_filterMap [EquivBEq α] [LawfulHashable α] [Inhabited α]
    {f : α → β → Option γ} {k : α} (h : m.1.WF) :
    (m.filterMap f).getKey! k =
    ((m.getKey? k).pfilter (fun x h' =>
      (f x (Const.get m x (contains_of_getKey?_eq_some m h h'))).isSome)).get! := by
  simp_to_model [filterMap, Const.get, getKey?, getKey!] using List.Const.getKey!_filterMap

theorem getKeyD_filterMap [EquivBEq α] [LawfulHashable α]
    {f : α → β → Option γ} {k fallback : α} (h : m.1.WF) :
    (m.filterMap f).getKeyD k fallback =
    ((m.getKey? k).pfilter (fun x h' =>
      (f x (Const.get m x (contains_of_getKey?_eq_some m h h'))).isSome)).getD fallback := by
  simp_to_model [filterMap, Const.get, getKey?, getKeyD] using List.Const.getKeyD_filterMap

end Const

end filterMap

section filter

section raw

variable {α : Type u} {β : α → Type v} (m : Raw₀ α β)

theorem filterMap_equiv_filter {f : (a : α) → β a → Bool} :
    (m.filterMap (fun k => Option.guard (fun v => f k v))).1.Equiv (m.filter f).1 := by
  rw [filterMap_eq_filter]
  exact ⟨.rfl⟩

theorem toList_filter
    {f : (a : α) → β a → Bool} :
    (m.filter f).1.toList.Perm (m.1.toList.filter (fun p => f p.1 p.2)) := by
  simp_to_model [filter, toList, Equiv] using List.Perm.rfl

theorem keys_filter_key {f : α → Bool} :
    (m.filter fun k _ => f k).1.keys.Perm (m.1.keys.filter f) := by
  simp_to_model [keys, filter]
  simp only [List.keys_eq_map, List.filter_map, Function.comp_def, List.Perm.rfl]

end raw

theorem isEmpty_filter_iff [LawfulBEq α]
    {f : (a : α) → β a → Bool} (h : m.1.WF) :
    (m.filter f).1.isEmpty = true ↔
      ∀ (k : α) (h : m.contains k = true), f k (m.get k h) = false := by
  simp_to_model [filter, contains, get, isEmpty] using List.isEmpty_filter_eq_true

theorem isEmpty_filter_eq_false_iff [LawfulBEq α]
    {f : (a : α) → β a → Bool} (h : m.1.WF) :
    (m.filter f).1.isEmpty = false ↔
      ∃ (k : α) (h : m.contains k = true), f k (m.get k h) = true := by
  simp_to_model [filter, contains, get, isEmpty] using List.isEmpty_filter_eq_false

theorem isEmpty_filter_key_iff [EquivBEq α] [LawfulHashable α]
    {f : α → Bool} (h : m.1.WF) :
    (m.filter (fun a _ => f a)).1.isEmpty ↔
      ∀ (k : α) (h : m.contains k), f (m.getKey k h) = false := by
  simp_to_model [filter, contains, getKey, isEmpty] using List.isEmpty_filter_key_iff

theorem isEmpty_filter_key_eq_false_iff [EquivBEq α] [LawfulHashable α]
    {f : α → Bool} (h : m.1.WF) :
    (m.filter (fun a _ => f a)).1.isEmpty = false ↔
      ∃ (k : α) (h : m.contains k = true), f (m.getKey k h) := by
  rw [← Bool.not_eq_true, isEmpty_filter_key_iff m h]
  simp only [Classical.not_forall, Bool.not_eq_false]

theorem contains_filter [LawfulBEq α]
    {f : (a : α) → β a → Bool} {k : α} (h : m.1.WF) :
    (m.filter f).contains k = (m.get? k).any (f k) := by
  simp_to_model [filter, contains, get?] using List.containsKey_filter

theorem contains_filter_key_iff [EquivBEq α] [LawfulHashable α]
    {f : α → Bool} {k : α} (h : m.1.WF) :
    (m.filter (fun a _ => f a)).contains k ↔ ∃ h : m.contains k, f (m.getKey k h) := by
  simp_to_model [filter, contains, getKey] using List.containsKey_filter_key

theorem contains_of_contains_filter [EquivBEq α] [LawfulHashable α]
    {f : (a : α) → β a → Bool} {k : α} (h : m.1.WF) :
    (m.filter f).contains k = true → m.contains k = true := by
  simp_to_model [filter, contains] using containsKey_of_containsKey_filter

theorem size_filter_le_size [EquivBEq α] [LawfulHashable α]
    {f : (a : α) → β a → Bool} (h : m.1.WF) :
    (m.filter f).1.size ≤ m.1.size := by
  simp_to_model [filter, size] using List.length_filter_le

theorem size_filter_eq_size_iff [LawfulBEq α]
    {f : (a : α) → β a → Bool} (h : m.1.WF) :
    (m.filter f).1.size = m.1.size ↔ ∀ (a : α) (h : m.contains a), (f a (m.get a h)) = true := by
  simp_to_model [filter, size, contains, get] using Internal.List.length_filter_eq_length_iff

theorem filter_equiv_self_iff [LawfulBEq α]
    {f : (a : α) → β a → Bool} (h : m.1.WF) :
    (m.filter f).1.Equiv m.1 ↔ ∀ (a : α) (h : m.contains a), (f a (m.get a h)) = true := by
  simp_to_model [filter, Equiv, contains, get] using List.perm_filter_self_iff_forall_containsKey

theorem filter_key_equiv_self_iff [EquivBEq α] [LawfulHashable α]
    {f : (a : α) → Bool} (h : m.1.WF) :
    (m.filter fun k _ => f k).1.Equiv m.1 ↔ ∀ (a : α) (h : m.contains a), f (m.getKey a h) = true := by
  simp_to_model [filter, Equiv, contains, getKey] using List.perm_filter_key_self_iff_forall_containsKey

theorem size_filter_key_eq_size_iff [EquivBEq α] [LawfulHashable α]
    {f : α → Bool} (h : m.1.WF) :
    (m.filter fun k _ => f k).1.size = m.1.size ↔ ∀ (k : α) (h : m.contains k), f (m.getKey k h) := by
  simp_to_model [filter, size, contains, getKey] using List.length_filter_key_eq_length_iff

theorem get?_filter [LawfulBEq α]
    {f : (a : α) → β a → Bool} {k : α} (h : m.1.WF) :
    (m.filter f).get? k = (m.get? k).filter (f k) := by
  simp_to_model [filter, get?] using List.getValueCast?_filter

theorem get_filter [LawfulBEq α]
    {f : (a : α) → β a → Bool} {k : α} (h : m.1.WF) {h'} :
    (m.filter f).get k h' =
      m.get k (contains_of_contains_filter m h h') := by
  simp_to_model [filter, get] using List.getValueCast_filter

theorem get!_filter [LawfulBEq α]
    {f : (a : α) → β a → Bool} {k : α} [Inhabited (β k)] (h : m.1.WF) :
    (m.filter f).get! k = ((m.get? k).filter (f k)).get! := by
  simp_to_model [filter, get!, get?] using List.getValueCast!_filter

theorem getD_filter [LawfulBEq α]
    {f : (a : α) → β a → Bool} {k : α} {fallback : β k} (h : m.1.WF) :
    (m.filter f).getD k fallback = ((m.get? k).filter (f k)).getD fallback := by
  simp_to_model [filter, getD, get?] using List.getValueCastD_filter

theorem keys_filter [LawfulBEq α] {f : (a : α) → β a → Bool} (h : m.1.WF) :
    (m.filter f).1.keys.Perm
      (m.1.keys.attach.filter (fun ⟨x, h'⟩ => f x (m.get x (contains_of_mem_keys m h h')))).unattach := by
  simp_to_model [keys, filter, Equiv, get]
  rw [List.attach_congr Raw.keys_eq_keys_toListModel]
  rw [List.keys_filter (Raw.WF.out h).distinct]
  simp only [List.filter_map, Function.comp_def, List.unattach, List.map_map]
  rfl

theorem getKey?_filter [LawfulBEq α]
    {f : (a : α) → β a → Bool} {k : α} (h : m.1.WF) :
    (m.filter f).getKey? k =
    (m.getKey? k).pfilter (fun x h' =>
      f x (m.get x (contains_of_getKey?_eq_some m h h'))) := by
  simp_to_model [filter, getKey?, get] using List.getKey?_filter

theorem getKey?_filter_key [EquivBEq α] [LawfulHashable α]
    {f : α → Bool} {k : α} (h : m.1.WF) :
    (m.filter fun k _ => f k).getKey? k = (m.getKey? k).filter f := by
  simp_to_model [filter, getKey?, get] using List.getKey?_filter_key

theorem getKey_filter [EquivBEq α] [LawfulHashable α]
    {f : (a : α) → β a → Bool} {k : α} (h : m.1.WF) {h'}:
    (m.filter f).getKey k h' = m.getKey k (contains_of_contains_filter m h h') := by
  simp_to_model [filter, getKey] using List.getKey_filter

theorem getKey!_filter [LawfulBEq α] [Inhabited α]
    {f : (a : α) → β a → Bool} {k : α} (h : m.1.WF) :
    (m.filter f).getKey! k =
    ((m.getKey? k).pfilter (fun x h' =>
      f x (m.get x (contains_of_getKey?_eq_some m h h')))).get! := by
  simp_to_model [filter, getKey?, get, getKey!] using List.getKey!_filter

theorem getKey!_filter_key [EquivBEq α] [LawfulHashable α] [Inhabited α]
    {f : α → Bool} {k : α} (h : m.1.WF) :
    (m.filter fun k _ => f k).getKey! k = ((m.getKey? k).filter f).get! := by
  simp_to_model [filter, getKey?, get, getKey!] using List.getKey!_filter_key

theorem getKeyD_filter [LawfulBEq α]
    {f : (a : α) → β a → Bool} {k fallback : α} (h : m.1.WF) :
    (m.filter f).getKeyD k fallback =
    ((m.getKey? k).pfilter (fun x h' =>
      f x (m.get x (contains_of_getKey?_eq_some m h h')))).getD fallback := by
  simp_to_model [filter, getKey?, get, getKeyD] using List.getKeyD_filter

theorem getKeyD_filter_key [EquivBEq α] [LawfulHashable α]
    {f : α → Bool} {k fallback : α} (h : m.1.WF) :
    (m.filter fun k _ => f k).getKeyD k fallback = ((m.getKey? k).filter f).getD fallback := by
  simp_to_model [filter, getKey?, get, getKeyD] using List.getKeyD_filter_key

namespace Const

variable {β : Type v} {γ : Type w} (m : Raw₀ α (fun _ => β))

theorem isEmpty_filter_iff [EquivBEq α] [LawfulHashable α]
    {f : α → β → Bool} (h : m.1.WF) :
    (m.filter f).1.isEmpty = true ↔
      ∀ (k : α) (h : m.contains k = true), f (m.getKey k h) (Const.get m k h) = false := by
  simp_to_model [filter, isEmpty, contains, getKey, Const.get] using List.Const.isEmpty_filter_eq_true

theorem isEmpty_filter_eq_false_iff [EquivBEq α] [LawfulHashable α]
    {f : α → β → Bool} (h : m.1.WF) :
    (m.filter f).1.isEmpty = false ↔
      ∃ (k : α) (h : m.contains k = true), (f (m.getKey k h) (Const.get m k h)) = true := by
  simp_to_model [filter, isEmpty, contains, getKey, Const.get] using List.Const.isEmpty_filter_eq_false

theorem contains_filter_iff [EquivBEq α] [LawfulHashable α]
    {f : α → β → Bool} {k : α} (h : m.1.WF) :
    (m.filter f).contains k = true ↔ ∃ (h' : m.contains k = true),
      f (m.getKey k h') (Const.get m k h') := by
  simp_to_model [filter, contains, getKey, Const.get] using List.Const.containsKey_filter_iff

theorem size_filter_le_size [EquivBEq α] [LawfulHashable α]
    {f : α → β → Bool} (h : m.1.WF) :
    (m.filter f).1.size ≤  m.1.size := by
  simp_to_model [filter, size] using List.length_filter_le

theorem size_filter_eq_size_iff [EquivBEq α] [LawfulHashable α]
    {f : α → β → Bool} (h : m.1.WF) :
    (m.filter f).1.size = m.1.size ↔ ∀ (a : α) (h : m.contains a),
      f (m.getKey a h) (Const.get m a h) := by
  simp_to_model [filter, size, contains, getKey, Const.get] using List.Const.length_filter_eq_length_iff

theorem filter_equiv_self_iff [EquivBEq α] [LawfulHashable α]
    {f : α → β → Bool} (h : m.1.WF) :
    (m.filter f).1.Equiv m.1 ↔ ∀ (a : α) (h : m.contains a),
      f (m.getKey a h) (Const.get m a h) := by
  simp_to_model [filter, Equiv, contains, getKey, Const.get] using
    List.Const.perm_filter_self_iff_forall_containsKey

theorem get?_filter [EquivBEq α] [LawfulHashable α]
    {f : α → β → Bool} {k : α} (h : m.1.WF) :
    Const.get? (m.filter f) k = (Const.get? m k).pfilter (fun x h' =>
      f (m.getKey k ((contains_eq_isSome_get? m h).trans (Option.isSome_of_eq_some h'))) x) := by
  simp_to_model [filter, Const.get?, getKey] using List.Const.getValue?_filter

theorem get?_filter_of_getKey?_eq_some [EquivBEq α] [LawfulHashable α]
    {f : α → β → Bool} {k k' : α} (h : m.1.WF) :
    m.getKey? k = some k' →
      Const.get? (m.filter f) k = (Const.get? m k).filter (fun x => f k' x) := by
  simp_to_model [filter, Const.get?, getKey?] using List.Const.getValue?_filter_of_getKey?_eq_some

theorem get_filter [EquivBEq α] [LawfulHashable α]
    {f : α → β → Bool} {k : α} (h : m.1.WF) {h'} :
    Const.get (m.filter f) k h' = Const.get m k (contains_of_contains_filter m h h') := by
  simp_to_model [filter, Const.get] using List.getValue_filter

theorem get!_filter [EquivBEq α] [LawfulHashable α] [Inhabited β]
    {f : α → β → Bool} {k : α} (h : m.1.WF) :
    Const.get! (m.filter f) k =
      ((Const.get? m k).pfilter (fun x h' =>
      f (m.getKey k ((contains_eq_isSome_get? m h).trans (Option.isSome_of_eq_some h'))) x)).get! := by
  simp_to_model [filter, Const.get!, getKey, Const.get?] using List.Const.getValue!_filter

theorem get!_filter_of_getKey?_eq_some [EquivBEq α] [LawfulHashable α] [Inhabited β]
    {f : α → β → Bool} {k k' : α} (h : m.1.WF) :
    m.getKey? k = some k' →
      Const.get! (m.filter f) k = ((Const.get? m k).filter (fun x => f k' x)).get! := by
  simp_to_model [filter, Const.get?, getKey?, Const.get!]
    using List.Const.getValue!_filter_of_getKey?_eq_some

theorem getD_filter [EquivBEq α] [LawfulHashable α]
    {f : α → β → Bool} {k : α} {fallback : β} (h : m.1.WF) :
    Const.getD (m.filter f) k fallback = ((Const.get? m k).pfilter (fun x h' =>
      f (m.getKey k ((contains_eq_isSome_get? m h).trans (Option.isSome_of_eq_some h'))) x)).getD fallback := by
  simp_to_model [filter, Const.getD, getKey, Const.get?] using List.Const.getValueD_filter

theorem getD_filter_of_getKey?_eq_some [EquivBEq α] [LawfulHashable α]
    {f : α → β → Bool} {k k' : α} {fallback : β} (h : m.1.WF) :
    m.getKey? k = some k' →
      Const.getD (m.filter f) k fallback =
        ((Const.get? m k).filter (fun x => f k' x)).getD fallback := by
  simp_to_model [filter, Const.get?, getKey?, Const.getD]
    using List.Const.getValueD_filter_of_getKey?_eq_some

theorem toList_filter {α : Type u} (m : Raw₀ α fun _ => β) {f : α → β → Bool} :
    (Raw.Const.toList (m.filter f).1).Perm
      ((Raw.Const.toList m.1).filter (fun p => f p.1 p.2)) := by
  simp_to_model [filter, Const.toList]
  simp only [List.filter_map, Function.comp_def]
  rfl

theorem keys_filter [EquivBEq α] [LawfulHashable α] {f : α → β → Bool} (h : m.1.WF):
    (m.filter f).1.keys.Perm
      (m.1.keys.attach.filter (fun ⟨x, h'⟩ => f x (get m x (contains_of_mem_keys m h h')))).unattach := by
  simp_to_model [keys, filter, Equiv, Const.get]
  rw [List.attach_congr Raw.keys_eq_keys_toListModel]
  rw [List.Const.keys_filter (Raw.WF.out h).distinct]
  simp only [List.filter_map, Function.comp_def, List.unattach, List.map_map]
  rfl

theorem getKey?_filter [EquivBEq α] [LawfulHashable α]
    {f : α → β → Bool} {k : α} (h : m.1.WF) :
    (m.filter f).getKey? k =
    (m.getKey? k).pfilter (fun x h' =>
      (f x (Const.get m x (contains_of_getKey?_eq_some m h h')))) := by
  simp_to_model [filter, getKey?, Const.get] using List.Const.getKey?_filter

theorem getKey!_filter [EquivBEq α] [LawfulHashable α] [Inhabited α]
    {f : α → β → Bool} {k : α} (h : m.1.WF) :
    (m.filter f).getKey! k =
    ((m.getKey? k).pfilter (fun x h' =>
      (f x (Const.get m x (contains_of_getKey?_eq_some m h h'))))).get! := by
  simp_to_model [filter, getKey!, getKey?, Const.get] using List.Const.getKey!_filter

theorem getKeyD_filter [EquivBEq α] [LawfulHashable α]
    {f : α → β → Bool} {k fallback : α} (h : m.1.WF) :
    (m.filter f).getKeyD k fallback =
    ((m.getKey? k).pfilter (fun x h' =>
      (f x (Const.get m x (contains_of_getKey?_eq_some m h h'))))).getD fallback := by
  simp_to_model [filter, getKeyD, getKey?, Const.get] using List.Const.getKeyD_filter

end Const

end filter

section map

section raw

variable {α : Type u} {β : α → Type v} {γ : α → Type w} {δ : α → Type w'} (m : Raw₀ α β)

theorem map_id_equiv : (m.map fun _ v => v).1.Equiv m.1 := by
  simp_to_model [map, Equiv] using List.Perm.of_eq (List.map_id _)

theorem map_map_equiv {f : (a : α) → β a → γ a} {g : (a : α) → γ a → δ a} :
    ((m.map f).map g).1.Equiv (m.map fun k v => g k (f k v)) := by
  simp_to_model [map, Equiv, Const.toList] using List.Perm.of_eq (List.map_map)

theorem toList_map {f : (a : α) → β a → γ a} :
    (m.map f).1.toList.Perm (m.1.toList.map (fun p => ⟨p.1, f p.1 p.2⟩)) := by
  simp_to_model [map, toList, Equiv] using List.Perm.rfl

theorem keys_map {f : (a : α) → β a → γ a} : (m.map f).1.keys.Perm m.1.keys := by
  simp_to_model [keys, map, Equiv]
  rw [List.keys_map]

end raw

variable {γ : α → Type w}

theorem filterMap_equiv_map [EquivBEq α] [LawfulHashable α]
    {f : (a : α) → β a → γ a} (h : m.1.WF) :
    (m.filterMap (fun k v => Option.some (f k v))).1.Equiv (m.map f) := by
  rw [filterMap_eq_map m f h]
  exact ⟨.rfl⟩

theorem isEmpty_map [EquivBEq α] [LawfulHashable α]
    {f : (a : α) → β a → γ a} (h : m.1.WF) :
    (m.map f).1.isEmpty = m.1.isEmpty := by
  simp_to_model [map, isEmpty] using List.isEmpty_map

theorem contains_map [EquivBEq α] [LawfulHashable α]
    {f : (a : α) → β a → γ a} {k : α} (h : m.1.WF) :
    (m.map f).contains k = m.contains k := by
  simp_to_model [map, contains] using List.containsKey_map

theorem contains_of_contains_map [EquivBEq α] [LawfulHashable α]
    {f : (a : α) → β a → γ a} {k : α} (h : m.1.WF) :
    (m.map f).contains k = true → m.contains k = true := by
  simp [contains_map m h]

theorem size_map [EquivBEq α] [LawfulHashable α]
    {f : (a : α) → β a → γ a} (h : m.1.WF) :
    (m.map f).1.size = m.1.size := by
  simp_to_model [map, size] using List.length_map

theorem get?_map [LawfulBEq α]
    {f : (a : α) → β a → γ a} {k : α} (h : m.1.WF) :
    (m.map f).get? k = (m.get? k).map (f k) := by
  simp_to_model [map, get?] using List.getValueCast?_map

theorem get_map [LawfulBEq α]
    {f : (a : α) → β a → γ a} {k : α} (h : m.1.WF) {h'} :
    (m.map f).get k h' =
      f k (m.get k (contains_of_contains_map m h h')) := by
  simp_to_model [map, get] using List.getValueCast_map

theorem get!_map [LawfulBEq α]
    {f : (a : α) → β a → γ a} {k : α} [Inhabited (γ k)] (h : m.1.WF) :
    (m.map f).get! k = ((m.get? k).map (f k)).get! := by
  simp_to_model [map, get?, get!] using List.getValueCast!_map

theorem getD_map [LawfulBEq α]
    {f : (a : α) → β a → γ a} {k : α} {fallback : γ k} (h : m.1.WF) :
    (m.map f).getD k fallback = ((m.get? k).map (f k)).getD fallback := by
  simp_to_model [map, getD, get?] using List.getValueCastD_map

theorem getKey?_map [EquivBEq α] [LawfulHashable α]
    {f : (a : α) → β a → γ a} {k : α} (h : m.1.WF) :
    (m.map f).getKey? k = m.getKey? k := by
  simp_to_model [map, getKey?] using List.getKey?_map

theorem getKey_map [EquivBEq α] [LawfulHashable α]
    {f : (a : α) → β a → γ a} {k : α} (h : m.1.WF) {h'}:
    (m.map f).getKey k h' = m.getKey k (contains_of_contains_map m h h') := by
  simp_to_model [map, getKey] using List.getKey_map

theorem getKey!_map [EquivBEq α] [LawfulHashable α] [Inhabited α]
    {f : (a : α) → β a → γ a} {k : α} (h : m.1.WF) :
    (m.map f).getKey! k = m.getKey! k := by
  simp_to_model [map, getKey!] using List.getKey!_map

theorem getKeyD_map [EquivBEq α] [LawfulHashable α]
    {f : (a : α) → β a → γ a} {k fallback : α} (h : m.1.WF) :
    (m.map f).getKeyD k fallback = m.getKeyD k fallback := by
  simp_to_model [map, getKeyD] using List.getKeyD_map

namespace Const

variable {β : Type v} {γ : Type w} (m : Raw₀ α (fun _ => β))

/-- Variant of `get?_map` that holds with `EquivBEq` (i.e. without `LawfulBEq`). -/
theorem get?_map' [EquivBEq α] [LawfulHashable α]
    {f : α → β → γ} {k : α} (h : m.1.WF) :
    Const.get? (m.map f) k = (Const.get? m k).pmap (fun v h' => f (m.getKey k h') v)
      (fun _ h' => (contains_eq_isSome_get? m h).trans (Option.isSome_of_mem h')) := by
  simp_to_model [map, Const.get?, contains, getKey] using Const.getValue?_map

theorem get?_map [LawfulBEq α] [LawfulHashable α]
    {f : α → β → γ} {k : α} (h : m.1.WF) :
    Const.get? (m.map f) k = (Const.get? m k).map (f k) := by
  simp [get?_map' m h, getKey_eq m h]

theorem get?_map_of_getKey?_eq_some [EquivBEq α] [LawfulHashable α]
    {f : α → β → γ} {k k' : α} (h : m.1.WF) :
    m.getKey? k = some k' → Const.get? (m.map f) k = (Const.get? m k).map (f k') := by
  simp_to_model [map, Const.get?, getKey?] using Const.getValue?_map_of_getKey?_eq_some

/-- Variant of `get_map` that holds with `EquivBEq` (i.e. without `LawfulBEq`). -/
theorem get_map' [EquivBEq α] [LawfulHashable α]
    {f : α → β → γ} {k : α} (h : m.1.WF) {h'} :
    Const.get (m.map f) k h' =
      (f (m.getKey k (contains_of_contains_map m h h'))
        (Const.get m k (contains_of_contains_map m h h'))) := by
  simp_to_model [map, getKey, Const.get, contains] using List.getValue_map

theorem get_map [LawfulBEq α] [LawfulHashable α]
    {f : α → β → γ} {k : α} (h : m.1.WF) {h'} :
    Const.get (m.map f) k h' = f k (Const.get m k (contains_of_contains_map m h h')) := by
  simp [get_map' m h, getKey_eq m h]

/-- Variant of `get!_map` that holds with `EquivBEq` (i.e. without `LawfulBEq`). -/
theorem get!_map' [EquivBEq α] [LawfulHashable α] [Inhabited γ]
    {f : α → β → γ} {k : α} (h : m.1.WF) :
    Const.get! (m.map f) k =
      ((get? m k).pmap (fun v h => f (m.getKey k h) v)
        (fun _ h' => (contains_eq_isSome_get? m h).trans (Option.isSome_of_mem h'))).get! := by
  simp_to_model [map, getKey, Const.get!, Const.get?, contains] using List.Const.getValue!_map

theorem get!_map [LawfulBEq α] [LawfulHashable α] [Inhabited γ]
    {f : α → β → γ} {k : α} (h : m.1.WF) :
    Const.get! (m.map f) k = ((Const.get? m k).map (f k)).get! := by
  simp [get!_map' m h, getKey_eq m h]

theorem get!_map_of_getKey?_eq_some [EquivBEq α] [LawfulHashable α] [Inhabited γ]
    {f : α → β → γ} {k k' : α} (h : m.1.WF) :
    m.getKey? k = some k' → Const.get! (m.map f) k = ((Const.get? m k).map (f k')).get! := by
  simp_to_model [map, Const.get!, Const.get?, getKey?] using Const.getValue!_map_of_getKey?_eq_some

/-- Variant of `getD_map` that holds with `EquivBEq` (i.e. without `LawfulBEq`). -/
theorem getD_map' [EquivBEq α] [LawfulHashable α]
    {f : α → β → γ} {k : α} {fallback : γ} (h : m.1.WF) :
    Const.getD (m.map f) k fallback =
      ((get? m k).pmap (fun v h => f (m.getKey k h) v)
        (fun _ h' => (contains_eq_isSome_get? m h).trans (Option.isSome_of_mem h'))).getD fallback := by
  simp_to_model [map, getKey, Const.getD, Const.get?, contains] using List.Const.getValueD_map

theorem getD_map [LawfulBEq α] [LawfulHashable α]
    {f : α → β → γ} {k : α} {fallback : γ} (h : m.1.WF) :
    Const.getD (m.map f) k fallback = ((Const.get? m k).map (f k)).getD fallback := by
  simp [getD_map' m h, getKey_eq m h]

theorem getD_map_of_getKey?_eq_some [EquivBEq α] [LawfulHashable α]
    {f : α → β → γ} {k k' : α} {fallback : γ} (h : m.1.WF) :
    m.getKey? k = some k' → Const.getD (m.map f) k fallback = ((Const.get? m k).map (f k')).getD fallback := by
  simp_to_model [map, Const.getD, Const.get?, getKey?] using Const.getValueD_map_of_getKey?_eq_some

theorem toList_map {α : Type u} (m : Raw₀ α fun _ => β)
    {f : α → β → γ} :
    (Raw.Const.toList (m.map f).1).Perm
      ((Raw.Const.toList m.1).map (fun p => (p.1, f p.1 p.2))) := by
  simp_to_model [map, Const.toList]
  simp only [List.map_map, Function.comp_def]
  rfl

end Const

end map

end Raw₀

end Std.DHashMap.Internal<|MERGE_RESOLUTION|>--- conflicted
+++ resolved
@@ -2434,7 +2434,8 @@
 
 end Const
 
-<<<<<<< HEAD
+end insertMany
+
 section Union
 
 variable (m₁ m₂ : Raw₀ α β)
@@ -2593,9 +2594,6 @@
   sorry
 
 end Union
-=======
-end insertMany
->>>>>>> 9c7cb147
 
 section Alter
 
