--- conflicted
+++ resolved
@@ -227,7 +227,10 @@
 def foldl (f : δ → (a : α) → β a → δ) (init : δ) (t : Raw α β cmp) : δ :=
   t.inner.foldl f init
 
-<<<<<<< HEAD
+@[inline, inherit_doc foldl, deprecated foldl (since := "2025-02-12")]
+def fold (f : δ → (a : α) → β a → δ) (init : δ) (t : Raw α β cmp) : δ :=
+  t.foldl f init
+
 @[inline, inherit_doc DTreeMap.foldrM]
 def foldrM (f : δ → (a : α) → β a → m δ) (init : δ) (t : Raw α β cmp) : m δ :=
   t.inner.foldrM f init
@@ -239,11 +242,6 @@
 @[inline, inherit_doc foldr, deprecated foldr (since := "2025-02-12")]
 def revFold (f : δ → (a : α) → β a → δ) (init : δ) (t : Raw α β cmp) : δ :=
   foldr f init t
-=======
-@[inline, inherit_doc foldl, deprecated foldl (since := "2025-02-12")]
-def fold (f : δ → (a : α) → β a → δ) (init : δ) (t : Raw α β cmp) : δ :=
-  t.foldl f init
->>>>>>> 40c6dfa3
 
 @[inline, inherit_doc DTreeMap.forM]
 def forM (f : (a : α) → β a → m PUnit) (t : Raw α β cmp) : m PUnit :=
