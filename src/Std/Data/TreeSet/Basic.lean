/-
Copyright (c) 2024 Lean FRO, LLC. All rights reserved.
Released under Apache 2.0 license as described in the file LICENSE.
Authors: Markus Himmel, Paul Reichert
-/
prelude
import Std.Data.TreeMap.Basic

/-!
# Tree sets

This file develops the type `Std.TreeSet` of tree sets.

Lemmas about the operations on `Std.Data.TreeSet` will be available in the
module `Std.Data.TreeSet.Lemmas`.

See the module `Std.Data.TreeSet.Raw` for a variant of this type which is safe to use in
nested inductive types.
-/

set_option autoImplicit false
set_option linter.missingDocs true

universe u v w w₂

variable {α : Type u} {cmp : α → α → Ordering}

namespace Std

/--
Tree sets.

A tree set stores elements of a certain type in a certain order. It depends on a comparator function
that defines an ordering on the keys and provides efficient order-dependent queries, such as
retrieval of the minimum or maximum.

To ensure that the operations behave as expected, the comparator function `cmp` should satisfy
certain laws that ensure a consistent ordering:

* If `a` is less than (or equal) to `b`, then `b` is greater than (or equal) to `a`
and vice versa (see the `OrientedCmp` typeclass).
* If `a` is less than or equal to `b` and `b` is, in turn, less than or equal to `c`, then `a`
is less than or equal to `c` (see the `TransCmp` typeclass).

Keys for which `cmp a b = Ordering.eq` are considered the same, i.e., there can be only one of them
be contained in a single tree set at the same time.

To avoid expensive copies, users should make sure that the tree set is used linearly.

Internally, the tree sets are represented as size-bounded trees, a type of self-balancing binary
search tree with efficient order statistic lookups.

These tree sets contain a bundled well-formedness invariant, which means that they cannot
be used in nested inductive types. For these use cases, `Std.Data.TreeSet.Raw` and
`Std.Data.TreeSet.Raw.WF` unbundle the invariant from the tree set. When in doubt, prefer
`TreeSet` over `TreeSet.Raw`.
-/
structure TreeSet (α : Type u) (cmp : α → α → Ordering := by exact compare) where
  /-- Internal implementation detail of the tree map. -/
  inner : TreeMap α Unit cmp

namespace TreeSet

/--
Creates a new empty tree set. It is also possible and recommended to
use the empty collection notations `∅` and `{}` to create an empty tree set. `simp` replaces
`empty` with `∅`.
-/
@[inline]
def empty : TreeSet α cmp :=
  ⟨TreeMap.empty⟩

instance : EmptyCollection (TreeSet α cmp) where
  emptyCollection := empty

instance : Inhabited (TreeSet α cmp) where
  default := ∅

@[simp]
theorem empty_eq_emptyc : (empty : TreeSet α cmp) = ∅ :=
  rfl

/--
Inserts the given element into the set. If the tree set already contains an element that is
equal (with regard to `cmp`) to the given element, then the tree set is returned unchanged.

Note: this non-replacement behavior is true for `TreeSet` and `TreeSet.Raw`.
The `insert` function on `TreeMap`, `DTreeMap`, `TreeMap.Raw` and `DTreeMap.Raw` behaves
differently: it will overwrite an existing mapping.
-/
@[inline]
def insert (l : TreeSet α cmp) (a : α) : TreeSet α cmp :=
  ⟨l.inner.insertIfNew a ()⟩

instance : Singleton α (TreeSet α cmp) where
  singleton e := (∅ : TreeSet α cmp).insert e

instance : Insert α (TreeSet α cmp) where
  insert e s := s.insert e

instance : LawfulSingleton α (TreeSet α cmp) where
  insert_emptyc_eq _ := rfl

/--
Checks whether an element is present in a set and inserts the element if it was not found.
If the tree set already contains an element that is equal (with regard to `cmp` to the given
element, then the tree set is returned unchanged.

Equivalent to (but potentially faster than) calling `contains` followed by `insert`.
-/
@[inline]
def containsThenInsert (t : TreeSet α cmp) (a : α) : Bool × TreeSet α cmp :=
  letI : Ord α := ⟨cmp⟩
  let p := t.inner.containsThenInsertIfNew a ()
  (p.1, ⟨p.2⟩)

/--
Returns `true` if `a`, or an element equal to `a` according to the comparator `cmp`, is contained
in the set. There is also a `Prop`-valued version of this: `a ∈ t` is equivalent to
`t.contains a = true`.

Observe that this is different behavior than for lists: for lists, `∈` uses `=` and `contains` uses
`==` for equality checks, while for tree sets, both use the given comparator `cmp`.
-/
@[inline]
def contains (l : TreeSet α cmp) (a : α) : Bool :=
  l.inner.contains a

instance : Membership α (TreeSet α cmp) where
  mem m a := m.contains a

instance {m : TreeSet α cmp} {a : α} : Decidable (a ∈ m) :=
  inferInstanceAs <| Decidable (m.contains a)

/-- Returns the number of mappings present in the map. -/
@[inline]
def size (t : TreeSet α cmp) : Nat :=
  t.inner.size

/-- Returns `true` if the tree set contains no mappings. -/
@[inline]
def isEmpty (t : TreeSet α cmp) : Bool :=
  t.inner.isEmpty

/-- Removes the given key if it exists. -/
@[inline]
def erase (t : TreeSet α cmp) (a : α) : TreeSet α cmp :=
  ⟨t.inner.erase a⟩

variable  {γ δ: Type w} {m : Type w → Type w₂} [Monad m]

/-- Removes all elements from the tree set for which the given function returns `false`. -/
@[inline]
def filter (f : α → Bool) (m : TreeSet α cmp) : TreeSet α cmp :=
  ⟨m.inner.filter fun a _ => f a⟩

/--
Monadically computes a value by folding the given function over the elements in the tree set in
ascending order.
-/
@[inline]
def foldlM {m δ} [Monad m] (f : δ → (a : α) → m δ) (init : δ) (t : TreeSet α cmp) : m δ :=
  t.inner.foldlM (fun c a _ => f c a) init

@[inline, inherit_doc foldlM, deprecated foldlM (since := "2025-02-12")]
def foldM (f : δ → (a : α) → m δ) (init : δ) (t : TreeSet α cmp) : m δ :=
  t.foldlM f init

/-- Folds the given function over the elements of the tree set in ascending order. -/
@[inline]
def foldl (f : δ → (a : α) → δ) (init : δ) (t : TreeSet α cmp) : δ :=
  t.inner.foldl (fun c a _ => f c a) init

<<<<<<< HEAD
/--
Monadically computes a value by folding the given function over the elements in the tree set in
descending order.
-/
@[inline]
def foldrM {m δ} [Monad m] (f : δ → (a : α) → m δ) (init : δ) (t : TreeSet α cmp) : m δ :=
  t.inner.foldrM (fun c a _ => f c a) init

/-- Folds the given function over the elements of the tree set in descending order. -/
@[inline]
def foldr (f : δ → (a : α) → δ) (init : δ) (t : TreeSet α cmp) : δ :=
  t.inner.foldr (fun c a _ => f c a) init

@[inline, inherit_doc foldr, deprecated foldr (since := "2025-02-12")]
def revFold (f : δ → (a : α) → δ) (init : δ) (t : TreeSet α cmp) : δ :=
  foldr f init t
=======
@[inline, inherit_doc foldl, deprecated foldl (since := "2025-02-12")]
def fold (f : δ → (a : α) → δ) (init : δ) (t : TreeSet α cmp) : δ :=
  t.foldl f init
>>>>>>> 40c6dfa3

/-- Carries out a monadic action on each element in the tree set in ascending order. -/
@[inline]
def forM (f : α → m PUnit) (t : TreeSet α cmp) : m PUnit :=
  t.inner.forM (fun a _ => f a)

/--
Support for the `for` loop construct in `do` blocks. The iteration happens in ascending
order.
-/
@[inline]
def forIn (f : α → δ → m (ForInStep δ)) (init : δ) (t : TreeSet α cmp) : m δ :=
  t.inner.forIn (fun a _ c => f a c) init

instance : ForM m (TreeSet α cmp) α where
  forM t f := t.forM f

instance : ForIn m (TreeSet α cmp) α where
  forIn m init f := m.forIn (fun a acc => f a acc) init

/-- Check if all elements satisfy the predicate, short-circuiting if a predicate fails. -/
@[inline]
def any (t : TreeSet α cmp) (p : α → Bool) : Bool :=
  t.inner.any (fun a _ => p a)

/-- Check if any element satisfies the predicate, short-circuiting if a predicate succeeds. -/
@[inline]
def all (t : TreeSet α cmp) (p : α → Bool) : Bool :=
  t.inner.all (fun a _ => p a)

/-- Transforms the tree set into a list of elements in ascending order. -/
@[inline]
def toList (t : TreeSet α cmp) : List α :=
  t.inner.inner.inner.foldr (fun l a _ => a :: l) ∅

/-- Transforms a list into a tree set. -/
def ofList (l : List α) (cmp : α → α → Ordering := by exact compare) : TreeSet α cmp :=
  ⟨TreeMap.unitOfList l cmp⟩

@[inline, inherit_doc ofList, deprecated ofList (since := "2025-02-12")]
def fromList (l : List α) (cmp : α → α → Ordering) : TreeSet α cmp :=
  ofList l cmp

/-- Transforms the tree set into an array of elements in ascending order. -/
@[inline]
def toArray (t : TreeSet α cmp) : Array α :=
  t.foldl (init := ∅) fun acc k => acc.push k

/-- Transforms an array into a tree set. -/
def ofArray (a : Array α) (cmp : α → α → Ordering := by exact compare) : TreeSet α cmp :=
  ⟨TreeMap.unitOfArray a cmp⟩

@[inline, inherit_doc ofArray, deprecated ofArray (since := "2025-02-12")]
def fromArray (a : Array α) (cmp : α → α → Ordering) : TreeSet α cmp :=
  ofArray a cmp

/--
Returns a set that contains all mappings of `t₁` and `t₂.

This function ensures that `t₁` is used linearly.
Hence, as long as `t₁` is unshared, the performance characteristics follow the following imperative
description: Iterate over all mappings in `t₂`, inserting them into `t₁`.

Hence, the runtime of this method scales logarithmically in the size of `t₁` and linearly in the
size of `t₂` as long as `t₁` is unshared.
-/
@[inline]
def merge (t₁ t₂ : TreeSet α cmp) : TreeSet α cmp :=
  ⟨TreeMap.mergeWith (fun _ _ _ => ()) t₁.inner t₂.inner⟩

/--
Inserts multiple elements into the tree set by iterating over the given collection and calling
`insert`. If the same element (with respect to `cmp`) appears multiple times, the first occurrence
takes precedence.

Note: this precedence behavior is true for `TreeSet` and `TreeSet.Raw`. The `insertMany` function on
`TreeMap`, `DTreeMap`, `TreeMap.Raw` and `DTreeMap.Raw` behaves differently: it will prefer the last
appearance.
-/
@[inline]
def insertMany {ρ} [ForIn Id ρ α] (t : TreeSet α cmp) (l : ρ) : TreeSet α cmp :=
  ⟨TreeMap.insertManyIfNewUnit t.inner l⟩

/--
Erases multiple items from the tree set by iterating over the given collection and calling erase.
-/
@[inline]
def eraseMany {ρ} [ForIn Id ρ α] (t : TreeSet α cmp) (l : ρ) : TreeSet α cmp :=
  ⟨t.inner.eraseMany l⟩

instance [Repr α] : Repr (TreeSet α cmp) where
  reprPrec m prec := Repr.addAppParen ("TreeSet.ofList " ++ repr m.toList) prec

end TreeSet

end Std<|MERGE_RESOLUTION|>--- conflicted
+++ resolved
@@ -171,7 +171,10 @@
 def foldl (f : δ → (a : α) → δ) (init : δ) (t : TreeSet α cmp) : δ :=
   t.inner.foldl (fun c a _ => f c a) init
 
-<<<<<<< HEAD
+@[inline, inherit_doc foldl, deprecated foldl (since := "2025-02-12")]
+def fold (f : δ → (a : α) → δ) (init : δ) (t : TreeSet α cmp) : δ :=
+  t.foldl f init
+
 /--
 Monadically computes a value by folding the given function over the elements in the tree set in
 descending order.
@@ -188,11 +191,6 @@
 @[inline, inherit_doc foldr, deprecated foldr (since := "2025-02-12")]
 def revFold (f : δ → (a : α) → δ) (init : δ) (t : TreeSet α cmp) : δ :=
   foldr f init t
-=======
-@[inline, inherit_doc foldl, deprecated foldl (since := "2025-02-12")]
-def fold (f : δ → (a : α) → δ) (init : δ) (t : TreeSet α cmp) : δ :=
-  t.foldl f init
->>>>>>> 40c6dfa3
 
 /-- Carries out a monadic action on each element in the tree set in ascending order. -/
 @[inline]
