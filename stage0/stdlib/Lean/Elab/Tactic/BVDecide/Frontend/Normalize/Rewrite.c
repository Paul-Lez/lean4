// Lean compiler output
// Module: Lean.Elab.Tactic.BVDecide.Frontend.Normalize.Rewrite
// Imports: Lean.Elab.Tactic.Simp Lean.Elab.Tactic.BVDecide.Frontend.Normalize.Basic Lean.Elab.Tactic.BVDecide.Frontend.Attr
#include <lean/lean.h>
#if defined(__clang__)
#pragma clang diagnostic ignored "-Wunused-parameter"
#pragma clang diagnostic ignored "-Wunused-label"
#elif defined(__GNUC__) && !defined(__CLANG__)
#pragma GCC diagnostic ignored "-Wunused-parameter"
#pragma GCC diagnostic ignored "-Wunused-label"
#pragma GCC diagnostic ignored "-Wunused-but-set-variable"
#endif
#ifdef __cplusplus
extern "C" {
#endif
static lean_object* l_Lean_Elab_Tactic_BVDecide_Frontend_Normalize_rewriteRulesPass___elambda__1___closed__1;
LEAN_EXPORT lean_object* l_Lean_Elab_Tactic_BVDecide_Frontend_Normalize_rewriteRulesPass_getHyps___lambda__2(lean_object*, lean_object*, lean_object*, lean_object*, lean_object*, lean_object*, lean_object*, lean_object*);
lean_object* lean_mk_empty_array_with_capacity(lean_object*);
extern lean_object* l_Lean_Elab_Tactic_BVDecide_Frontend_bvNormalizeExt;
extern lean_object* l_Lean_Elab_Tactic_BVDecide_Frontend_bvNormalizeSimprocExt;
static lean_object* l_Lean_Elab_Tactic_BVDecide_Frontend_Normalize_rewriteRulesPass_getHyps___lambda__2___closed__1;
LEAN_EXPORT lean_object* l_Lean_Elab_Tactic_BVDecide_Frontend_Normalize_rewriteRulesPass_getHyps___lambda__2___boxed(lean_object*, lean_object*, lean_object*, lean_object*, lean_object*, lean_object*, lean_object*, lean_object*);
static lean_object* l_Lean_Elab_Tactic_BVDecide_Frontend_Normalize_rewriteRulesPass___closed__2;
size_t lean_uint64_to_usize(uint64_t);
LEAN_EXPORT lean_object* l_Array_foldlMUnsafe_fold___at_Lean_Elab_Tactic_BVDecide_Frontend_Normalize_rewriteRulesPass_getHyps___spec__1___boxed(lean_object*, lean_object*, lean_object*, lean_object*, lean_object*, lean_object*, lean_object*, lean_object*, lean_object*, lean_object*, lean_object*);
lean_object* lean_array_push(lean_object*, lean_object*);
lean_object* l_Lean_Meta_simpGoal(lean_object*, lean_object*, lean_object*, lean_object*, uint8_t, lean_object*, lean_object*, lean_object*, lean_object*, lean_object*, lean_object*, lean_object*);
uint8_t lean_usize_dec_eq(size_t, size_t);
LEAN_EXPORT lean_object* l_Lean_Elab_Tactic_BVDecide_Frontend_Normalize_rewriteRulesPass_getHyps___lambda__1(lean_object*, lean_object*, lean_object*, lean_object*, lean_object*, lean_object*, lean_object*);
LEAN_EXPORT lean_object* l_Array_foldlMUnsafe_fold___at_Lean_Elab_Tactic_BVDecide_Frontend_Normalize_rewriteRulesPass___elambda__1___spec__1(lean_object*, size_t, size_t, lean_object*, lean_object*, lean_object*, lean_object*, lean_object*, lean_object*, lean_object*, lean_object*);
LEAN_EXPORT lean_object* l_Lean_Elab_Tactic_BVDecide_Frontend_Normalize_rewriteRulesPass_getHyps(lean_object*, lean_object*, lean_object*, lean_object*, lean_object*, lean_object*, lean_object*, lean_object*);
static lean_object* l_Lean_Elab_Tactic_BVDecide_Frontend_Normalize_rewriteRulesPass___elambda__1___closed__2;
static lean_object* l_Lean_Elab_Tactic_BVDecide_Frontend_Normalize_rewriteRulesPass___closed__3;
lean_object* l_Lean_Meta_getSimpCongrTheorems___rarg(lean_object*, lean_object*);
static lean_object* l_Lean_Elab_Tactic_BVDecide_Frontend_Normalize_rewriteRulesPass___elambda__1___closed__7;
static lean_object* l_Lean_Elab_Tactic_BVDecide_Frontend_Normalize_rewriteRulesPass___elambda__1___closed__3;
uint64_t l___private_Lean_Expr_0__Lean_hashFVarId____x40_Lean_Expr___hyg_1730_(lean_object*);
size_t lean_usize_of_nat(lean_object*);
static lean_object* l_Lean_Elab_Tactic_BVDecide_Frontend_Normalize_rewriteRulesPass___closed__4;
static lean_object* l_Lean_Elab_Tactic_BVDecide_Frontend_Normalize_rewriteRulesPass_getHyps___closed__2;
lean_object* lean_st_ref_take(lean_object*, lean_object*);
extern lean_object* l_Lean_Meta_sevalSimpExtension;
LEAN_EXPORT lean_object* l_Lean_Elab_Tactic_BVDecide_Frontend_Normalize_rewriteRulesPass___elambda__1(lean_object*, lean_object*, lean_object*, lean_object*, lean_object*, lean_object*, lean_object*, lean_object*);
LEAN_EXPORT lean_object* l_Lean_Elab_Tactic_BVDecide_Frontend_Normalize_rewriteRulesPass;
LEAN_EXPORT lean_object* l_Lean_MVarId_withContext___at_Lean_Elab_Tactic_BVDecide_Frontend_Normalize_rewriteRulesPass_getHyps___spec__3(lean_object*);
uint64_t lean_uint64_shift_right(uint64_t, uint64_t);
lean_object* l_Lean_Meta_Simp_SimprocExtension_getSimprocs(lean_object*, lean_object*, lean_object*, lean_object*);
LEAN_EXPORT lean_object* l_Array_foldlMUnsafe_fold___at_Lean_Elab_Tactic_BVDecide_Frontend_Normalize_rewriteRulesPass___elambda__1___spec__1___boxed(lean_object*, lean_object*, lean_object*, lean_object*, lean_object*, lean_object*, lean_object*, lean_object*, lean_object*, lean_object*, lean_object*);
lean_object* lean_nat_div(lean_object*, lean_object*);
static lean_object* l_Lean_Elab_Tactic_BVDecide_Frontend_Normalize_rewriteRulesPass___elambda__1___closed__6;
static lean_object* l_Lean_Elab_Tactic_BVDecide_Frontend_Normalize_rewriteRulesPass_getHyps___closed__1;
static lean_object* l_Lean_Elab_Tactic_BVDecide_Frontend_Normalize_rewriteRulesPass___elambda__1___closed__11;
lean_object* lean_st_ref_get(lean_object*, lean_object*);
lean_object* l___private_Lean_Meta_Basic_0__Lean_Meta_withMVarContextImp___rarg(lean_object*, lean_object*, lean_object*, lean_object*, lean_object*, lean_object*, lean_object*);
lean_object* l_Lean_Meta_Simp_getSEvalSimprocs___rarg(lean_object*, lean_object*);
lean_object* l_Lean_Meta_getPropHyps(lean_object*, lean_object*, lean_object*, lean_object*, lean_object*);
LEAN_EXPORT lean_object* l_Lean_Elab_Tactic_BVDecide_Frontend_Normalize_rewriteRulesPass___elambda__1___lambda__1___boxed(lean_object*, lean_object*, lean_object*, lean_object*, lean_object*, lean_object*, lean_object*, lean_object*);
lean_object* l_Lean_Name_str___override(lean_object*, lean_object*);
lean_object* l_Lean_Meta_Simp_mkContext(lean_object*, lean_object*, lean_object*, lean_object*, lean_object*, lean_object*, lean_object*, lean_object*);
static lean_object* l_Lean_Elab_Tactic_BVDecide_Frontend_Normalize_rewriteRulesPass___closed__1;
static lean_object* l_Lean_Elab_Tactic_BVDecide_Frontend_Normalize_rewriteRulesPass___elambda__1___closed__9;
LEAN_EXPORT lean_object* l_ReaderT_bind___at_Lean_Elab_Tactic_BVDecide_Frontend_Normalize_rewriteRulesPass_getHyps___spec__2(lean_object*, lean_object*);
lean_object* l_Lean_Meta_SimpExtension_getTheorems(lean_object*, lean_object*, lean_object*, lean_object*);
uint8_t lean_nat_dec_lt(lean_object*, lean_object*);
LEAN_EXPORT lean_object* l_ReaderT_bind___at_Lean_Elab_Tactic_BVDecide_Frontend_Normalize_rewriteRulesPass_getHyps___spec__2___rarg(lean_object*, lean_object*, lean_object*, lean_object*, lean_object*, lean_object*, lean_object*, lean_object*, lean_object*);
LEAN_EXPORT lean_object* l_Lean_Elab_Tactic_BVDecide_Frontend_Normalize_rewriteRulesPass_getHyps___lambda__1___boxed(lean_object*, lean_object*, lean_object*, lean_object*, lean_object*, lean_object*, lean_object*);
uint64_t lean_uint64_xor(uint64_t, uint64_t);
lean_object* lean_nat_mul(lean_object*, lean_object*);
lean_object* l_Std_DHashMap_Internal_Raw_u2080_expand___at_Lean_MVarId_getNondepPropHyps___spec__7(lean_object*);
lean_object* l_Lean_PersistentHashMap_mkEmptyEntriesArray(lean_object*, lean_object*);
LEAN_EXPORT lean_object* l_Lean_MVarId_withContext___at_Lean_Elab_Tactic_BVDecide_Frontend_Normalize_rewriteRulesPass_getHyps___spec__3___rarg(lean_object*, lean_object*, lean_object*, lean_object*, lean_object*, lean_object*, lean_object*, lean_object*, lean_object*);
static lean_object* l_Lean_Elab_Tactic_BVDecide_Frontend_Normalize_rewriteRulesPass___elambda__1___closed__4;
size_t lean_usize_sub(size_t, size_t);
lean_object* lean_array_mk(lean_object*);
static lean_object* l_Lean_Elab_Tactic_BVDecide_Frontend_Normalize_rewriteRulesPass___elambda__1___closed__8;
static lean_object* l_Lean_Elab_Tactic_BVDecide_Frontend_Normalize_rewriteRulesPass___elambda__1___closed__13;
size_t lean_usize_add(size_t, size_t);
lean_object* lean_array_uget(lean_object*, size_t);
lean_object* lean_st_ref_set(lean_object*, lean_object*, lean_object*);
lean_object* lean_array_get_size(lean_object*);
LEAN_EXPORT lean_object* l_Lean_Elab_Tactic_BVDecide_Frontend_Normalize_rewriteRulesPass___elambda__1___lambda__1(lean_object*, lean_object*, lean_object*, lean_object*, lean_object*, lean_object*, lean_object*, lean_object*);
uint8_t l_Std_DHashMap_Internal_AssocList_contains___at_Lean_MVarId_getNondepPropHyps___spec__1(lean_object*, lean_object*);
uint8_t lean_nat_dec_le(lean_object*, lean_object*);
static lean_object* l_Lean_Elab_Tactic_BVDecide_Frontend_Normalize_rewriteRulesPass___elambda__1___closed__10;
lean_object* lean_nat_add(lean_object*, lean_object*);
static lean_object* l_Lean_Elab_Tactic_BVDecide_Frontend_Normalize_rewriteRulesPass___elambda__1___closed__12;
lean_object* lean_array_uset(lean_object*, size_t, lean_object*);
static lean_object* l_Lean_Elab_Tactic_BVDecide_Frontend_Normalize_rewriteRulesPass___elambda__1___closed__5;
size_t lean_usize_land(size_t, size_t);
LEAN_EXPORT lean_object* l_Array_foldlMUnsafe_fold___at_Lean_Elab_Tactic_BVDecide_Frontend_Normalize_rewriteRulesPass_getHyps___spec__1(lean_object*, size_t, size_t, lean_object*, lean_object*, lean_object*, lean_object*, lean_object*, lean_object*, lean_object*, lean_object*);
uint8_t l_Array_isEmpty___rarg(lean_object*);
LEAN_EXPORT lean_object* l_Array_foldlMUnsafe_fold___at_Lean_Elab_Tactic_BVDecide_Frontend_Normalize_rewriteRulesPass_getHyps___spec__1(lean_object* x_1, size_t x_2, size_t x_3, lean_object* x_4, lean_object* x_5, lean_object* x_6, lean_object* x_7, lean_object* x_8, lean_object* x_9, lean_object* x_10, lean_object* x_11) {
_start:
{
uint8_t x_12; 
x_12 = lean_usize_dec_eq(x_2, x_3);
if (x_12 == 0)
{
lean_object* x_13; lean_object* x_14; lean_object* x_15; lean_object* x_16; lean_object* x_17; lean_object* x_18; uint64_t x_19; uint64_t x_20; uint64_t x_21; uint64_t x_22; uint64_t x_23; uint64_t x_24; uint64_t x_25; size_t x_26; size_t x_27; size_t x_28; size_t x_29; size_t x_30; lean_object* x_31; uint8_t x_32; 
x_13 = lean_array_uget(x_1, x_2);
x_14 = lean_st_ref_get(x_6, x_11);
x_15 = lean_ctor_get(x_14, 0);
lean_inc(x_15);
x_16 = lean_ctor_get(x_14, 1);
lean_inc(x_16);
lean_dec(x_14);
x_17 = lean_ctor_get(x_15, 1);
lean_inc(x_17);
lean_dec(x_15);
x_18 = lean_array_get_size(x_17);
x_19 = l___private_Lean_Expr_0__Lean_hashFVarId____x40_Lean_Expr___hyg_1730_(x_13);
x_20 = 32;
x_21 = lean_uint64_shift_right(x_19, x_20);
x_22 = lean_uint64_xor(x_19, x_21);
x_23 = 16;
x_24 = lean_uint64_shift_right(x_22, x_23);
x_25 = lean_uint64_xor(x_22, x_24);
x_26 = lean_uint64_to_usize(x_25);
x_27 = lean_usize_of_nat(x_18);
lean_dec(x_18);
x_28 = 1;
x_29 = lean_usize_sub(x_27, x_28);
x_30 = lean_usize_land(x_26, x_29);
x_31 = lean_array_uget(x_17, x_30);
lean_dec(x_17);
x_32 = l_Std_DHashMap_Internal_AssocList_contains___at_Lean_MVarId_getNondepPropHyps___spec__1(x_13, x_31);
lean_dec(x_31);
if (x_32 == 0)
{
lean_object* x_33; size_t x_34; 
x_33 = lean_array_push(x_4, x_13);
x_34 = lean_usize_add(x_2, x_28);
x_2 = x_34;
x_4 = x_33;
x_11 = x_16;
goto _start;
}
else
{
size_t x_36; 
lean_dec(x_13);
x_36 = lean_usize_add(x_2, x_28);
x_2 = x_36;
x_11 = x_16;
goto _start;
}
}
else
{
lean_object* x_38; 
x_38 = lean_alloc_ctor(0, 2, 0);
lean_ctor_set(x_38, 0, x_4);
lean_ctor_set(x_38, 1, x_11);
return x_38;
}
}
}
LEAN_EXPORT lean_object* l_ReaderT_bind___at_Lean_Elab_Tactic_BVDecide_Frontend_Normalize_rewriteRulesPass_getHyps___spec__2___rarg(lean_object* x_1, lean_object* x_2, lean_object* x_3, lean_object* x_4, lean_object* x_5, lean_object* x_6, lean_object* x_7, lean_object* x_8, lean_object* x_9) {
_start:
{
lean_object* x_10; 
lean_inc(x_8);
lean_inc(x_7);
lean_inc(x_6);
lean_inc(x_5);
lean_inc(x_4);
lean_inc(x_3);
x_10 = lean_apply_7(x_1, x_3, x_4, x_5, x_6, x_7, x_8, x_9);
if (lean_obj_tag(x_10) == 0)
{
lean_object* x_11; lean_object* x_12; lean_object* x_13; 
x_11 = lean_ctor_get(x_10, 0);
lean_inc(x_11);
x_12 = lean_ctor_get(x_10, 1);
lean_inc(x_12);
lean_dec(x_10);
x_13 = lean_apply_8(x_2, x_11, x_3, x_4, x_5, x_6, x_7, x_8, x_12);
return x_13;
}
else
{
uint8_t x_14; 
lean_dec(x_8);
lean_dec(x_7);
lean_dec(x_6);
lean_dec(x_5);
lean_dec(x_4);
lean_dec(x_3);
lean_dec(x_2);
x_14 = !lean_is_exclusive(x_10);
if (x_14 == 0)
{
return x_10;
}
else
{
lean_object* x_15; lean_object* x_16; lean_object* x_17; 
x_15 = lean_ctor_get(x_10, 0);
x_16 = lean_ctor_get(x_10, 1);
lean_inc(x_16);
lean_inc(x_15);
lean_dec(x_10);
x_17 = lean_alloc_ctor(1, 2, 0);
lean_ctor_set(x_17, 0, x_15);
lean_ctor_set(x_17, 1, x_16);
return x_17;
}
}
}
}
LEAN_EXPORT lean_object* l_ReaderT_bind___at_Lean_Elab_Tactic_BVDecide_Frontend_Normalize_rewriteRulesPass_getHyps___spec__2(lean_object* x_1, lean_object* x_2) {
_start:
{
lean_object* x_3; 
x_3 = lean_alloc_closure((void*)(l_ReaderT_bind___at_Lean_Elab_Tactic_BVDecide_Frontend_Normalize_rewriteRulesPass_getHyps___spec__2___rarg), 9, 0);
return x_3;
}
}
LEAN_EXPORT lean_object* l_Lean_MVarId_withContext___at_Lean_Elab_Tactic_BVDecide_Frontend_Normalize_rewriteRulesPass_getHyps___spec__3___rarg(lean_object* x_1, lean_object* x_2, lean_object* x_3, lean_object* x_4, lean_object* x_5, lean_object* x_6, lean_object* x_7, lean_object* x_8, lean_object* x_9) {
_start:
{
lean_object* x_10; lean_object* x_11; 
x_10 = lean_apply_2(x_2, x_3, x_4);
x_11 = l___private_Lean_Meta_Basic_0__Lean_Meta_withMVarContextImp___rarg(x_1, x_10, x_5, x_6, x_7, x_8, x_9);
if (lean_obj_tag(x_11) == 0)
{
uint8_t x_12; 
x_12 = !lean_is_exclusive(x_11);
if (x_12 == 0)
{
return x_11;
}
else
{
lean_object* x_13; lean_object* x_14; lean_object* x_15; 
x_13 = lean_ctor_get(x_11, 0);
x_14 = lean_ctor_get(x_11, 1);
lean_inc(x_14);
lean_inc(x_13);
lean_dec(x_11);
x_15 = lean_alloc_ctor(0, 2, 0);
lean_ctor_set(x_15, 0, x_13);
lean_ctor_set(x_15, 1, x_14);
return x_15;
}
}
else
{
uint8_t x_16; 
x_16 = !lean_is_exclusive(x_11);
if (x_16 == 0)
{
return x_11;
}
else
{
lean_object* x_17; lean_object* x_18; lean_object* x_19; 
x_17 = lean_ctor_get(x_11, 0);
x_18 = lean_ctor_get(x_11, 1);
lean_inc(x_18);
lean_inc(x_17);
lean_dec(x_11);
x_19 = lean_alloc_ctor(1, 2, 0);
lean_ctor_set(x_19, 0, x_17);
lean_ctor_set(x_19, 1, x_18);
return x_19;
}
}
}
}
LEAN_EXPORT lean_object* l_Lean_MVarId_withContext___at_Lean_Elab_Tactic_BVDecide_Frontend_Normalize_rewriteRulesPass_getHyps___spec__3(lean_object* x_1) {
_start:
{
lean_object* x_2; 
x_2 = lean_alloc_closure((void*)(l_Lean_MVarId_withContext___at_Lean_Elab_Tactic_BVDecide_Frontend_Normalize_rewriteRulesPass_getHyps___spec__3___rarg), 9, 0);
return x_2;
}
}
LEAN_EXPORT lean_object* l_Lean_Elab_Tactic_BVDecide_Frontend_Normalize_rewriteRulesPass_getHyps___lambda__1(lean_object* x_1, lean_object* x_2, lean_object* x_3, lean_object* x_4, lean_object* x_5, lean_object* x_6, lean_object* x_7) {
_start:
{
lean_object* x_8; 
x_8 = l_Lean_Meta_getPropHyps(x_3, x_4, x_5, x_6, x_7);
return x_8;
}
}
static lean_object* _init_l_Lean_Elab_Tactic_BVDecide_Frontend_Normalize_rewriteRulesPass_getHyps___lambda__2___closed__1() {
_start:
{
lean_object* x_1; lean_object* x_2; 
x_1 = lean_box(0);
x_2 = lean_array_mk(x_1);
return x_2;
}
}
LEAN_EXPORT lean_object* l_Lean_Elab_Tactic_BVDecide_Frontend_Normalize_rewriteRulesPass_getHyps___lambda__2(lean_object* x_1, lean_object* x_2, lean_object* x_3, lean_object* x_4, lean_object* x_5, lean_object* x_6, lean_object* x_7, lean_object* x_8) {
_start:
{
lean_object* x_9; lean_object* x_10; uint8_t x_11; 
x_9 = lean_array_get_size(x_1);
x_10 = lean_unsigned_to_nat(0u);
x_11 = lean_nat_dec_lt(x_10, x_9);
if (x_11 == 0)
{
lean_object* x_12; lean_object* x_13; 
lean_dec(x_9);
x_12 = l_Lean_Elab_Tactic_BVDecide_Frontend_Normalize_rewriteRulesPass_getHyps___lambda__2___closed__1;
x_13 = lean_alloc_ctor(0, 2, 0);
lean_ctor_set(x_13, 0, x_12);
lean_ctor_set(x_13, 1, x_8);
return x_13;
}
else
{
uint8_t x_14; 
x_14 = lean_nat_dec_le(x_9, x_9);
if (x_14 == 0)
{
lean_object* x_15; lean_object* x_16; 
lean_dec(x_9);
x_15 = l_Lean_Elab_Tactic_BVDecide_Frontend_Normalize_rewriteRulesPass_getHyps___lambda__2___closed__1;
x_16 = lean_alloc_ctor(0, 2, 0);
lean_ctor_set(x_16, 0, x_15);
lean_ctor_set(x_16, 1, x_8);
return x_16;
}
else
{
size_t x_17; size_t x_18; lean_object* x_19; lean_object* x_20; 
x_17 = 0;
x_18 = lean_usize_of_nat(x_9);
lean_dec(x_9);
x_19 = l_Lean_Elab_Tactic_BVDecide_Frontend_Normalize_rewriteRulesPass_getHyps___lambda__2___closed__1;
x_20 = l_Array_foldlMUnsafe_fold___at_Lean_Elab_Tactic_BVDecide_Frontend_Normalize_rewriteRulesPass_getHyps___spec__1(x_1, x_17, x_18, x_19, x_2, x_3, x_4, x_5, x_6, x_7, x_8);
return x_20;
}
}
}
}
static lean_object* _init_l_Lean_Elab_Tactic_BVDecide_Frontend_Normalize_rewriteRulesPass_getHyps___closed__1() {
_start:
{
lean_object* x_1; 
x_1 = lean_alloc_closure((void*)(l_Lean_Elab_Tactic_BVDecide_Frontend_Normalize_rewriteRulesPass_getHyps___lambda__1___boxed), 7, 0);
return x_1;
}
}
static lean_object* _init_l_Lean_Elab_Tactic_BVDecide_Frontend_Normalize_rewriteRulesPass_getHyps___closed__2() {
_start:
{
lean_object* x_1; 
x_1 = lean_alloc_closure((void*)(l_Lean_Elab_Tactic_BVDecide_Frontend_Normalize_rewriteRulesPass_getHyps___lambda__2___boxed), 8, 0);
return x_1;
}
}
LEAN_EXPORT lean_object* l_Lean_Elab_Tactic_BVDecide_Frontend_Normalize_rewriteRulesPass_getHyps(lean_object* x_1, lean_object* x_2, lean_object* x_3, lean_object* x_4, lean_object* x_5, lean_object* x_6, lean_object* x_7, lean_object* x_8) {
_start:
{
lean_object* x_9; lean_object* x_10; lean_object* x_11; lean_object* x_12; 
x_9 = l_Lean_Elab_Tactic_BVDecide_Frontend_Normalize_rewriteRulesPass_getHyps___closed__1;
x_10 = l_Lean_Elab_Tactic_BVDecide_Frontend_Normalize_rewriteRulesPass_getHyps___closed__2;
x_11 = lean_alloc_closure((void*)(l_ReaderT_bind___at_Lean_Elab_Tactic_BVDecide_Frontend_Normalize_rewriteRulesPass_getHyps___spec__2___rarg), 9, 2);
lean_closure_set(x_11, 0, x_9);
lean_closure_set(x_11, 1, x_10);
x_12 = l_Lean_MVarId_withContext___at_Lean_Elab_Tactic_BVDecide_Frontend_Normalize_rewriteRulesPass_getHyps___spec__3___rarg(x_1, x_11, x_2, x_3, x_4, x_5, x_6, x_7, x_8);
return x_12;
}
}
LEAN_EXPORT lean_object* l_Array_foldlMUnsafe_fold___at_Lean_Elab_Tactic_BVDecide_Frontend_Normalize_rewriteRulesPass_getHyps___spec__1___boxed(lean_object* x_1, lean_object* x_2, lean_object* x_3, lean_object* x_4, lean_object* x_5, lean_object* x_6, lean_object* x_7, lean_object* x_8, lean_object* x_9, lean_object* x_10, lean_object* x_11) {
_start:
{
size_t x_12; size_t x_13; lean_object* x_14; 
x_12 = lean_unbox_usize(x_2);
lean_dec(x_2);
x_13 = lean_unbox_usize(x_3);
lean_dec(x_3);
x_14 = l_Array_foldlMUnsafe_fold___at_Lean_Elab_Tactic_BVDecide_Frontend_Normalize_rewriteRulesPass_getHyps___spec__1(x_1, x_12, x_13, x_4, x_5, x_6, x_7, x_8, x_9, x_10, x_11);
lean_dec(x_10);
lean_dec(x_9);
lean_dec(x_8);
lean_dec(x_7);
lean_dec(x_6);
lean_dec(x_5);
lean_dec(x_1);
return x_14;
}
}
LEAN_EXPORT lean_object* l_Lean_Elab_Tactic_BVDecide_Frontend_Normalize_rewriteRulesPass_getHyps___lambda__1___boxed(lean_object* x_1, lean_object* x_2, lean_object* x_3, lean_object* x_4, lean_object* x_5, lean_object* x_6, lean_object* x_7) {
_start:
{
lean_object* x_8; 
x_8 = l_Lean_Elab_Tactic_BVDecide_Frontend_Normalize_rewriteRulesPass_getHyps___lambda__1(x_1, x_2, x_3, x_4, x_5, x_6, x_7);
lean_dec(x_2);
lean_dec(x_1);
return x_8;
}
}
LEAN_EXPORT lean_object* l_Lean_Elab_Tactic_BVDecide_Frontend_Normalize_rewriteRulesPass_getHyps___lambda__2___boxed(lean_object* x_1, lean_object* x_2, lean_object* x_3, lean_object* x_4, lean_object* x_5, lean_object* x_6, lean_object* x_7, lean_object* x_8) {
_start:
{
lean_object* x_9; 
x_9 = l_Lean_Elab_Tactic_BVDecide_Frontend_Normalize_rewriteRulesPass_getHyps___lambda__2(x_1, x_2, x_3, x_4, x_5, x_6, x_7, x_8);
lean_dec(x_7);
lean_dec(x_6);
lean_dec(x_5);
lean_dec(x_4);
lean_dec(x_3);
lean_dec(x_2);
lean_dec(x_1);
return x_9;
}
}
LEAN_EXPORT lean_object* l_Array_foldlMUnsafe_fold___at_Lean_Elab_Tactic_BVDecide_Frontend_Normalize_rewriteRulesPass___elambda__1___spec__1(lean_object* x_1, size_t x_2, size_t x_3, lean_object* x_4, lean_object* x_5, lean_object* x_6, lean_object* x_7, lean_object* x_8, lean_object* x_9, lean_object* x_10, lean_object* x_11) {
_start:
{
uint8_t x_12; 
x_12 = lean_usize_dec_eq(x_2, x_3);
if (x_12 == 0)
{
lean_object* x_13; lean_object* x_14; lean_object* x_15; lean_object* x_16; uint8_t x_17; 
lean_dec(x_4);
x_13 = lean_array_uget(x_1, x_2);
x_14 = lean_st_ref_take(x_6, x_11);
x_15 = lean_ctor_get(x_14, 0);
lean_inc(x_15);
x_16 = lean_ctor_get(x_14, 1);
lean_inc(x_16);
lean_dec(x_14);
x_17 = !lean_is_exclusive(x_15);
if (x_17 == 0)
{
lean_object* x_18; lean_object* x_19; lean_object* x_20; uint64_t x_21; uint64_t x_22; uint64_t x_23; uint64_t x_24; uint64_t x_25; uint64_t x_26; uint64_t x_27; size_t x_28; size_t x_29; size_t x_30; size_t x_31; size_t x_32; lean_object* x_33; uint8_t x_34; 
x_18 = lean_ctor_get(x_15, 0);
x_19 = lean_ctor_get(x_15, 1);
x_20 = lean_array_get_size(x_19);
x_21 = l___private_Lean_Expr_0__Lean_hashFVarId____x40_Lean_Expr___hyg_1730_(x_13);
x_22 = 32;
x_23 = lean_uint64_shift_right(x_21, x_22);
x_24 = lean_uint64_xor(x_21, x_23);
x_25 = 16;
x_26 = lean_uint64_shift_right(x_24, x_25);
x_27 = lean_uint64_xor(x_24, x_26);
x_28 = lean_uint64_to_usize(x_27);
x_29 = lean_usize_of_nat(x_20);
lean_dec(x_20);
x_30 = 1;
x_31 = lean_usize_sub(x_29, x_30);
x_32 = lean_usize_land(x_28, x_31);
x_33 = lean_array_uget(x_19, x_32);
x_34 = l_Std_DHashMap_Internal_AssocList_contains___at_Lean_MVarId_getNondepPropHyps___spec__1(x_13, x_33);
if (x_34 == 0)
{
lean_object* x_35; lean_object* x_36; lean_object* x_37; lean_object* x_38; lean_object* x_39; lean_object* x_40; lean_object* x_41; lean_object* x_42; lean_object* x_43; lean_object* x_44; uint8_t x_45; 
x_35 = lean_unsigned_to_nat(1u);
x_36 = lean_nat_add(x_18, x_35);
lean_dec(x_18);
x_37 = lean_box(0);
x_38 = lean_alloc_ctor(1, 3, 0);
lean_ctor_set(x_38, 0, x_13);
lean_ctor_set(x_38, 1, x_37);
lean_ctor_set(x_38, 2, x_33);
x_39 = lean_array_uset(x_19, x_32, x_38);
x_40 = lean_unsigned_to_nat(4u);
x_41 = lean_nat_mul(x_36, x_40);
x_42 = lean_unsigned_to_nat(3u);
x_43 = lean_nat_div(x_41, x_42);
lean_dec(x_41);
x_44 = lean_array_get_size(x_39);
x_45 = lean_nat_dec_le(x_43, x_44);
lean_dec(x_44);
lean_dec(x_43);
if (x_45 == 0)
{
lean_object* x_46; lean_object* x_47; lean_object* x_48; size_t x_49; 
x_46 = l_Std_DHashMap_Internal_Raw_u2080_expand___at_Lean_MVarId_getNondepPropHyps___spec__7(x_39);
lean_ctor_set(x_15, 1, x_46);
lean_ctor_set(x_15, 0, x_36);
x_47 = lean_st_ref_set(x_6, x_15, x_16);
x_48 = lean_ctor_get(x_47, 1);
lean_inc(x_48);
lean_dec(x_47);
x_49 = lean_usize_add(x_2, x_30);
x_2 = x_49;
x_4 = x_37;
x_11 = x_48;
goto _start;
}
else
{
lean_object* x_51; lean_object* x_52; size_t x_53; 
lean_ctor_set(x_15, 1, x_39);
lean_ctor_set(x_15, 0, x_36);
x_51 = lean_st_ref_set(x_6, x_15, x_16);
x_52 = lean_ctor_get(x_51, 1);
lean_inc(x_52);
lean_dec(x_51);
x_53 = lean_usize_add(x_2, x_30);
x_2 = x_53;
x_4 = x_37;
x_11 = x_52;
goto _start;
}
}
else
{
lean_object* x_55; lean_object* x_56; size_t x_57; lean_object* x_58; 
lean_dec(x_33);
lean_dec(x_13);
x_55 = lean_st_ref_set(x_6, x_15, x_16);
x_56 = lean_ctor_get(x_55, 1);
lean_inc(x_56);
lean_dec(x_55);
x_57 = lean_usize_add(x_2, x_30);
x_58 = lean_box(0);
x_2 = x_57;
x_4 = x_58;
x_11 = x_56;
goto _start;
}
}
else
{
lean_object* x_60; lean_object* x_61; lean_object* x_62; uint64_t x_63; uint64_t x_64; uint64_t x_65; uint64_t x_66; uint64_t x_67; uint64_t x_68; uint64_t x_69; size_t x_70; size_t x_71; size_t x_72; size_t x_73; size_t x_74; lean_object* x_75; uint8_t x_76; 
x_60 = lean_ctor_get(x_15, 0);
x_61 = lean_ctor_get(x_15, 1);
lean_inc(x_61);
lean_inc(x_60);
lean_dec(x_15);
x_62 = lean_array_get_size(x_61);
x_63 = l___private_Lean_Expr_0__Lean_hashFVarId____x40_Lean_Expr___hyg_1730_(x_13);
x_64 = 32;
x_65 = lean_uint64_shift_right(x_63, x_64);
x_66 = lean_uint64_xor(x_63, x_65);
x_67 = 16;
x_68 = lean_uint64_shift_right(x_66, x_67);
x_69 = lean_uint64_xor(x_66, x_68);
x_70 = lean_uint64_to_usize(x_69);
x_71 = lean_usize_of_nat(x_62);
lean_dec(x_62);
x_72 = 1;
x_73 = lean_usize_sub(x_71, x_72);
x_74 = lean_usize_land(x_70, x_73);
x_75 = lean_array_uget(x_61, x_74);
x_76 = l_Std_DHashMap_Internal_AssocList_contains___at_Lean_MVarId_getNondepPropHyps___spec__1(x_13, x_75);
if (x_76 == 0)
{
lean_object* x_77; lean_object* x_78; lean_object* x_79; lean_object* x_80; lean_object* x_81; lean_object* x_82; lean_object* x_83; lean_object* x_84; lean_object* x_85; lean_object* x_86; uint8_t x_87; 
x_77 = lean_unsigned_to_nat(1u);
x_78 = lean_nat_add(x_60, x_77);
lean_dec(x_60);
x_79 = lean_box(0);
x_80 = lean_alloc_ctor(1, 3, 0);
lean_ctor_set(x_80, 0, x_13);
lean_ctor_set(x_80, 1, x_79);
lean_ctor_set(x_80, 2, x_75);
x_81 = lean_array_uset(x_61, x_74, x_80);
x_82 = lean_unsigned_to_nat(4u);
x_83 = lean_nat_mul(x_78, x_82);
x_84 = lean_unsigned_to_nat(3u);
x_85 = lean_nat_div(x_83, x_84);
lean_dec(x_83);
x_86 = lean_array_get_size(x_81);
x_87 = lean_nat_dec_le(x_85, x_86);
lean_dec(x_86);
lean_dec(x_85);
if (x_87 == 0)
{
lean_object* x_88; lean_object* x_89; lean_object* x_90; lean_object* x_91; size_t x_92; 
x_88 = l_Std_DHashMap_Internal_Raw_u2080_expand___at_Lean_MVarId_getNondepPropHyps___spec__7(x_81);
x_89 = lean_alloc_ctor(0, 2, 0);
lean_ctor_set(x_89, 0, x_78);
lean_ctor_set(x_89, 1, x_88);
x_90 = lean_st_ref_set(x_6, x_89, x_16);
x_91 = lean_ctor_get(x_90, 1);
lean_inc(x_91);
lean_dec(x_90);
x_92 = lean_usize_add(x_2, x_72);
x_2 = x_92;
x_4 = x_79;
x_11 = x_91;
goto _start;
}
else
{
lean_object* x_94; lean_object* x_95; lean_object* x_96; size_t x_97; 
x_94 = lean_alloc_ctor(0, 2, 0);
lean_ctor_set(x_94, 0, x_78);
lean_ctor_set(x_94, 1, x_81);
x_95 = lean_st_ref_set(x_6, x_94, x_16);
x_96 = lean_ctor_get(x_95, 1);
lean_inc(x_96);
lean_dec(x_95);
x_97 = lean_usize_add(x_2, x_72);
x_2 = x_97;
x_4 = x_79;
x_11 = x_96;
goto _start;
}
}
else
{
lean_object* x_99; lean_object* x_100; lean_object* x_101; size_t x_102; lean_object* x_103; 
lean_dec(x_75);
lean_dec(x_13);
x_99 = lean_alloc_ctor(0, 2, 0);
lean_ctor_set(x_99, 0, x_60);
lean_ctor_set(x_99, 1, x_61);
x_100 = lean_st_ref_set(x_6, x_99, x_16);
x_101 = lean_ctor_get(x_100, 1);
lean_inc(x_101);
lean_dec(x_100);
x_102 = lean_usize_add(x_2, x_72);
x_103 = lean_box(0);
x_2 = x_102;
x_4 = x_103;
x_11 = x_101;
goto _start;
}
}
}
else
{
lean_object* x_105; 
x_105 = lean_alloc_ctor(0, 2, 0);
lean_ctor_set(x_105, 0, x_4);
lean_ctor_set(x_105, 1, x_11);
return x_105;
}
}
}
LEAN_EXPORT lean_object* l_Lean_Elab_Tactic_BVDecide_Frontend_Normalize_rewriteRulesPass___elambda__1___lambda__1(lean_object* x_1, lean_object* x_2, lean_object* x_3, lean_object* x_4, lean_object* x_5, lean_object* x_6, lean_object* x_7, lean_object* x_8) {
_start:
{
lean_object* x_9; lean_object* x_10; uint8_t x_11; 
x_9 = lean_array_get_size(x_1);
x_10 = lean_unsigned_to_nat(0u);
x_11 = lean_nat_dec_lt(x_10, x_9);
if (x_11 == 0)
{
lean_object* x_12; lean_object* x_13; 
lean_dec(x_9);
x_12 = lean_box(0);
x_13 = lean_alloc_ctor(0, 2, 0);
lean_ctor_set(x_13, 0, x_12);
lean_ctor_set(x_13, 1, x_8);
return x_13;
}
else
{
uint8_t x_14; 
x_14 = lean_nat_dec_le(x_9, x_9);
if (x_14 == 0)
{
lean_object* x_15; lean_object* x_16; 
lean_dec(x_9);
x_15 = lean_box(0);
x_16 = lean_alloc_ctor(0, 2, 0);
lean_ctor_set(x_16, 0, x_15);
lean_ctor_set(x_16, 1, x_8);
return x_16;
}
else
{
size_t x_17; size_t x_18; lean_object* x_19; lean_object* x_20; 
x_17 = 0;
x_18 = lean_usize_of_nat(x_9);
lean_dec(x_9);
x_19 = lean_box(0);
x_20 = l_Array_foldlMUnsafe_fold___at_Lean_Elab_Tactic_BVDecide_Frontend_Normalize_rewriteRulesPass___elambda__1___spec__1(x_1, x_17, x_18, x_19, x_2, x_3, x_4, x_5, x_6, x_7, x_8);
return x_20;
}
}
}
}
static lean_object* _init_l_Lean_Elab_Tactic_BVDecide_Frontend_Normalize_rewriteRulesPass___elambda__1___closed__1() {
_start:
{
lean_object* x_1; 
x_1 = l_Lean_Elab_Tactic_BVDecide_Frontend_bvNormalizeExt;
return x_1;
}
}
static lean_object* _init_l_Lean_Elab_Tactic_BVDecide_Frontend_Normalize_rewriteRulesPass___elambda__1___closed__2() {
_start:
{
lean_object* x_1; 
x_1 = l_Lean_Elab_Tactic_BVDecide_Frontend_bvNormalizeSimprocExt;
return x_1;
}
}
static lean_object* _init_l_Lean_Elab_Tactic_BVDecide_Frontend_Normalize_rewriteRulesPass___elambda__1___closed__3() {
_start:
{
lean_object* x_1; 
x_1 = l_Lean_Meta_sevalSimpExtension;
return x_1;
}
}
static lean_object* _init_l_Lean_Elab_Tactic_BVDecide_Frontend_Normalize_rewriteRulesPass___elambda__1___closed__4() {
_start:
{
lean_object* x_1; 
x_1 = l_Lean_PersistentHashMap_mkEmptyEntriesArray(lean_box(0), lean_box(0));
return x_1;
}
}
static lean_object* _init_l_Lean_Elab_Tactic_BVDecide_Frontend_Normalize_rewriteRulesPass___elambda__1___closed__5() {
_start:
{
lean_object* x_1; lean_object* x_2; 
x_1 = l_Lean_Elab_Tactic_BVDecide_Frontend_Normalize_rewriteRulesPass___elambda__1___closed__4;
x_2 = lean_alloc_ctor(0, 1, 0);
lean_ctor_set(x_2, 0, x_1);
return x_2;
}
}
static lean_object* _init_l_Lean_Elab_Tactic_BVDecide_Frontend_Normalize_rewriteRulesPass___elambda__1___closed__6() {
_start:
{
lean_object* x_1; lean_object* x_2; lean_object* x_3; 
x_1 = l_Lean_Elab_Tactic_BVDecide_Frontend_Normalize_rewriteRulesPass___elambda__1___closed__5;
x_2 = lean_unsigned_to_nat(0u);
x_3 = lean_alloc_ctor(0, 2, 0);
lean_ctor_set(x_3, 0, x_1);
lean_ctor_set(x_3, 1, x_2);
return x_3;
}
}
static lean_object* _init_l_Lean_Elab_Tactic_BVDecide_Frontend_Normalize_rewriteRulesPass___elambda__1___closed__7() {
_start:
{
lean_object* x_1; lean_object* x_2; 
x_1 = lean_unsigned_to_nat(32u);
x_2 = lean_mk_empty_array_with_capacity(x_1);
return x_2;
}
}
static lean_object* _init_l_Lean_Elab_Tactic_BVDecide_Frontend_Normalize_rewriteRulesPass___elambda__1___closed__8() {
_start:
{
lean_object* x_1; lean_object* x_2; 
x_1 = l_Lean_Elab_Tactic_BVDecide_Frontend_Normalize_rewriteRulesPass___elambda__1___closed__7;
x_2 = lean_alloc_ctor(0, 1, 0);
lean_ctor_set(x_2, 0, x_1);
return x_2;
}
}
static lean_object* _init_l_Lean_Elab_Tactic_BVDecide_Frontend_Normalize_rewriteRulesPass___elambda__1___closed__9() {
_start:
{
size_t x_1; lean_object* x_2; lean_object* x_3; lean_object* x_4; lean_object* x_5; 
x_1 = 5;
x_2 = l_Lean_Elab_Tactic_BVDecide_Frontend_Normalize_rewriteRulesPass___elambda__1___closed__8;
x_3 = l_Lean_Elab_Tactic_BVDecide_Frontend_Normalize_rewriteRulesPass___elambda__1___closed__7;
x_4 = lean_unsigned_to_nat(0u);
x_5 = lean_alloc_ctor(0, 4, sizeof(size_t)*1);
lean_ctor_set(x_5, 0, x_2);
lean_ctor_set(x_5, 1, x_3);
lean_ctor_set(x_5, 2, x_4);
lean_ctor_set(x_5, 3, x_4);
lean_ctor_set_usize(x_5, 4, x_1);
return x_5;
}
}
static lean_object* _init_l_Lean_Elab_Tactic_BVDecide_Frontend_Normalize_rewriteRulesPass___elambda__1___closed__10() {
_start:
{
lean_object* x_1; lean_object* x_2; lean_object* x_3; 
x_1 = l_Lean_Elab_Tactic_BVDecide_Frontend_Normalize_rewriteRulesPass___elambda__1___closed__5;
x_2 = l_Lean_Elab_Tactic_BVDecide_Frontend_Normalize_rewriteRulesPass___elambda__1___closed__9;
x_3 = lean_alloc_ctor(0, 4, 0);
lean_ctor_set(x_3, 0, x_1);
lean_ctor_set(x_3, 1, x_1);
lean_ctor_set(x_3, 2, x_1);
lean_ctor_set(x_3, 3, x_2);
return x_3;
}
}
static lean_object* _init_l_Lean_Elab_Tactic_BVDecide_Frontend_Normalize_rewriteRulesPass___elambda__1___closed__11() {
_start:
{
lean_object* x_1; lean_object* x_2; lean_object* x_3; 
x_1 = l_Lean_Elab_Tactic_BVDecide_Frontend_Normalize_rewriteRulesPass___elambda__1___closed__6;
x_2 = l_Lean_Elab_Tactic_BVDecide_Frontend_Normalize_rewriteRulesPass___elambda__1___closed__10;
x_3 = lean_alloc_ctor(0, 2, 0);
lean_ctor_set(x_3, 0, x_1);
lean_ctor_set(x_3, 1, x_2);
return x_3;
}
}
static lean_object* _init_l_Lean_Elab_Tactic_BVDecide_Frontend_Normalize_rewriteRulesPass___elambda__1___closed__12() {
_start:
{
lean_object* x_1; 
x_1 = lean_alloc_closure((void*)(l_Lean_Elab_Tactic_BVDecide_Frontend_Normalize_rewriteRulesPass___elambda__1___lambda__1___boxed), 8, 0);
return x_1;
}
}
static lean_object* _init_l_Lean_Elab_Tactic_BVDecide_Frontend_Normalize_rewriteRulesPass___elambda__1___closed__13() {
_start:
{
lean_object* x_1; lean_object* x_2; lean_object* x_3; 
x_1 = l_Lean_Elab_Tactic_BVDecide_Frontend_Normalize_rewriteRulesPass_getHyps___closed__1;
x_2 = l_Lean_Elab_Tactic_BVDecide_Frontend_Normalize_rewriteRulesPass___elambda__1___closed__12;
x_3 = lean_alloc_closure((void*)(l_ReaderT_bind___at_Lean_Elab_Tactic_BVDecide_Frontend_Normalize_rewriteRulesPass_getHyps___spec__2___rarg), 9, 2);
lean_closure_set(x_3, 0, x_1);
lean_closure_set(x_3, 1, x_2);
return x_3;
}
}
LEAN_EXPORT lean_object* l_Lean_Elab_Tactic_BVDecide_Frontend_Normalize_rewriteRulesPass___elambda__1(lean_object* x_1, lean_object* x_2, lean_object* x_3, lean_object* x_4, lean_object* x_5, lean_object* x_6, lean_object* x_7, lean_object* x_8) {
_start:
{
lean_object* x_9; lean_object* x_10; lean_object* x_11; lean_object* x_12; lean_object* x_13; lean_object* x_14; lean_object* x_15; lean_object* x_16; lean_object* x_17; lean_object* x_18; uint8_t x_19; 
x_9 = l_Lean_Elab_Tactic_BVDecide_Frontend_Normalize_rewriteRulesPass___elambda__1___closed__1;
x_10 = l_Lean_Meta_SimpExtension_getTheorems(x_9, x_6, x_7, x_8);
x_11 = lean_ctor_get(x_10, 0);
lean_inc(x_11);
x_12 = lean_ctor_get(x_10, 1);
lean_inc(x_12);
lean_dec(x_10);
x_13 = l_Lean_Elab_Tactic_BVDecide_Frontend_Normalize_rewriteRulesPass___elambda__1___closed__2;
x_14 = l_Lean_Meta_Simp_SimprocExtension_getSimprocs(x_13, x_6, x_7, x_12);
x_15 = lean_ctor_get(x_14, 0);
lean_inc(x_15);
x_16 = lean_ctor_get(x_14, 1);
lean_inc(x_16);
lean_dec(x_14);
x_17 = l_Lean_Elab_Tactic_BVDecide_Frontend_Normalize_rewriteRulesPass___elambda__1___closed__3;
x_18 = l_Lean_Meta_SimpExtension_getTheorems(x_17, x_6, x_7, x_16);
x_19 = !lean_is_exclusive(x_18);
if (x_19 == 0)
{
lean_object* x_20; lean_object* x_21; lean_object* x_22; uint8_t x_23; 
x_20 = lean_ctor_get(x_18, 0);
x_21 = lean_ctor_get(x_18, 1);
x_22 = l_Lean_Meta_Simp_getSEvalSimprocs___rarg(x_7, x_21);
x_23 = !lean_is_exclusive(x_22);
if (x_23 == 0)
{
lean_object* x_24; lean_object* x_25; lean_object* x_26; uint8_t x_27; 
x_24 = lean_ctor_get(x_22, 0);
x_25 = lean_ctor_get(x_22, 1);
x_26 = l_Lean_Meta_getSimpCongrTheorems___rarg(x_7, x_25);
x_27 = !lean_is_exclusive(x_26);
if (x_27 == 0)
{
lean_object* x_28; lean_object* x_29; lean_object* x_30; lean_object* x_31; uint8_t x_32; uint8_t x_33; uint8_t x_34; lean_object* x_35; lean_object* x_36; lean_object* x_37; lean_object* x_38; uint8_t x_39; 
x_28 = lean_ctor_get(x_26, 0);
x_29 = lean_ctor_get(x_26, 1);
x_30 = lean_ctor_get(x_2, 1);
lean_inc(x_30);
x_31 = lean_unsigned_to_nat(2u);
x_32 = 0;
x_33 = 1;
x_34 = 0;
x_35 = lean_alloc_ctor(0, 2, 20);
lean_ctor_set(x_35, 0, x_30);
lean_ctor_set(x_35, 1, x_31);
lean_ctor_set_uint8(x_35, sizeof(void*)*2, x_32);
lean_ctor_set_uint8(x_35, sizeof(void*)*2 + 1, x_33);
lean_ctor_set_uint8(x_35, sizeof(void*)*2 + 2, x_32);
lean_ctor_set_uint8(x_35, sizeof(void*)*2 + 3, x_33);
lean_ctor_set_uint8(x_35, sizeof(void*)*2 + 4, x_33);
lean_ctor_set_uint8(x_35, sizeof(void*)*2 + 5, x_33);
lean_ctor_set_uint8(x_35, sizeof(void*)*2 + 6, x_34);
lean_ctor_set_uint8(x_35, sizeof(void*)*2 + 7, x_33);
lean_ctor_set_uint8(x_35, sizeof(void*)*2 + 8, x_33);
lean_ctor_set_uint8(x_35, sizeof(void*)*2 + 9, x_32);
lean_ctor_set_uint8(x_35, sizeof(void*)*2 + 10, x_32);
lean_ctor_set_uint8(x_35, sizeof(void*)*2 + 11, x_32);
lean_ctor_set_uint8(x_35, sizeof(void*)*2 + 12, x_33);
lean_ctor_set_uint8(x_35, sizeof(void*)*2 + 13, x_32);
lean_ctor_set_uint8(x_35, sizeof(void*)*2 + 14, x_32);
lean_ctor_set_uint8(x_35, sizeof(void*)*2 + 15, x_32);
lean_ctor_set_uint8(x_35, sizeof(void*)*2 + 16, x_33);
lean_ctor_set_uint8(x_35, sizeof(void*)*2 + 17, x_33);
lean_ctor_set_uint8(x_35, sizeof(void*)*2 + 18, x_33);
lean_ctor_set_uint8(x_35, sizeof(void*)*2 + 19, x_33);
x_36 = lean_box(0);
lean_ctor_set_tag(x_26, 1);
lean_ctor_set(x_26, 1, x_36);
lean_ctor_set(x_26, 0, x_20);
lean_ctor_set_tag(x_22, 1);
lean_ctor_set(x_22, 1, x_26);
lean_ctor_set(x_22, 0, x_11);
x_37 = lean_array_mk(x_22);
x_38 = l_Lean_Meta_Simp_mkContext(x_35, x_37, x_28, x_4, x_5, x_6, x_7, x_29);
x_39 = !lean_is_exclusive(x_38);
if (x_39 == 0)
{
lean_object* x_40; lean_object* x_41; lean_object* x_42; 
x_40 = lean_ctor_get(x_38, 0);
x_41 = lean_ctor_get(x_38, 1);
lean_inc(x_7);
lean_inc(x_6);
lean_inc(x_5);
lean_inc(x_4);
lean_inc(x_3);
lean_inc(x_2);
lean_inc(x_1);
x_42 = l_Lean_Elab_Tactic_BVDecide_Frontend_Normalize_rewriteRulesPass_getHyps(x_1, x_2, x_3, x_4, x_5, x_6, x_7, x_41);
if (lean_obj_tag(x_42) == 0)
{
uint8_t x_43; 
x_43 = !lean_is_exclusive(x_42);
if (x_43 == 0)
{
lean_object* x_44; lean_object* x_45; uint8_t x_46; 
x_44 = lean_ctor_get(x_42, 0);
x_45 = lean_ctor_get(x_42, 1);
x_46 = l_Array_isEmpty___rarg(x_44);
if (x_46 == 0)
{
lean_object* x_47; lean_object* x_48; lean_object* x_49; lean_object* x_50; 
lean_free_object(x_42);
lean_ctor_set_tag(x_38, 1);
lean_ctor_set(x_38, 1, x_36);
lean_ctor_set(x_38, 0, x_24);
lean_ctor_set_tag(x_18, 1);
lean_ctor_set(x_18, 1, x_38);
lean_ctor_set(x_18, 0, x_15);
x_47 = lean_array_mk(x_18);
x_48 = lean_box(0);
x_49 = l_Lean_Elab_Tactic_BVDecide_Frontend_Normalize_rewriteRulesPass___elambda__1___closed__11;
lean_inc(x_7);
lean_inc(x_6);
lean_inc(x_5);
lean_inc(x_4);
x_50 = l_Lean_Meta_simpGoal(x_1, x_40, x_47, x_48, x_33, x_44, x_49, x_4, x_5, x_6, x_7, x_45);
if (lean_obj_tag(x_50) == 0)
{
lean_object* x_51; lean_object* x_52; 
x_51 = lean_ctor_get(x_50, 0);
lean_inc(x_51);
x_52 = lean_ctor_get(x_51, 0);
lean_inc(x_52);
lean_dec(x_51);
if (lean_obj_tag(x_52) == 0)
{
uint8_t x_53; 
lean_dec(x_7);
lean_dec(x_6);
lean_dec(x_5);
lean_dec(x_4);
lean_dec(x_3);
lean_dec(x_2);
x_53 = !lean_is_exclusive(x_50);
if (x_53 == 0)
{
lean_object* x_54; 
x_54 = lean_ctor_get(x_50, 0);
lean_dec(x_54);
lean_ctor_set(x_50, 0, x_48);
return x_50;
}
else
{
lean_object* x_55; lean_object* x_56; 
x_55 = lean_ctor_get(x_50, 1);
lean_inc(x_55);
lean_dec(x_50);
x_56 = lean_alloc_ctor(0, 2, 0);
lean_ctor_set(x_56, 0, x_48);
lean_ctor_set(x_56, 1, x_55);
return x_56;
}
}
else
{
uint8_t x_57; 
x_57 = !lean_is_exclusive(x_52);
if (x_57 == 0)
{
lean_object* x_58; lean_object* x_59; lean_object* x_60; lean_object* x_61; lean_object* x_62; 
x_58 = lean_ctor_get(x_52, 0);
x_59 = lean_ctor_get(x_50, 1);
lean_inc(x_59);
lean_dec(x_50);
x_60 = lean_ctor_get(x_58, 1);
lean_inc(x_60);
lean_dec(x_58);
x_61 = l_Lean_Elab_Tactic_BVDecide_Frontend_Normalize_rewriteRulesPass___elambda__1___closed__13;
lean_inc(x_60);
x_62 = l_Lean_MVarId_withContext___at_Lean_Elab_Tactic_BVDecide_Frontend_Normalize_rewriteRulesPass_getHyps___spec__3___rarg(x_60, x_61, x_2, x_3, x_4, x_5, x_6, x_7, x_59);
if (lean_obj_tag(x_62) == 0)
{
uint8_t x_63; 
x_63 = !lean_is_exclusive(x_62);
if (x_63 == 0)
{
lean_object* x_64; 
x_64 = lean_ctor_get(x_62, 0);
lean_dec(x_64);
lean_ctor_set(x_52, 0, x_60);
lean_ctor_set(x_62, 0, x_52);
return x_62;
}
else
{
lean_object* x_65; lean_object* x_66; 
x_65 = lean_ctor_get(x_62, 1);
lean_inc(x_65);
lean_dec(x_62);
lean_ctor_set(x_52, 0, x_60);
x_66 = lean_alloc_ctor(0, 2, 0);
lean_ctor_set(x_66, 0, x_52);
lean_ctor_set(x_66, 1, x_65);
return x_66;
}
}
else
{
uint8_t x_67; 
lean_dec(x_60);
lean_free_object(x_52);
x_67 = !lean_is_exclusive(x_62);
if (x_67 == 0)
{
return x_62;
}
else
{
lean_object* x_68; lean_object* x_69; lean_object* x_70; 
x_68 = lean_ctor_get(x_62, 0);
x_69 = lean_ctor_get(x_62, 1);
lean_inc(x_69);
lean_inc(x_68);
lean_dec(x_62);
x_70 = lean_alloc_ctor(1, 2, 0);
lean_ctor_set(x_70, 0, x_68);
lean_ctor_set(x_70, 1, x_69);
return x_70;
}
}
}
else
{
lean_object* x_71; lean_object* x_72; lean_object* x_73; lean_object* x_74; lean_object* x_75; 
x_71 = lean_ctor_get(x_52, 0);
lean_inc(x_71);
lean_dec(x_52);
x_72 = lean_ctor_get(x_50, 1);
lean_inc(x_72);
lean_dec(x_50);
x_73 = lean_ctor_get(x_71, 1);
lean_inc(x_73);
lean_dec(x_71);
x_74 = l_Lean_Elab_Tactic_BVDecide_Frontend_Normalize_rewriteRulesPass___elambda__1___closed__13;
lean_inc(x_73);
x_75 = l_Lean_MVarId_withContext___at_Lean_Elab_Tactic_BVDecide_Frontend_Normalize_rewriteRulesPass_getHyps___spec__3___rarg(x_73, x_74, x_2, x_3, x_4, x_5, x_6, x_7, x_72);
if (lean_obj_tag(x_75) == 0)
{
lean_object* x_76; lean_object* x_77; lean_object* x_78; lean_object* x_79; 
x_76 = lean_ctor_get(x_75, 1);
lean_inc(x_76);
if (lean_is_exclusive(x_75)) {
 lean_ctor_release(x_75, 0);
 lean_ctor_release(x_75, 1);
 x_77 = x_75;
} else {
 lean_dec_ref(x_75);
 x_77 = lean_box(0);
}
x_78 = lean_alloc_ctor(1, 1, 0);
lean_ctor_set(x_78, 0, x_73);
if (lean_is_scalar(x_77)) {
 x_79 = lean_alloc_ctor(0, 2, 0);
} else {
 x_79 = x_77;
}
lean_ctor_set(x_79, 0, x_78);
lean_ctor_set(x_79, 1, x_76);
return x_79;
}
else
{
lean_object* x_80; lean_object* x_81; lean_object* x_82; lean_object* x_83; 
lean_dec(x_73);
x_80 = lean_ctor_get(x_75, 0);
lean_inc(x_80);
x_81 = lean_ctor_get(x_75, 1);
lean_inc(x_81);
if (lean_is_exclusive(x_75)) {
 lean_ctor_release(x_75, 0);
 lean_ctor_release(x_75, 1);
 x_82 = x_75;
} else {
 lean_dec_ref(x_75);
 x_82 = lean_box(0);
}
if (lean_is_scalar(x_82)) {
 x_83 = lean_alloc_ctor(1, 2, 0);
} else {
 x_83 = x_82;
}
lean_ctor_set(x_83, 0, x_80);
lean_ctor_set(x_83, 1, x_81);
return x_83;
}
}
}
}
else
{
uint8_t x_84; 
lean_dec(x_7);
lean_dec(x_6);
lean_dec(x_5);
lean_dec(x_4);
lean_dec(x_3);
lean_dec(x_2);
x_84 = !lean_is_exclusive(x_50);
if (x_84 == 0)
{
return x_50;
}
else
{
lean_object* x_85; lean_object* x_86; lean_object* x_87; 
x_85 = lean_ctor_get(x_50, 0);
x_86 = lean_ctor_get(x_50, 1);
lean_inc(x_86);
lean_inc(x_85);
lean_dec(x_50);
x_87 = lean_alloc_ctor(1, 2, 0);
lean_ctor_set(x_87, 0, x_85);
lean_ctor_set(x_87, 1, x_86);
return x_87;
}
}
}
else
{
lean_object* x_88; 
lean_dec(x_44);
lean_free_object(x_38);
lean_dec(x_40);
lean_dec(x_24);
lean_free_object(x_18);
lean_dec(x_15);
lean_dec(x_7);
lean_dec(x_6);
lean_dec(x_5);
lean_dec(x_4);
lean_dec(x_3);
lean_dec(x_2);
x_88 = lean_alloc_ctor(1, 1, 0);
lean_ctor_set(x_88, 0, x_1);
lean_ctor_set(x_42, 0, x_88);
return x_42;
}
}
else
{
lean_object* x_89; lean_object* x_90; uint8_t x_91; 
x_89 = lean_ctor_get(x_42, 0);
x_90 = lean_ctor_get(x_42, 1);
lean_inc(x_90);
lean_inc(x_89);
lean_dec(x_42);
x_91 = l_Array_isEmpty___rarg(x_89);
if (x_91 == 0)
{
lean_object* x_92; lean_object* x_93; lean_object* x_94; lean_object* x_95; 
lean_ctor_set_tag(x_38, 1);
lean_ctor_set(x_38, 1, x_36);
lean_ctor_set(x_38, 0, x_24);
lean_ctor_set_tag(x_18, 1);
lean_ctor_set(x_18, 1, x_38);
lean_ctor_set(x_18, 0, x_15);
x_92 = lean_array_mk(x_18);
x_93 = lean_box(0);
x_94 = l_Lean_Elab_Tactic_BVDecide_Frontend_Normalize_rewriteRulesPass___elambda__1___closed__11;
lean_inc(x_7);
lean_inc(x_6);
lean_inc(x_5);
lean_inc(x_4);
x_95 = l_Lean_Meta_simpGoal(x_1, x_40, x_92, x_93, x_33, x_89, x_94, x_4, x_5, x_6, x_7, x_90);
if (lean_obj_tag(x_95) == 0)
{
lean_object* x_96; lean_object* x_97; 
x_96 = lean_ctor_get(x_95, 0);
lean_inc(x_96);
x_97 = lean_ctor_get(x_96, 0);
lean_inc(x_97);
lean_dec(x_96);
if (lean_obj_tag(x_97) == 0)
{
lean_object* x_98; lean_object* x_99; lean_object* x_100; 
lean_dec(x_7);
lean_dec(x_6);
lean_dec(x_5);
lean_dec(x_4);
lean_dec(x_3);
lean_dec(x_2);
x_98 = lean_ctor_get(x_95, 1);
lean_inc(x_98);
if (lean_is_exclusive(x_95)) {
 lean_ctor_release(x_95, 0);
 lean_ctor_release(x_95, 1);
 x_99 = x_95;
} else {
 lean_dec_ref(x_95);
 x_99 = lean_box(0);
}
if (lean_is_scalar(x_99)) {
 x_100 = lean_alloc_ctor(0, 2, 0);
} else {
 x_100 = x_99;
}
lean_ctor_set(x_100, 0, x_93);
lean_ctor_set(x_100, 1, x_98);
return x_100;
}
else
{
lean_object* x_101; lean_object* x_102; lean_object* x_103; lean_object* x_104; lean_object* x_105; lean_object* x_106; 
x_101 = lean_ctor_get(x_97, 0);
lean_inc(x_101);
if (lean_is_exclusive(x_97)) {
 lean_ctor_release(x_97, 0);
 x_102 = x_97;
} else {
 lean_dec_ref(x_97);
 x_102 = lean_box(0);
}
x_103 = lean_ctor_get(x_95, 1);
lean_inc(x_103);
lean_dec(x_95);
x_104 = lean_ctor_get(x_101, 1);
lean_inc(x_104);
lean_dec(x_101);
x_105 = l_Lean_Elab_Tactic_BVDecide_Frontend_Normalize_rewriteRulesPass___elambda__1___closed__13;
lean_inc(x_104);
x_106 = l_Lean_MVarId_withContext___at_Lean_Elab_Tactic_BVDecide_Frontend_Normalize_rewriteRulesPass_getHyps___spec__3___rarg(x_104, x_105, x_2, x_3, x_4, x_5, x_6, x_7, x_103);
if (lean_obj_tag(x_106) == 0)
{
lean_object* x_107; lean_object* x_108; lean_object* x_109; lean_object* x_110; 
x_107 = lean_ctor_get(x_106, 1);
lean_inc(x_107);
if (lean_is_exclusive(x_106)) {
 lean_ctor_release(x_106, 0);
 lean_ctor_release(x_106, 1);
 x_108 = x_106;
} else {
 lean_dec_ref(x_106);
 x_108 = lean_box(0);
}
if (lean_is_scalar(x_102)) {
 x_109 = lean_alloc_ctor(1, 1, 0);
} else {
 x_109 = x_102;
}
lean_ctor_set(x_109, 0, x_104);
if (lean_is_scalar(x_108)) {
 x_110 = lean_alloc_ctor(0, 2, 0);
} else {
 x_110 = x_108;
}
lean_ctor_set(x_110, 0, x_109);
lean_ctor_set(x_110, 1, x_107);
return x_110;
}
else
{
lean_object* x_111; lean_object* x_112; lean_object* x_113; lean_object* x_114; 
lean_dec(x_104);
lean_dec(x_102);
x_111 = lean_ctor_get(x_106, 0);
lean_inc(x_111);
x_112 = lean_ctor_get(x_106, 1);
lean_inc(x_112);
if (lean_is_exclusive(x_106)) {
 lean_ctor_release(x_106, 0);
 lean_ctor_release(x_106, 1);
 x_113 = x_106;
} else {
 lean_dec_ref(x_106);
 x_113 = lean_box(0);
}
if (lean_is_scalar(x_113)) {
 x_114 = lean_alloc_ctor(1, 2, 0);
} else {
 x_114 = x_113;
}
lean_ctor_set(x_114, 0, x_111);
lean_ctor_set(x_114, 1, x_112);
return x_114;
}
}
}
else
{
lean_object* x_115; lean_object* x_116; lean_object* x_117; lean_object* x_118; 
lean_dec(x_7);
lean_dec(x_6);
lean_dec(x_5);
lean_dec(x_4);
lean_dec(x_3);
lean_dec(x_2);
x_115 = lean_ctor_get(x_95, 0);
lean_inc(x_115);
x_116 = lean_ctor_get(x_95, 1);
lean_inc(x_116);
if (lean_is_exclusive(x_95)) {
 lean_ctor_release(x_95, 0);
 lean_ctor_release(x_95, 1);
 x_117 = x_95;
} else {
 lean_dec_ref(x_95);
 x_117 = lean_box(0);
}
if (lean_is_scalar(x_117)) {
 x_118 = lean_alloc_ctor(1, 2, 0);
} else {
 x_118 = x_117;
}
lean_ctor_set(x_118, 0, x_115);
lean_ctor_set(x_118, 1, x_116);
return x_118;
}
}
else
{
lean_object* x_119; lean_object* x_120; 
lean_dec(x_89);
lean_free_object(x_38);
lean_dec(x_40);
lean_dec(x_24);
lean_free_object(x_18);
lean_dec(x_15);
lean_dec(x_7);
lean_dec(x_6);
lean_dec(x_5);
lean_dec(x_4);
lean_dec(x_3);
lean_dec(x_2);
x_119 = lean_alloc_ctor(1, 1, 0);
lean_ctor_set(x_119, 0, x_1);
x_120 = lean_alloc_ctor(0, 2, 0);
lean_ctor_set(x_120, 0, x_119);
lean_ctor_set(x_120, 1, x_90);
return x_120;
}
}
}
else
{
uint8_t x_121; 
lean_free_object(x_38);
lean_dec(x_40);
lean_dec(x_24);
lean_free_object(x_18);
lean_dec(x_15);
lean_dec(x_7);
lean_dec(x_6);
lean_dec(x_5);
lean_dec(x_4);
lean_dec(x_3);
lean_dec(x_2);
lean_dec(x_1);
x_121 = !lean_is_exclusive(x_42);
if (x_121 == 0)
{
return x_42;
}
else
{
lean_object* x_122; lean_object* x_123; lean_object* x_124; 
x_122 = lean_ctor_get(x_42, 0);
x_123 = lean_ctor_get(x_42, 1);
lean_inc(x_123);
lean_inc(x_122);
lean_dec(x_42);
x_124 = lean_alloc_ctor(1, 2, 0);
lean_ctor_set(x_124, 0, x_122);
lean_ctor_set(x_124, 1, x_123);
return x_124;
}
}
}
else
{
lean_object* x_125; lean_object* x_126; lean_object* x_127; 
x_125 = lean_ctor_get(x_38, 0);
x_126 = lean_ctor_get(x_38, 1);
lean_inc(x_126);
lean_inc(x_125);
lean_dec(x_38);
lean_inc(x_7);
lean_inc(x_6);
lean_inc(x_5);
lean_inc(x_4);
lean_inc(x_3);
lean_inc(x_2);
lean_inc(x_1);
x_127 = l_Lean_Elab_Tactic_BVDecide_Frontend_Normalize_rewriteRulesPass_getHyps(x_1, x_2, x_3, x_4, x_5, x_6, x_7, x_126);
if (lean_obj_tag(x_127) == 0)
{
lean_object* x_128; lean_object* x_129; lean_object* x_130; uint8_t x_131; 
x_128 = lean_ctor_get(x_127, 0);
lean_inc(x_128);
x_129 = lean_ctor_get(x_127, 1);
lean_inc(x_129);
if (lean_is_exclusive(x_127)) {
 lean_ctor_release(x_127, 0);
 lean_ctor_release(x_127, 1);
 x_130 = x_127;
} else {
 lean_dec_ref(x_127);
 x_130 = lean_box(0);
}
x_131 = l_Array_isEmpty___rarg(x_128);
if (x_131 == 0)
{
lean_object* x_132; lean_object* x_133; lean_object* x_134; lean_object* x_135; lean_object* x_136; 
lean_dec(x_130);
x_132 = lean_alloc_ctor(1, 2, 0);
lean_ctor_set(x_132, 0, x_24);
lean_ctor_set(x_132, 1, x_36);
lean_ctor_set_tag(x_18, 1);
lean_ctor_set(x_18, 1, x_132);
lean_ctor_set(x_18, 0, x_15);
x_133 = lean_array_mk(x_18);
x_134 = lean_box(0);
x_135 = l_Lean_Elab_Tactic_BVDecide_Frontend_Normalize_rewriteRulesPass___elambda__1___closed__11;
lean_inc(x_7);
lean_inc(x_6);
lean_inc(x_5);
lean_inc(x_4);
x_136 = l_Lean_Meta_simpGoal(x_1, x_125, x_133, x_134, x_33, x_128, x_135, x_4, x_5, x_6, x_7, x_129);
if (lean_obj_tag(x_136) == 0)
{
lean_object* x_137; lean_object* x_138; 
x_137 = lean_ctor_get(x_136, 0);
lean_inc(x_137);
x_138 = lean_ctor_get(x_137, 0);
lean_inc(x_138);
lean_dec(x_137);
if (lean_obj_tag(x_138) == 0)
{
lean_object* x_139; lean_object* x_140; lean_object* x_141; 
lean_dec(x_7);
lean_dec(x_6);
lean_dec(x_5);
lean_dec(x_4);
lean_dec(x_3);
lean_dec(x_2);
x_139 = lean_ctor_get(x_136, 1);
lean_inc(x_139);
if (lean_is_exclusive(x_136)) {
 lean_ctor_release(x_136, 0);
 lean_ctor_release(x_136, 1);
 x_140 = x_136;
} else {
 lean_dec_ref(x_136);
 x_140 = lean_box(0);
}
if (lean_is_scalar(x_140)) {
 x_141 = lean_alloc_ctor(0, 2, 0);
} else {
 x_141 = x_140;
}
lean_ctor_set(x_141, 0, x_134);
lean_ctor_set(x_141, 1, x_139);
return x_141;
}
else
{
lean_object* x_142; lean_object* x_143; lean_object* x_144; lean_object* x_145; lean_object* x_146; lean_object* x_147; 
x_142 = lean_ctor_get(x_138, 0);
lean_inc(x_142);
if (lean_is_exclusive(x_138)) {
 lean_ctor_release(x_138, 0);
 x_143 = x_138;
} else {
 lean_dec_ref(x_138);
 x_143 = lean_box(0);
}
x_144 = lean_ctor_get(x_136, 1);
lean_inc(x_144);
lean_dec(x_136);
x_145 = lean_ctor_get(x_142, 1);
lean_inc(x_145);
lean_dec(x_142);
x_146 = l_Lean_Elab_Tactic_BVDecide_Frontend_Normalize_rewriteRulesPass___elambda__1___closed__13;
lean_inc(x_145);
x_147 = l_Lean_MVarId_withContext___at_Lean_Elab_Tactic_BVDecide_Frontend_Normalize_rewriteRulesPass_getHyps___spec__3___rarg(x_145, x_146, x_2, x_3, x_4, x_5, x_6, x_7, x_144);
if (lean_obj_tag(x_147) == 0)
{
lean_object* x_148; lean_object* x_149; lean_object* x_150; lean_object* x_151; 
x_148 = lean_ctor_get(x_147, 1);
lean_inc(x_148);
if (lean_is_exclusive(x_147)) {
 lean_ctor_release(x_147, 0);
 lean_ctor_release(x_147, 1);
 x_149 = x_147;
} else {
 lean_dec_ref(x_147);
 x_149 = lean_box(0);
}
if (lean_is_scalar(x_143)) {
 x_150 = lean_alloc_ctor(1, 1, 0);
} else {
 x_150 = x_143;
}
lean_ctor_set(x_150, 0, x_145);
if (lean_is_scalar(x_149)) {
 x_151 = lean_alloc_ctor(0, 2, 0);
} else {
 x_151 = x_149;
}
lean_ctor_set(x_151, 0, x_150);
lean_ctor_set(x_151, 1, x_148);
return x_151;
}
else
{
lean_object* x_152; lean_object* x_153; lean_object* x_154; lean_object* x_155; 
lean_dec(x_145);
lean_dec(x_143);
x_152 = lean_ctor_get(x_147, 0);
lean_inc(x_152);
x_153 = lean_ctor_get(x_147, 1);
lean_inc(x_153);
if (lean_is_exclusive(x_147)) {
 lean_ctor_release(x_147, 0);
 lean_ctor_release(x_147, 1);
 x_154 = x_147;
} else {
 lean_dec_ref(x_147);
 x_154 = lean_box(0);
}
if (lean_is_scalar(x_154)) {
 x_155 = lean_alloc_ctor(1, 2, 0);
} else {
 x_155 = x_154;
}
lean_ctor_set(x_155, 0, x_152);
lean_ctor_set(x_155, 1, x_153);
return x_155;
}
}
}
else
{
lean_object* x_156; lean_object* x_157; lean_object* x_158; lean_object* x_159; 
lean_dec(x_7);
lean_dec(x_6);
lean_dec(x_5);
lean_dec(x_4);
lean_dec(x_3);
lean_dec(x_2);
x_156 = lean_ctor_get(x_136, 0);
lean_inc(x_156);
x_157 = lean_ctor_get(x_136, 1);
lean_inc(x_157);
if (lean_is_exclusive(x_136)) {
 lean_ctor_release(x_136, 0);
 lean_ctor_release(x_136, 1);
 x_158 = x_136;
} else {
 lean_dec_ref(x_136);
 x_158 = lean_box(0);
}
if (lean_is_scalar(x_158)) {
 x_159 = lean_alloc_ctor(1, 2, 0);
} else {
 x_159 = x_158;
}
lean_ctor_set(x_159, 0, x_156);
lean_ctor_set(x_159, 1, x_157);
return x_159;
}
}
else
{
lean_object* x_160; lean_object* x_161; 
lean_dec(x_128);
lean_dec(x_125);
lean_dec(x_24);
lean_free_object(x_18);
lean_dec(x_15);
lean_dec(x_7);
lean_dec(x_6);
lean_dec(x_5);
lean_dec(x_4);
lean_dec(x_3);
lean_dec(x_2);
x_160 = lean_alloc_ctor(1, 1, 0);
lean_ctor_set(x_160, 0, x_1);
if (lean_is_scalar(x_130)) {
 x_161 = lean_alloc_ctor(0, 2, 0);
} else {
 x_161 = x_130;
}
lean_ctor_set(x_161, 0, x_160);
lean_ctor_set(x_161, 1, x_129);
return x_161;
}
}
else
{
lean_object* x_162; lean_object* x_163; lean_object* x_164; lean_object* x_165; 
lean_dec(x_125);
lean_dec(x_24);
lean_free_object(x_18);
lean_dec(x_15);
lean_dec(x_7);
lean_dec(x_6);
lean_dec(x_5);
lean_dec(x_4);
lean_dec(x_3);
lean_dec(x_2);
lean_dec(x_1);
x_162 = lean_ctor_get(x_127, 0);
lean_inc(x_162);
x_163 = lean_ctor_get(x_127, 1);
lean_inc(x_163);
if (lean_is_exclusive(x_127)) {
 lean_ctor_release(x_127, 0);
 lean_ctor_release(x_127, 1);
 x_164 = x_127;
} else {
 lean_dec_ref(x_127);
 x_164 = lean_box(0);
}
if (lean_is_scalar(x_164)) {
 x_165 = lean_alloc_ctor(1, 2, 0);
} else {
 x_165 = x_164;
}
lean_ctor_set(x_165, 0, x_162);
lean_ctor_set(x_165, 1, x_163);
return x_165;
}
}
}
else
{
lean_object* x_166; lean_object* x_167; lean_object* x_168; lean_object* x_169; uint8_t x_170; uint8_t x_171; uint8_t x_172; lean_object* x_173; lean_object* x_174; lean_object* x_175; lean_object* x_176; lean_object* x_177; lean_object* x_178; lean_object* x_179; lean_object* x_180; lean_object* x_181; 
x_166 = lean_ctor_get(x_26, 0);
x_167 = lean_ctor_get(x_26, 1);
lean_inc(x_167);
lean_inc(x_166);
lean_dec(x_26);
<<<<<<< HEAD
x_176 = lean_ctor_get(x_2, 1);
lean_inc(x_176);
x_177 = lean_unsigned_to_nat(2u);
x_178 = 0;
x_179 = 1;
x_180 = 0;
x_181 = lean_alloc_ctor(0, 2, 20);
lean_ctor_set(x_181, 0, x_176);
lean_ctor_set(x_181, 1, x_177);
lean_ctor_set_uint8(x_181, sizeof(void*)*2, x_178);
lean_ctor_set_uint8(x_181, sizeof(void*)*2 + 1, x_179);
lean_ctor_set_uint8(x_181, sizeof(void*)*2 + 2, x_178);
lean_ctor_set_uint8(x_181, sizeof(void*)*2 + 3, x_179);
lean_ctor_set_uint8(x_181, sizeof(void*)*2 + 4, x_179);
lean_ctor_set_uint8(x_181, sizeof(void*)*2 + 5, x_179);
lean_ctor_set_uint8(x_181, sizeof(void*)*2 + 6, x_180);
lean_ctor_set_uint8(x_181, sizeof(void*)*2 + 7, x_179);
lean_ctor_set_uint8(x_181, sizeof(void*)*2 + 8, x_179);
lean_ctor_set_uint8(x_181, sizeof(void*)*2 + 9, x_178);
lean_ctor_set_uint8(x_181, sizeof(void*)*2 + 10, x_178);
lean_ctor_set_uint8(x_181, sizeof(void*)*2 + 11, x_178);
lean_ctor_set_uint8(x_181, sizeof(void*)*2 + 12, x_179);
lean_ctor_set_uint8(x_181, sizeof(void*)*2 + 13, x_178);
lean_ctor_set_uint8(x_181, sizeof(void*)*2 + 14, x_178);
lean_ctor_set_uint8(x_181, sizeof(void*)*2 + 15, x_178);
lean_ctor_set_uint8(x_181, sizeof(void*)*2 + 16, x_179);
lean_ctor_set_uint8(x_181, sizeof(void*)*2 + 17, x_179);
lean_ctor_set_uint8(x_181, sizeof(void*)*2 + 18, x_179);
lean_ctor_set_uint8(x_181, sizeof(void*)*2 + 19, x_179);
x_182 = lean_box(0);
x_183 = lean_alloc_ctor(1, 2, 0);
lean_ctor_set(x_183, 0, x_20);
lean_ctor_set(x_183, 1, x_182);
=======
x_168 = lean_ctor_get(x_2, 1);
lean_inc(x_168);
x_169 = lean_unsigned_to_nat(2u);
x_170 = 0;
x_171 = 1;
x_172 = 0;
x_173 = lean_alloc_ctor(0, 2, 20);
lean_ctor_set(x_173, 0, x_168);
lean_ctor_set(x_173, 1, x_169);
lean_ctor_set_uint8(x_173, sizeof(void*)*2, x_170);
lean_ctor_set_uint8(x_173, sizeof(void*)*2 + 1, x_171);
lean_ctor_set_uint8(x_173, sizeof(void*)*2 + 2, x_170);
lean_ctor_set_uint8(x_173, sizeof(void*)*2 + 3, x_171);
lean_ctor_set_uint8(x_173, sizeof(void*)*2 + 4, x_171);
lean_ctor_set_uint8(x_173, sizeof(void*)*2 + 5, x_171);
lean_ctor_set_uint8(x_173, sizeof(void*)*2 + 6, x_172);
lean_ctor_set_uint8(x_173, sizeof(void*)*2 + 7, x_171);
lean_ctor_set_uint8(x_173, sizeof(void*)*2 + 8, x_171);
lean_ctor_set_uint8(x_173, sizeof(void*)*2 + 9, x_170);
lean_ctor_set_uint8(x_173, sizeof(void*)*2 + 10, x_170);
lean_ctor_set_uint8(x_173, sizeof(void*)*2 + 11, x_170);
lean_ctor_set_uint8(x_173, sizeof(void*)*2 + 12, x_171);
lean_ctor_set_uint8(x_173, sizeof(void*)*2 + 13, x_170);
lean_ctor_set_uint8(x_173, sizeof(void*)*2 + 14, x_170);
lean_ctor_set_uint8(x_173, sizeof(void*)*2 + 15, x_170);
lean_ctor_set_uint8(x_173, sizeof(void*)*2 + 16, x_171);
lean_ctor_set_uint8(x_173, sizeof(void*)*2 + 17, x_171);
lean_ctor_set_uint8(x_173, sizeof(void*)*2 + 18, x_171);
lean_ctor_set_uint8(x_173, sizeof(void*)*2 + 19, x_171);
x_174 = lean_box(0);
x_175 = lean_alloc_ctor(1, 2, 0);
lean_ctor_set(x_175, 0, x_20);
lean_ctor_set(x_175, 1, x_174);
>>>>>>> 62788395
lean_ctor_set_tag(x_22, 1);
lean_ctor_set(x_22, 1, x_175);
lean_ctor_set(x_22, 0, x_11);
x_176 = lean_array_mk(x_22);
x_177 = l_Lean_Meta_Simp_mkContext(x_173, x_176, x_166, x_4, x_5, x_6, x_7, x_167);
x_178 = lean_ctor_get(x_177, 0);
lean_inc(x_178);
x_179 = lean_ctor_get(x_177, 1);
lean_inc(x_179);
if (lean_is_exclusive(x_177)) {
 lean_ctor_release(x_177, 0);
 lean_ctor_release(x_177, 1);
 x_180 = x_177;
} else {
 lean_dec_ref(x_177);
 x_180 = lean_box(0);
}
lean_inc(x_7);
lean_inc(x_6);
lean_inc(x_5);
lean_inc(x_4);
lean_inc(x_3);
lean_inc(x_2);
lean_inc(x_1);
x_181 = l_Lean_Elab_Tactic_BVDecide_Frontend_Normalize_rewriteRulesPass_getHyps(x_1, x_2, x_3, x_4, x_5, x_6, x_7, x_179);
if (lean_obj_tag(x_181) == 0)
{
lean_object* x_182; lean_object* x_183; lean_object* x_184; uint8_t x_185; 
x_182 = lean_ctor_get(x_181, 0);
lean_inc(x_182);
x_183 = lean_ctor_get(x_181, 1);
lean_inc(x_183);
if (lean_is_exclusive(x_181)) {
 lean_ctor_release(x_181, 0);
 lean_ctor_release(x_181, 1);
 x_184 = x_181;
} else {
 lean_dec_ref(x_181);
 x_184 = lean_box(0);
}
x_185 = l_Array_isEmpty___rarg(x_182);
if (x_185 == 0)
{
lean_object* x_186; lean_object* x_187; lean_object* x_188; lean_object* x_189; lean_object* x_190; 
lean_dec(x_184);
if (lean_is_scalar(x_180)) {
 x_186 = lean_alloc_ctor(1, 2, 0);
} else {
 x_186 = x_180;
 lean_ctor_set_tag(x_186, 1);
}
lean_ctor_set(x_186, 0, x_24);
lean_ctor_set(x_186, 1, x_174);
lean_ctor_set_tag(x_18, 1);
lean_ctor_set(x_18, 1, x_186);
lean_ctor_set(x_18, 0, x_15);
x_187 = lean_array_mk(x_18);
x_188 = lean_box(0);
x_189 = l_Lean_Elab_Tactic_BVDecide_Frontend_Normalize_rewriteRulesPass___elambda__1___closed__11;
lean_inc(x_7);
lean_inc(x_6);
lean_inc(x_5);
lean_inc(x_4);
x_190 = l_Lean_Meta_simpGoal(x_1, x_178, x_187, x_188, x_171, x_182, x_189, x_4, x_5, x_6, x_7, x_183);
if (lean_obj_tag(x_190) == 0)
{
lean_object* x_191; lean_object* x_192; 
x_191 = lean_ctor_get(x_190, 0);
lean_inc(x_191);
x_192 = lean_ctor_get(x_191, 0);
lean_inc(x_192);
lean_dec(x_191);
if (lean_obj_tag(x_192) == 0)
{
lean_object* x_193; lean_object* x_194; lean_object* x_195; 
lean_dec(x_7);
lean_dec(x_6);
lean_dec(x_5);
lean_dec(x_4);
lean_dec(x_3);
lean_dec(x_2);
x_193 = lean_ctor_get(x_190, 1);
lean_inc(x_193);
if (lean_is_exclusive(x_190)) {
 lean_ctor_release(x_190, 0);
 lean_ctor_release(x_190, 1);
 x_194 = x_190;
} else {
 lean_dec_ref(x_190);
 x_194 = lean_box(0);
}
if (lean_is_scalar(x_194)) {
 x_195 = lean_alloc_ctor(0, 2, 0);
} else {
 x_195 = x_194;
}
lean_ctor_set(x_195, 0, x_188);
lean_ctor_set(x_195, 1, x_193);
return x_195;
}
else
{
lean_object* x_196; lean_object* x_197; lean_object* x_198; lean_object* x_199; lean_object* x_200; lean_object* x_201; 
x_196 = lean_ctor_get(x_192, 0);
lean_inc(x_196);
if (lean_is_exclusive(x_192)) {
 lean_ctor_release(x_192, 0);
 x_197 = x_192;
} else {
 lean_dec_ref(x_192);
 x_197 = lean_box(0);
}
x_198 = lean_ctor_get(x_190, 1);
lean_inc(x_198);
lean_dec(x_190);
x_199 = lean_ctor_get(x_196, 1);
lean_inc(x_199);
lean_dec(x_196);
x_200 = l_Lean_Elab_Tactic_BVDecide_Frontend_Normalize_rewriteRulesPass___elambda__1___closed__13;
lean_inc(x_199);
x_201 = l_Lean_MVarId_withContext___at_Lean_Elab_Tactic_BVDecide_Frontend_Normalize_rewriteRulesPass_getHyps___spec__3___rarg(x_199, x_200, x_2, x_3, x_4, x_5, x_6, x_7, x_198);
if (lean_obj_tag(x_201) == 0)
{
lean_object* x_202; lean_object* x_203; lean_object* x_204; lean_object* x_205; 
x_202 = lean_ctor_get(x_201, 1);
lean_inc(x_202);
if (lean_is_exclusive(x_201)) {
 lean_ctor_release(x_201, 0);
 lean_ctor_release(x_201, 1);
 x_203 = x_201;
} else {
 lean_dec_ref(x_201);
 x_203 = lean_box(0);
}
if (lean_is_scalar(x_197)) {
 x_204 = lean_alloc_ctor(1, 1, 0);
} else {
 x_204 = x_197;
}
lean_ctor_set(x_204, 0, x_199);
if (lean_is_scalar(x_203)) {
 x_205 = lean_alloc_ctor(0, 2, 0);
} else {
 x_205 = x_203;
}
lean_ctor_set(x_205, 0, x_204);
lean_ctor_set(x_205, 1, x_202);
return x_205;
}
else
{
lean_object* x_206; lean_object* x_207; lean_object* x_208; lean_object* x_209; 
lean_dec(x_199);
lean_dec(x_197);
x_206 = lean_ctor_get(x_201, 0);
lean_inc(x_206);
x_207 = lean_ctor_get(x_201, 1);
lean_inc(x_207);
if (lean_is_exclusive(x_201)) {
 lean_ctor_release(x_201, 0);
 lean_ctor_release(x_201, 1);
 x_208 = x_201;
} else {
 lean_dec_ref(x_201);
 x_208 = lean_box(0);
}
if (lean_is_scalar(x_208)) {
 x_209 = lean_alloc_ctor(1, 2, 0);
} else {
 x_209 = x_208;
}
lean_ctor_set(x_209, 0, x_206);
lean_ctor_set(x_209, 1, x_207);
return x_209;
}
}
}
else
{
lean_object* x_210; lean_object* x_211; lean_object* x_212; lean_object* x_213; 
lean_dec(x_7);
lean_dec(x_6);
lean_dec(x_5);
lean_dec(x_4);
lean_dec(x_3);
lean_dec(x_2);
x_210 = lean_ctor_get(x_190, 0);
lean_inc(x_210);
x_211 = lean_ctor_get(x_190, 1);
lean_inc(x_211);
if (lean_is_exclusive(x_190)) {
 lean_ctor_release(x_190, 0);
 lean_ctor_release(x_190, 1);
 x_212 = x_190;
} else {
 lean_dec_ref(x_190);
 x_212 = lean_box(0);
}
if (lean_is_scalar(x_212)) {
 x_213 = lean_alloc_ctor(1, 2, 0);
} else {
 x_213 = x_212;
}
lean_ctor_set(x_213, 0, x_210);
lean_ctor_set(x_213, 1, x_211);
return x_213;
}
}
else
{
lean_object* x_214; lean_object* x_215; 
lean_dec(x_182);
lean_dec(x_180);
lean_dec(x_178);
lean_dec(x_24);
lean_free_object(x_18);
lean_dec(x_15);
lean_dec(x_7);
lean_dec(x_6);
lean_dec(x_5);
lean_dec(x_4);
lean_dec(x_3);
lean_dec(x_2);
x_214 = lean_alloc_ctor(1, 1, 0);
lean_ctor_set(x_214, 0, x_1);
if (lean_is_scalar(x_184)) {
 x_215 = lean_alloc_ctor(0, 2, 0);
} else {
 x_215 = x_184;
}
lean_ctor_set(x_215, 0, x_214);
lean_ctor_set(x_215, 1, x_183);
return x_215;
}
}
else
{
lean_object* x_216; lean_object* x_217; lean_object* x_218; lean_object* x_219; 
lean_dec(x_180);
lean_dec(x_178);
lean_dec(x_24);
lean_free_object(x_18);
lean_dec(x_15);
lean_dec(x_7);
lean_dec(x_6);
lean_dec(x_5);
lean_dec(x_4);
lean_dec(x_3);
lean_dec(x_2);
lean_dec(x_1);
x_216 = lean_ctor_get(x_181, 0);
lean_inc(x_216);
x_217 = lean_ctor_get(x_181, 1);
lean_inc(x_217);
if (lean_is_exclusive(x_181)) {
 lean_ctor_release(x_181, 0);
 lean_ctor_release(x_181, 1);
 x_218 = x_181;
} else {
 lean_dec_ref(x_181);
 x_218 = lean_box(0);
}
if (lean_is_scalar(x_218)) {
 x_219 = lean_alloc_ctor(1, 2, 0);
} else {
 x_219 = x_218;
}
lean_ctor_set(x_219, 0, x_216);
lean_ctor_set(x_219, 1, x_217);
return x_219;
}
}
}
else
{
lean_object* x_220; lean_object* x_221; lean_object* x_222; lean_object* x_223; lean_object* x_224; lean_object* x_225; lean_object* x_226; lean_object* x_227; uint8_t x_228; uint8_t x_229; uint8_t x_230; lean_object* x_231; lean_object* x_232; lean_object* x_233; lean_object* x_234; lean_object* x_235; lean_object* x_236; lean_object* x_237; lean_object* x_238; lean_object* x_239; lean_object* x_240; 
x_220 = lean_ctor_get(x_22, 0);
x_221 = lean_ctor_get(x_22, 1);
lean_inc(x_221);
lean_inc(x_220);
lean_dec(x_22);
<<<<<<< HEAD
x_232 = l_Lean_Meta_getSimpCongrTheorems___rarg(x_7, x_231);
x_233 = lean_ctor_get(x_232, 0);
lean_inc(x_233);
x_234 = lean_ctor_get(x_232, 1);
lean_inc(x_234);
if (lean_is_exclusive(x_232)) {
 lean_ctor_release(x_232, 0);
 lean_ctor_release(x_232, 1);
 x_235 = x_232;
} else {
 lean_dec_ref(x_232);
 x_235 = lean_box(0);
}
x_236 = lean_ctor_get(x_2, 1);
lean_inc(x_236);
x_237 = lean_unsigned_to_nat(2u);
x_238 = 0;
x_239 = 1;
x_240 = 0;
x_241 = lean_alloc_ctor(0, 2, 20);
lean_ctor_set(x_241, 0, x_236);
lean_ctor_set(x_241, 1, x_237);
lean_ctor_set_uint8(x_241, sizeof(void*)*2, x_238);
lean_ctor_set_uint8(x_241, sizeof(void*)*2 + 1, x_239);
lean_ctor_set_uint8(x_241, sizeof(void*)*2 + 2, x_238);
lean_ctor_set_uint8(x_241, sizeof(void*)*2 + 3, x_239);
lean_ctor_set_uint8(x_241, sizeof(void*)*2 + 4, x_239);
lean_ctor_set_uint8(x_241, sizeof(void*)*2 + 5, x_239);
lean_ctor_set_uint8(x_241, sizeof(void*)*2 + 6, x_240);
lean_ctor_set_uint8(x_241, sizeof(void*)*2 + 7, x_239);
lean_ctor_set_uint8(x_241, sizeof(void*)*2 + 8, x_239);
lean_ctor_set_uint8(x_241, sizeof(void*)*2 + 9, x_238);
lean_ctor_set_uint8(x_241, sizeof(void*)*2 + 10, x_238);
lean_ctor_set_uint8(x_241, sizeof(void*)*2 + 11, x_238);
lean_ctor_set_uint8(x_241, sizeof(void*)*2 + 12, x_239);
lean_ctor_set_uint8(x_241, sizeof(void*)*2 + 13, x_238);
lean_ctor_set_uint8(x_241, sizeof(void*)*2 + 14, x_238);
lean_ctor_set_uint8(x_241, sizeof(void*)*2 + 15, x_238);
lean_ctor_set_uint8(x_241, sizeof(void*)*2 + 16, x_239);
lean_ctor_set_uint8(x_241, sizeof(void*)*2 + 17, x_239);
lean_ctor_set_uint8(x_241, sizeof(void*)*2 + 18, x_239);
lean_ctor_set_uint8(x_241, sizeof(void*)*2 + 19, x_239);
x_242 = lean_box(0);
if (lean_is_scalar(x_235)) {
 x_243 = lean_alloc_ctor(1, 2, 0);
} else {
 x_243 = x_235;
 lean_ctor_set_tag(x_243, 1);
}
lean_ctor_set(x_243, 0, x_20);
lean_ctor_set(x_243, 1, x_242);
x_244 = lean_alloc_ctor(1, 2, 0);
lean_ctor_set(x_244, 0, x_11);
lean_ctor_set(x_244, 1, x_243);
x_245 = lean_array_mk(x_244);
x_246 = l_Lean_Meta_Simp_mkContext(x_241, x_245, x_233, x_4, x_5, x_6, x_7, x_234);
x_247 = lean_ctor_get(x_246, 0);
lean_inc(x_247);
x_248 = lean_ctor_get(x_246, 1);
lean_inc(x_248);
if (lean_is_exclusive(x_246)) {
 lean_ctor_release(x_246, 0);
 lean_ctor_release(x_246, 1);
 x_249 = x_246;
} else {
 lean_dec_ref(x_246);
 x_249 = lean_box(0);
=======
x_222 = l_Lean_Meta_getSimpCongrTheorems___rarg(x_7, x_221);
x_223 = lean_ctor_get(x_222, 0);
lean_inc(x_223);
x_224 = lean_ctor_get(x_222, 1);
lean_inc(x_224);
if (lean_is_exclusive(x_222)) {
 lean_ctor_release(x_222, 0);
 lean_ctor_release(x_222, 1);
 x_225 = x_222;
} else {
 lean_dec_ref(x_222);
 x_225 = lean_box(0);
}
x_226 = lean_ctor_get(x_2, 1);
lean_inc(x_226);
x_227 = lean_unsigned_to_nat(2u);
x_228 = 0;
x_229 = 1;
x_230 = 0;
x_231 = lean_alloc_ctor(0, 2, 20);
lean_ctor_set(x_231, 0, x_226);
lean_ctor_set(x_231, 1, x_227);
lean_ctor_set_uint8(x_231, sizeof(void*)*2, x_228);
lean_ctor_set_uint8(x_231, sizeof(void*)*2 + 1, x_229);
lean_ctor_set_uint8(x_231, sizeof(void*)*2 + 2, x_228);
lean_ctor_set_uint8(x_231, sizeof(void*)*2 + 3, x_229);
lean_ctor_set_uint8(x_231, sizeof(void*)*2 + 4, x_229);
lean_ctor_set_uint8(x_231, sizeof(void*)*2 + 5, x_229);
lean_ctor_set_uint8(x_231, sizeof(void*)*2 + 6, x_230);
lean_ctor_set_uint8(x_231, sizeof(void*)*2 + 7, x_229);
lean_ctor_set_uint8(x_231, sizeof(void*)*2 + 8, x_229);
lean_ctor_set_uint8(x_231, sizeof(void*)*2 + 9, x_228);
lean_ctor_set_uint8(x_231, sizeof(void*)*2 + 10, x_228);
lean_ctor_set_uint8(x_231, sizeof(void*)*2 + 11, x_228);
lean_ctor_set_uint8(x_231, sizeof(void*)*2 + 12, x_229);
lean_ctor_set_uint8(x_231, sizeof(void*)*2 + 13, x_228);
lean_ctor_set_uint8(x_231, sizeof(void*)*2 + 14, x_228);
lean_ctor_set_uint8(x_231, sizeof(void*)*2 + 15, x_228);
lean_ctor_set_uint8(x_231, sizeof(void*)*2 + 16, x_229);
lean_ctor_set_uint8(x_231, sizeof(void*)*2 + 17, x_229);
lean_ctor_set_uint8(x_231, sizeof(void*)*2 + 18, x_229);
lean_ctor_set_uint8(x_231, sizeof(void*)*2 + 19, x_229);
x_232 = lean_box(0);
if (lean_is_scalar(x_225)) {
 x_233 = lean_alloc_ctor(1, 2, 0);
} else {
 x_233 = x_225;
 lean_ctor_set_tag(x_233, 1);
}
lean_ctor_set(x_233, 0, x_20);
lean_ctor_set(x_233, 1, x_232);
x_234 = lean_alloc_ctor(1, 2, 0);
lean_ctor_set(x_234, 0, x_11);
lean_ctor_set(x_234, 1, x_233);
x_235 = lean_array_mk(x_234);
x_236 = l_Lean_Meta_Simp_mkContext(x_231, x_235, x_223, x_4, x_5, x_6, x_7, x_224);
x_237 = lean_ctor_get(x_236, 0);
lean_inc(x_237);
x_238 = lean_ctor_get(x_236, 1);
lean_inc(x_238);
if (lean_is_exclusive(x_236)) {
 lean_ctor_release(x_236, 0);
 lean_ctor_release(x_236, 1);
 x_239 = x_236;
} else {
 lean_dec_ref(x_236);
 x_239 = lean_box(0);
>>>>>>> 62788395
}
lean_inc(x_7);
lean_inc(x_6);
lean_inc(x_5);
lean_inc(x_4);
lean_inc(x_3);
lean_inc(x_2);
lean_inc(x_1);
x_240 = l_Lean_Elab_Tactic_BVDecide_Frontend_Normalize_rewriteRulesPass_getHyps(x_1, x_2, x_3, x_4, x_5, x_6, x_7, x_238);
if (lean_obj_tag(x_240) == 0)
{
lean_object* x_241; lean_object* x_242; lean_object* x_243; uint8_t x_244; 
x_241 = lean_ctor_get(x_240, 0);
lean_inc(x_241);
x_242 = lean_ctor_get(x_240, 1);
lean_inc(x_242);
if (lean_is_exclusive(x_240)) {
 lean_ctor_release(x_240, 0);
 lean_ctor_release(x_240, 1);
 x_243 = x_240;
} else {
 lean_dec_ref(x_240);
 x_243 = lean_box(0);
}
x_244 = l_Array_isEmpty___rarg(x_241);
if (x_244 == 0)
{
lean_object* x_245; lean_object* x_246; lean_object* x_247; lean_object* x_248; lean_object* x_249; 
lean_dec(x_243);
if (lean_is_scalar(x_239)) {
 x_245 = lean_alloc_ctor(1, 2, 0);
} else {
 x_245 = x_239;
 lean_ctor_set_tag(x_245, 1);
}
lean_ctor_set(x_245, 0, x_220);
lean_ctor_set(x_245, 1, x_232);
lean_ctor_set_tag(x_18, 1);
lean_ctor_set(x_18, 1, x_245);
lean_ctor_set(x_18, 0, x_15);
x_246 = lean_array_mk(x_18);
x_247 = lean_box(0);
x_248 = l_Lean_Elab_Tactic_BVDecide_Frontend_Normalize_rewriteRulesPass___elambda__1___closed__11;
lean_inc(x_7);
lean_inc(x_6);
lean_inc(x_5);
lean_inc(x_4);
x_249 = l_Lean_Meta_simpGoal(x_1, x_237, x_246, x_247, x_229, x_241, x_248, x_4, x_5, x_6, x_7, x_242);
if (lean_obj_tag(x_249) == 0)
{
lean_object* x_250; lean_object* x_251; 
x_250 = lean_ctor_get(x_249, 0);
lean_inc(x_250);
x_251 = lean_ctor_get(x_250, 0);
lean_inc(x_251);
lean_dec(x_250);
if (lean_obj_tag(x_251) == 0)
{
lean_object* x_252; lean_object* x_253; lean_object* x_254; 
lean_dec(x_7);
lean_dec(x_6);
lean_dec(x_5);
lean_dec(x_4);
lean_dec(x_3);
lean_dec(x_2);
x_252 = lean_ctor_get(x_249, 1);
lean_inc(x_252);
if (lean_is_exclusive(x_249)) {
 lean_ctor_release(x_249, 0);
 lean_ctor_release(x_249, 1);
 x_253 = x_249;
} else {
 lean_dec_ref(x_249);
 x_253 = lean_box(0);
}
if (lean_is_scalar(x_253)) {
 x_254 = lean_alloc_ctor(0, 2, 0);
} else {
 x_254 = x_253;
}
lean_ctor_set(x_254, 0, x_247);
lean_ctor_set(x_254, 1, x_252);
return x_254;
}
else
{
lean_object* x_255; lean_object* x_256; lean_object* x_257; lean_object* x_258; lean_object* x_259; lean_object* x_260; 
x_255 = lean_ctor_get(x_251, 0);
lean_inc(x_255);
if (lean_is_exclusive(x_251)) {
 lean_ctor_release(x_251, 0);
 x_256 = x_251;
} else {
 lean_dec_ref(x_251);
 x_256 = lean_box(0);
}
x_257 = lean_ctor_get(x_249, 1);
lean_inc(x_257);
lean_dec(x_249);
x_258 = lean_ctor_get(x_255, 1);
lean_inc(x_258);
lean_dec(x_255);
x_259 = l_Lean_Elab_Tactic_BVDecide_Frontend_Normalize_rewriteRulesPass___elambda__1___closed__13;
lean_inc(x_258);
x_260 = l_Lean_MVarId_withContext___at_Lean_Elab_Tactic_BVDecide_Frontend_Normalize_rewriteRulesPass_getHyps___spec__3___rarg(x_258, x_259, x_2, x_3, x_4, x_5, x_6, x_7, x_257);
if (lean_obj_tag(x_260) == 0)
{
lean_object* x_261; lean_object* x_262; lean_object* x_263; lean_object* x_264; 
x_261 = lean_ctor_get(x_260, 1);
lean_inc(x_261);
if (lean_is_exclusive(x_260)) {
 lean_ctor_release(x_260, 0);
 lean_ctor_release(x_260, 1);
 x_262 = x_260;
} else {
 lean_dec_ref(x_260);
 x_262 = lean_box(0);
}
if (lean_is_scalar(x_256)) {
 x_263 = lean_alloc_ctor(1, 1, 0);
} else {
 x_263 = x_256;
}
lean_ctor_set(x_263, 0, x_258);
if (lean_is_scalar(x_262)) {
 x_264 = lean_alloc_ctor(0, 2, 0);
} else {
 x_264 = x_262;
}
lean_ctor_set(x_264, 0, x_263);
lean_ctor_set(x_264, 1, x_261);
return x_264;
}
else
{
lean_object* x_265; lean_object* x_266; lean_object* x_267; lean_object* x_268; 
lean_dec(x_258);
lean_dec(x_256);
x_265 = lean_ctor_get(x_260, 0);
lean_inc(x_265);
x_266 = lean_ctor_get(x_260, 1);
lean_inc(x_266);
if (lean_is_exclusive(x_260)) {
 lean_ctor_release(x_260, 0);
 lean_ctor_release(x_260, 1);
 x_267 = x_260;
} else {
 lean_dec_ref(x_260);
 x_267 = lean_box(0);
}
if (lean_is_scalar(x_267)) {
 x_268 = lean_alloc_ctor(1, 2, 0);
} else {
 x_268 = x_267;
}
lean_ctor_set(x_268, 0, x_265);
lean_ctor_set(x_268, 1, x_266);
return x_268;
}
}
}
else
{
lean_object* x_269; lean_object* x_270; lean_object* x_271; lean_object* x_272; 
lean_dec(x_7);
lean_dec(x_6);
lean_dec(x_5);
lean_dec(x_4);
lean_dec(x_3);
lean_dec(x_2);
x_269 = lean_ctor_get(x_249, 0);
lean_inc(x_269);
x_270 = lean_ctor_get(x_249, 1);
lean_inc(x_270);
if (lean_is_exclusive(x_249)) {
 lean_ctor_release(x_249, 0);
 lean_ctor_release(x_249, 1);
 x_271 = x_249;
} else {
 lean_dec_ref(x_249);
 x_271 = lean_box(0);
}
if (lean_is_scalar(x_271)) {
 x_272 = lean_alloc_ctor(1, 2, 0);
} else {
 x_272 = x_271;
}
lean_ctor_set(x_272, 0, x_269);
lean_ctor_set(x_272, 1, x_270);
return x_272;
}
}
else
{
lean_object* x_273; lean_object* x_274; 
lean_dec(x_241);
lean_dec(x_239);
lean_dec(x_237);
lean_dec(x_220);
lean_free_object(x_18);
lean_dec(x_15);
lean_dec(x_7);
lean_dec(x_6);
lean_dec(x_5);
lean_dec(x_4);
lean_dec(x_3);
lean_dec(x_2);
x_273 = lean_alloc_ctor(1, 1, 0);
lean_ctor_set(x_273, 0, x_1);
if (lean_is_scalar(x_243)) {
 x_274 = lean_alloc_ctor(0, 2, 0);
} else {
 x_274 = x_243;
}
lean_ctor_set(x_274, 0, x_273);
lean_ctor_set(x_274, 1, x_242);
return x_274;
}
}
else
{
lean_object* x_275; lean_object* x_276; lean_object* x_277; lean_object* x_278; 
lean_dec(x_239);
lean_dec(x_237);
lean_dec(x_220);
lean_free_object(x_18);
lean_dec(x_15);
lean_dec(x_7);
lean_dec(x_6);
lean_dec(x_5);
lean_dec(x_4);
lean_dec(x_3);
lean_dec(x_2);
lean_dec(x_1);
x_275 = lean_ctor_get(x_240, 0);
lean_inc(x_275);
x_276 = lean_ctor_get(x_240, 1);
lean_inc(x_276);
if (lean_is_exclusive(x_240)) {
 lean_ctor_release(x_240, 0);
 lean_ctor_release(x_240, 1);
 x_277 = x_240;
} else {
 lean_dec_ref(x_240);
 x_277 = lean_box(0);
}
if (lean_is_scalar(x_277)) {
 x_278 = lean_alloc_ctor(1, 2, 0);
} else {
 x_278 = x_277;
}
lean_ctor_set(x_278, 0, x_275);
lean_ctor_set(x_278, 1, x_276);
return x_278;
}
}
}
else
{
lean_object* x_279; lean_object* x_280; lean_object* x_281; lean_object* x_282; lean_object* x_283; lean_object* x_284; lean_object* x_285; lean_object* x_286; lean_object* x_287; lean_object* x_288; lean_object* x_289; lean_object* x_290; uint8_t x_291; uint8_t x_292; uint8_t x_293; lean_object* x_294; lean_object* x_295; lean_object* x_296; lean_object* x_297; lean_object* x_298; lean_object* x_299; lean_object* x_300; lean_object* x_301; lean_object* x_302; lean_object* x_303; 
x_279 = lean_ctor_get(x_18, 0);
x_280 = lean_ctor_get(x_18, 1);
lean_inc(x_280);
lean_inc(x_279);
lean_dec(x_18);
x_281 = l_Lean_Meta_Simp_getSEvalSimprocs___rarg(x_7, x_280);
x_282 = lean_ctor_get(x_281, 0);
lean_inc(x_282);
x_283 = lean_ctor_get(x_281, 1);
lean_inc(x_283);
if (lean_is_exclusive(x_281)) {
 lean_ctor_release(x_281, 0);
 lean_ctor_release(x_281, 1);
 x_284 = x_281;
} else {
 lean_dec_ref(x_281);
 x_284 = lean_box(0);
}
x_285 = l_Lean_Meta_getSimpCongrTheorems___rarg(x_7, x_283);
x_286 = lean_ctor_get(x_285, 0);
lean_inc(x_286);
x_287 = lean_ctor_get(x_285, 1);
lean_inc(x_287);
if (lean_is_exclusive(x_285)) {
 lean_ctor_release(x_285, 0);
 lean_ctor_release(x_285, 1);
 x_288 = x_285;
} else {
 lean_dec_ref(x_285);
 x_288 = lean_box(0);
}
x_289 = lean_ctor_get(x_2, 1);
lean_inc(x_289);
x_290 = lean_unsigned_to_nat(2u);
x_291 = 0;
x_292 = 1;
x_293 = 0;
x_294 = lean_alloc_ctor(0, 2, 20);
lean_ctor_set(x_294, 0, x_289);
lean_ctor_set(x_294, 1, x_290);
lean_ctor_set_uint8(x_294, sizeof(void*)*2, x_291);
lean_ctor_set_uint8(x_294, sizeof(void*)*2 + 1, x_292);
lean_ctor_set_uint8(x_294, sizeof(void*)*2 + 2, x_291);
lean_ctor_set_uint8(x_294, sizeof(void*)*2 + 3, x_292);
lean_ctor_set_uint8(x_294, sizeof(void*)*2 + 4, x_292);
lean_ctor_set_uint8(x_294, sizeof(void*)*2 + 5, x_292);
lean_ctor_set_uint8(x_294, sizeof(void*)*2 + 6, x_293);
lean_ctor_set_uint8(x_294, sizeof(void*)*2 + 7, x_292);
lean_ctor_set_uint8(x_294, sizeof(void*)*2 + 8, x_292);
lean_ctor_set_uint8(x_294, sizeof(void*)*2 + 9, x_291);
lean_ctor_set_uint8(x_294, sizeof(void*)*2 + 10, x_291);
lean_ctor_set_uint8(x_294, sizeof(void*)*2 + 11, x_291);
lean_ctor_set_uint8(x_294, sizeof(void*)*2 + 12, x_292);
lean_ctor_set_uint8(x_294, sizeof(void*)*2 + 13, x_291);
lean_ctor_set_uint8(x_294, sizeof(void*)*2 + 14, x_291);
lean_ctor_set_uint8(x_294, sizeof(void*)*2 + 15, x_291);
lean_ctor_set_uint8(x_294, sizeof(void*)*2 + 16, x_292);
lean_ctor_set_uint8(x_294, sizeof(void*)*2 + 17, x_292);
lean_ctor_set_uint8(x_294, sizeof(void*)*2 + 18, x_292);
lean_ctor_set_uint8(x_294, sizeof(void*)*2 + 19, x_292);
x_295 = lean_box(0);
if (lean_is_scalar(x_288)) {
 x_296 = lean_alloc_ctor(1, 2, 0);
} else {
 x_296 = x_288;
 lean_ctor_set_tag(x_296, 1);
}
lean_ctor_set(x_296, 0, x_279);
lean_ctor_set(x_296, 1, x_295);
if (lean_is_scalar(x_284)) {
 x_297 = lean_alloc_ctor(1, 2, 0);
} else {
 x_297 = x_284;
 lean_ctor_set_tag(x_297, 1);
}
lean_ctor_set(x_297, 0, x_11);
lean_ctor_set(x_297, 1, x_296);
x_298 = lean_array_mk(x_297);
x_299 = l_Lean_Meta_Simp_mkContext(x_294, x_298, x_286, x_4, x_5, x_6, x_7, x_287);
x_300 = lean_ctor_get(x_299, 0);
lean_inc(x_300);
x_301 = lean_ctor_get(x_299, 1);
lean_inc(x_301);
<<<<<<< HEAD
x_302 = lean_unsigned_to_nat(2u);
x_303 = 0;
x_304 = 1;
x_305 = 0;
x_306 = lean_alloc_ctor(0, 2, 20);
lean_ctor_set(x_306, 0, x_301);
lean_ctor_set(x_306, 1, x_302);
lean_ctor_set_uint8(x_306, sizeof(void*)*2, x_303);
lean_ctor_set_uint8(x_306, sizeof(void*)*2 + 1, x_304);
lean_ctor_set_uint8(x_306, sizeof(void*)*2 + 2, x_303);
lean_ctor_set_uint8(x_306, sizeof(void*)*2 + 3, x_304);
lean_ctor_set_uint8(x_306, sizeof(void*)*2 + 4, x_304);
lean_ctor_set_uint8(x_306, sizeof(void*)*2 + 5, x_304);
lean_ctor_set_uint8(x_306, sizeof(void*)*2 + 6, x_305);
lean_ctor_set_uint8(x_306, sizeof(void*)*2 + 7, x_304);
lean_ctor_set_uint8(x_306, sizeof(void*)*2 + 8, x_304);
lean_ctor_set_uint8(x_306, sizeof(void*)*2 + 9, x_303);
lean_ctor_set_uint8(x_306, sizeof(void*)*2 + 10, x_303);
lean_ctor_set_uint8(x_306, sizeof(void*)*2 + 11, x_303);
lean_ctor_set_uint8(x_306, sizeof(void*)*2 + 12, x_304);
lean_ctor_set_uint8(x_306, sizeof(void*)*2 + 13, x_303);
lean_ctor_set_uint8(x_306, sizeof(void*)*2 + 14, x_303);
lean_ctor_set_uint8(x_306, sizeof(void*)*2 + 15, x_303);
lean_ctor_set_uint8(x_306, sizeof(void*)*2 + 16, x_304);
lean_ctor_set_uint8(x_306, sizeof(void*)*2 + 17, x_304);
lean_ctor_set_uint8(x_306, sizeof(void*)*2 + 18, x_304);
lean_ctor_set_uint8(x_306, sizeof(void*)*2 + 19, x_304);
x_307 = lean_box(0);
if (lean_is_scalar(x_300)) {
 x_308 = lean_alloc_ctor(1, 2, 0);
} else {
 x_308 = x_300;
 lean_ctor_set_tag(x_308, 1);
}
lean_ctor_set(x_308, 0, x_291);
lean_ctor_set(x_308, 1, x_307);
if (lean_is_scalar(x_296)) {
 x_309 = lean_alloc_ctor(1, 2, 0);
=======
if (lean_is_exclusive(x_299)) {
 lean_ctor_release(x_299, 0);
 lean_ctor_release(x_299, 1);
 x_302 = x_299;
>>>>>>> 62788395
} else {
 lean_dec_ref(x_299);
 x_302 = lean_box(0);
}
lean_inc(x_7);
lean_inc(x_6);
lean_inc(x_5);
lean_inc(x_4);
lean_inc(x_3);
lean_inc(x_2);
lean_inc(x_1);
x_303 = l_Lean_Elab_Tactic_BVDecide_Frontend_Normalize_rewriteRulesPass_getHyps(x_1, x_2, x_3, x_4, x_5, x_6, x_7, x_301);
if (lean_obj_tag(x_303) == 0)
{
lean_object* x_304; lean_object* x_305; lean_object* x_306; uint8_t x_307; 
x_304 = lean_ctor_get(x_303, 0);
lean_inc(x_304);
x_305 = lean_ctor_get(x_303, 1);
lean_inc(x_305);
if (lean_is_exclusive(x_303)) {
 lean_ctor_release(x_303, 0);
 lean_ctor_release(x_303, 1);
 x_306 = x_303;
} else {
 lean_dec_ref(x_303);
 x_306 = lean_box(0);
}
x_307 = l_Array_isEmpty___rarg(x_304);
if (x_307 == 0)
{
lean_object* x_308; lean_object* x_309; lean_object* x_310; lean_object* x_311; lean_object* x_312; lean_object* x_313; 
lean_dec(x_306);
if (lean_is_scalar(x_302)) {
 x_308 = lean_alloc_ctor(1, 2, 0);
} else {
 x_308 = x_302;
 lean_ctor_set_tag(x_308, 1);
}
lean_ctor_set(x_308, 0, x_282);
lean_ctor_set(x_308, 1, x_295);
x_309 = lean_alloc_ctor(1, 2, 0);
lean_ctor_set(x_309, 0, x_15);
lean_ctor_set(x_309, 1, x_308);
x_310 = lean_array_mk(x_309);
x_311 = lean_box(0);
x_312 = l_Lean_Elab_Tactic_BVDecide_Frontend_Normalize_rewriteRulesPass___elambda__1___closed__11;
lean_inc(x_7);
lean_inc(x_6);
lean_inc(x_5);
lean_inc(x_4);
x_313 = l_Lean_Meta_simpGoal(x_1, x_300, x_310, x_311, x_292, x_304, x_312, x_4, x_5, x_6, x_7, x_305);
if (lean_obj_tag(x_313) == 0)
{
lean_object* x_314; lean_object* x_315; 
x_314 = lean_ctor_get(x_313, 0);
lean_inc(x_314);
x_315 = lean_ctor_get(x_314, 0);
lean_inc(x_315);
lean_dec(x_314);
if (lean_obj_tag(x_315) == 0)
{
lean_object* x_316; lean_object* x_317; lean_object* x_318; 
lean_dec(x_7);
lean_dec(x_6);
lean_dec(x_5);
lean_dec(x_4);
lean_dec(x_3);
lean_dec(x_2);
x_316 = lean_ctor_get(x_313, 1);
lean_inc(x_316);
if (lean_is_exclusive(x_313)) {
 lean_ctor_release(x_313, 0);
 lean_ctor_release(x_313, 1);
 x_317 = x_313;
} else {
 lean_dec_ref(x_313);
 x_317 = lean_box(0);
}
if (lean_is_scalar(x_317)) {
 x_318 = lean_alloc_ctor(0, 2, 0);
} else {
 x_318 = x_317;
}
lean_ctor_set(x_318, 0, x_311);
lean_ctor_set(x_318, 1, x_316);
return x_318;
}
else
{
lean_object* x_319; lean_object* x_320; lean_object* x_321; lean_object* x_322; lean_object* x_323; lean_object* x_324; 
x_319 = lean_ctor_get(x_315, 0);
lean_inc(x_319);
if (lean_is_exclusive(x_315)) {
 lean_ctor_release(x_315, 0);
 x_320 = x_315;
} else {
 lean_dec_ref(x_315);
 x_320 = lean_box(0);
}
x_321 = lean_ctor_get(x_313, 1);
lean_inc(x_321);
lean_dec(x_313);
x_322 = lean_ctor_get(x_319, 1);
lean_inc(x_322);
lean_dec(x_319);
x_323 = l_Lean_Elab_Tactic_BVDecide_Frontend_Normalize_rewriteRulesPass___elambda__1___closed__13;
lean_inc(x_322);
x_324 = l_Lean_MVarId_withContext___at_Lean_Elab_Tactic_BVDecide_Frontend_Normalize_rewriteRulesPass_getHyps___spec__3___rarg(x_322, x_323, x_2, x_3, x_4, x_5, x_6, x_7, x_321);
if (lean_obj_tag(x_324) == 0)
{
lean_object* x_325; lean_object* x_326; lean_object* x_327; lean_object* x_328; 
x_325 = lean_ctor_get(x_324, 1);
lean_inc(x_325);
if (lean_is_exclusive(x_324)) {
 lean_ctor_release(x_324, 0);
 lean_ctor_release(x_324, 1);
 x_326 = x_324;
} else {
 lean_dec_ref(x_324);
 x_326 = lean_box(0);
}
if (lean_is_scalar(x_320)) {
 x_327 = lean_alloc_ctor(1, 1, 0);
} else {
 x_327 = x_320;
}
lean_ctor_set(x_327, 0, x_322);
if (lean_is_scalar(x_326)) {
 x_328 = lean_alloc_ctor(0, 2, 0);
} else {
 x_328 = x_326;
}
lean_ctor_set(x_328, 0, x_327);
lean_ctor_set(x_328, 1, x_325);
return x_328;
}
else
{
lean_object* x_329; lean_object* x_330; lean_object* x_331; lean_object* x_332; 
lean_dec(x_322);
lean_dec(x_320);
x_329 = lean_ctor_get(x_324, 0);
lean_inc(x_329);
x_330 = lean_ctor_get(x_324, 1);
lean_inc(x_330);
if (lean_is_exclusive(x_324)) {
 lean_ctor_release(x_324, 0);
 lean_ctor_release(x_324, 1);
 x_331 = x_324;
} else {
 lean_dec_ref(x_324);
 x_331 = lean_box(0);
}
if (lean_is_scalar(x_331)) {
 x_332 = lean_alloc_ctor(1, 2, 0);
} else {
 x_332 = x_331;
}
lean_ctor_set(x_332, 0, x_329);
lean_ctor_set(x_332, 1, x_330);
return x_332;
}
}
}
else
{
lean_object* x_333; lean_object* x_334; lean_object* x_335; lean_object* x_336; 
lean_dec(x_7);
lean_dec(x_6);
lean_dec(x_5);
lean_dec(x_4);
lean_dec(x_3);
lean_dec(x_2);
x_333 = lean_ctor_get(x_313, 0);
lean_inc(x_333);
x_334 = lean_ctor_get(x_313, 1);
lean_inc(x_334);
if (lean_is_exclusive(x_313)) {
 lean_ctor_release(x_313, 0);
 lean_ctor_release(x_313, 1);
 x_335 = x_313;
} else {
 lean_dec_ref(x_313);
 x_335 = lean_box(0);
}
if (lean_is_scalar(x_335)) {
 x_336 = lean_alloc_ctor(1, 2, 0);
} else {
 x_336 = x_335;
}
lean_ctor_set(x_336, 0, x_333);
lean_ctor_set(x_336, 1, x_334);
return x_336;
}
}
else
{
lean_object* x_337; lean_object* x_338; 
lean_dec(x_304);
lean_dec(x_302);
lean_dec(x_300);
lean_dec(x_282);
lean_dec(x_15);
lean_dec(x_7);
lean_dec(x_6);
lean_dec(x_5);
lean_dec(x_4);
lean_dec(x_3);
lean_dec(x_2);
x_337 = lean_alloc_ctor(1, 1, 0);
lean_ctor_set(x_337, 0, x_1);
if (lean_is_scalar(x_306)) {
 x_338 = lean_alloc_ctor(0, 2, 0);
} else {
 x_338 = x_306;
}
lean_ctor_set(x_338, 0, x_337);
lean_ctor_set(x_338, 1, x_305);
return x_338;
}
}
else
{
lean_object* x_339; lean_object* x_340; lean_object* x_341; lean_object* x_342; 
lean_dec(x_302);
lean_dec(x_300);
lean_dec(x_282);
lean_dec(x_15);
lean_dec(x_7);
lean_dec(x_6);
lean_dec(x_5);
lean_dec(x_4);
lean_dec(x_3);
lean_dec(x_2);
lean_dec(x_1);
x_339 = lean_ctor_get(x_303, 0);
lean_inc(x_339);
x_340 = lean_ctor_get(x_303, 1);
lean_inc(x_340);
if (lean_is_exclusive(x_303)) {
 lean_ctor_release(x_303, 0);
 lean_ctor_release(x_303, 1);
 x_341 = x_303;
} else {
 lean_dec_ref(x_303);
 x_341 = lean_box(0);
}
if (lean_is_scalar(x_341)) {
 x_342 = lean_alloc_ctor(1, 2, 0);
} else {
 x_342 = x_341;
}
lean_ctor_set(x_342, 0, x_339);
lean_ctor_set(x_342, 1, x_340);
return x_342;
}
}
}
}
static lean_object* _init_l_Lean_Elab_Tactic_BVDecide_Frontend_Normalize_rewriteRulesPass___closed__1() {
_start:
{
lean_object* x_1; 
x_1 = lean_mk_string_unchecked("rewriteRules", 12, 12);
return x_1;
}
}
static lean_object* _init_l_Lean_Elab_Tactic_BVDecide_Frontend_Normalize_rewriteRulesPass___closed__2() {
_start:
{
lean_object* x_1; lean_object* x_2; lean_object* x_3; 
x_1 = lean_box(0);
x_2 = l_Lean_Elab_Tactic_BVDecide_Frontend_Normalize_rewriteRulesPass___closed__1;
x_3 = l_Lean_Name_str___override(x_1, x_2);
return x_3;
}
}
static lean_object* _init_l_Lean_Elab_Tactic_BVDecide_Frontend_Normalize_rewriteRulesPass___closed__3() {
_start:
{
lean_object* x_1; 
x_1 = lean_alloc_closure((void*)(l_Lean_Elab_Tactic_BVDecide_Frontend_Normalize_rewriteRulesPass___elambda__1), 8, 0);
return x_1;
}
}
static lean_object* _init_l_Lean_Elab_Tactic_BVDecide_Frontend_Normalize_rewriteRulesPass___closed__4() {
_start:
{
lean_object* x_1; lean_object* x_2; lean_object* x_3; 
x_1 = l_Lean_Elab_Tactic_BVDecide_Frontend_Normalize_rewriteRulesPass___closed__2;
x_2 = l_Lean_Elab_Tactic_BVDecide_Frontend_Normalize_rewriteRulesPass___closed__3;
x_3 = lean_alloc_ctor(0, 2, 0);
lean_ctor_set(x_3, 0, x_1);
lean_ctor_set(x_3, 1, x_2);
return x_3;
}
}
static lean_object* _init_l_Lean_Elab_Tactic_BVDecide_Frontend_Normalize_rewriteRulesPass() {
_start:
{
lean_object* x_1; 
x_1 = l_Lean_Elab_Tactic_BVDecide_Frontend_Normalize_rewriteRulesPass___closed__4;
return x_1;
}
}
LEAN_EXPORT lean_object* l_Array_foldlMUnsafe_fold___at_Lean_Elab_Tactic_BVDecide_Frontend_Normalize_rewriteRulesPass___elambda__1___spec__1___boxed(lean_object* x_1, lean_object* x_2, lean_object* x_3, lean_object* x_4, lean_object* x_5, lean_object* x_6, lean_object* x_7, lean_object* x_8, lean_object* x_9, lean_object* x_10, lean_object* x_11) {
_start:
{
size_t x_12; size_t x_13; lean_object* x_14; 
x_12 = lean_unbox_usize(x_2);
lean_dec(x_2);
x_13 = lean_unbox_usize(x_3);
lean_dec(x_3);
x_14 = l_Array_foldlMUnsafe_fold___at_Lean_Elab_Tactic_BVDecide_Frontend_Normalize_rewriteRulesPass___elambda__1___spec__1(x_1, x_12, x_13, x_4, x_5, x_6, x_7, x_8, x_9, x_10, x_11);
lean_dec(x_10);
lean_dec(x_9);
lean_dec(x_8);
lean_dec(x_7);
lean_dec(x_6);
lean_dec(x_5);
lean_dec(x_1);
return x_14;
}
}
LEAN_EXPORT lean_object* l_Lean_Elab_Tactic_BVDecide_Frontend_Normalize_rewriteRulesPass___elambda__1___lambda__1___boxed(lean_object* x_1, lean_object* x_2, lean_object* x_3, lean_object* x_4, lean_object* x_5, lean_object* x_6, lean_object* x_7, lean_object* x_8) {
_start:
{
lean_object* x_9; 
x_9 = l_Lean_Elab_Tactic_BVDecide_Frontend_Normalize_rewriteRulesPass___elambda__1___lambda__1(x_1, x_2, x_3, x_4, x_5, x_6, x_7, x_8);
lean_dec(x_7);
lean_dec(x_6);
lean_dec(x_5);
lean_dec(x_4);
lean_dec(x_3);
lean_dec(x_2);
lean_dec(x_1);
return x_9;
}
}
lean_object* initialize_Lean_Elab_Tactic_Simp(uint8_t builtin, lean_object*);
lean_object* initialize_Lean_Elab_Tactic_BVDecide_Frontend_Normalize_Basic(uint8_t builtin, lean_object*);
lean_object* initialize_Lean_Elab_Tactic_BVDecide_Frontend_Attr(uint8_t builtin, lean_object*);
static bool _G_initialized = false;
LEAN_EXPORT lean_object* initialize_Lean_Elab_Tactic_BVDecide_Frontend_Normalize_Rewrite(uint8_t builtin, lean_object* w) {
lean_object * res;
if (_G_initialized) return lean_io_result_mk_ok(lean_box(0));
_G_initialized = true;
res = initialize_Lean_Elab_Tactic_Simp(builtin, lean_io_mk_world());
if (lean_io_result_is_error(res)) return res;
lean_dec_ref(res);
res = initialize_Lean_Elab_Tactic_BVDecide_Frontend_Normalize_Basic(builtin, lean_io_mk_world());
if (lean_io_result_is_error(res)) return res;
lean_dec_ref(res);
res = initialize_Lean_Elab_Tactic_BVDecide_Frontend_Attr(builtin, lean_io_mk_world());
if (lean_io_result_is_error(res)) return res;
lean_dec_ref(res);
l_Lean_Elab_Tactic_BVDecide_Frontend_Normalize_rewriteRulesPass_getHyps___lambda__2___closed__1 = _init_l_Lean_Elab_Tactic_BVDecide_Frontend_Normalize_rewriteRulesPass_getHyps___lambda__2___closed__1();
lean_mark_persistent(l_Lean_Elab_Tactic_BVDecide_Frontend_Normalize_rewriteRulesPass_getHyps___lambda__2___closed__1);
l_Lean_Elab_Tactic_BVDecide_Frontend_Normalize_rewriteRulesPass_getHyps___closed__1 = _init_l_Lean_Elab_Tactic_BVDecide_Frontend_Normalize_rewriteRulesPass_getHyps___closed__1();
lean_mark_persistent(l_Lean_Elab_Tactic_BVDecide_Frontend_Normalize_rewriteRulesPass_getHyps___closed__1);
l_Lean_Elab_Tactic_BVDecide_Frontend_Normalize_rewriteRulesPass_getHyps___closed__2 = _init_l_Lean_Elab_Tactic_BVDecide_Frontend_Normalize_rewriteRulesPass_getHyps___closed__2();
lean_mark_persistent(l_Lean_Elab_Tactic_BVDecide_Frontend_Normalize_rewriteRulesPass_getHyps___closed__2);
l_Lean_Elab_Tactic_BVDecide_Frontend_Normalize_rewriteRulesPass___elambda__1___closed__1 = _init_l_Lean_Elab_Tactic_BVDecide_Frontend_Normalize_rewriteRulesPass___elambda__1___closed__1();
lean_mark_persistent(l_Lean_Elab_Tactic_BVDecide_Frontend_Normalize_rewriteRulesPass___elambda__1___closed__1);
l_Lean_Elab_Tactic_BVDecide_Frontend_Normalize_rewriteRulesPass___elambda__1___closed__2 = _init_l_Lean_Elab_Tactic_BVDecide_Frontend_Normalize_rewriteRulesPass___elambda__1___closed__2();
lean_mark_persistent(l_Lean_Elab_Tactic_BVDecide_Frontend_Normalize_rewriteRulesPass___elambda__1___closed__2);
l_Lean_Elab_Tactic_BVDecide_Frontend_Normalize_rewriteRulesPass___elambda__1___closed__3 = _init_l_Lean_Elab_Tactic_BVDecide_Frontend_Normalize_rewriteRulesPass___elambda__1___closed__3();
lean_mark_persistent(l_Lean_Elab_Tactic_BVDecide_Frontend_Normalize_rewriteRulesPass___elambda__1___closed__3);
l_Lean_Elab_Tactic_BVDecide_Frontend_Normalize_rewriteRulesPass___elambda__1___closed__4 = _init_l_Lean_Elab_Tactic_BVDecide_Frontend_Normalize_rewriteRulesPass___elambda__1___closed__4();
lean_mark_persistent(l_Lean_Elab_Tactic_BVDecide_Frontend_Normalize_rewriteRulesPass___elambda__1___closed__4);
l_Lean_Elab_Tactic_BVDecide_Frontend_Normalize_rewriteRulesPass___elambda__1___closed__5 = _init_l_Lean_Elab_Tactic_BVDecide_Frontend_Normalize_rewriteRulesPass___elambda__1___closed__5();
lean_mark_persistent(l_Lean_Elab_Tactic_BVDecide_Frontend_Normalize_rewriteRulesPass___elambda__1___closed__5);
l_Lean_Elab_Tactic_BVDecide_Frontend_Normalize_rewriteRulesPass___elambda__1___closed__6 = _init_l_Lean_Elab_Tactic_BVDecide_Frontend_Normalize_rewriteRulesPass___elambda__1___closed__6();
lean_mark_persistent(l_Lean_Elab_Tactic_BVDecide_Frontend_Normalize_rewriteRulesPass___elambda__1___closed__6);
l_Lean_Elab_Tactic_BVDecide_Frontend_Normalize_rewriteRulesPass___elambda__1___closed__7 = _init_l_Lean_Elab_Tactic_BVDecide_Frontend_Normalize_rewriteRulesPass___elambda__1___closed__7();
lean_mark_persistent(l_Lean_Elab_Tactic_BVDecide_Frontend_Normalize_rewriteRulesPass___elambda__1___closed__7);
l_Lean_Elab_Tactic_BVDecide_Frontend_Normalize_rewriteRulesPass___elambda__1___closed__8 = _init_l_Lean_Elab_Tactic_BVDecide_Frontend_Normalize_rewriteRulesPass___elambda__1___closed__8();
lean_mark_persistent(l_Lean_Elab_Tactic_BVDecide_Frontend_Normalize_rewriteRulesPass___elambda__1___closed__8);
l_Lean_Elab_Tactic_BVDecide_Frontend_Normalize_rewriteRulesPass___elambda__1___closed__9 = _init_l_Lean_Elab_Tactic_BVDecide_Frontend_Normalize_rewriteRulesPass___elambda__1___closed__9();
lean_mark_persistent(l_Lean_Elab_Tactic_BVDecide_Frontend_Normalize_rewriteRulesPass___elambda__1___closed__9);
l_Lean_Elab_Tactic_BVDecide_Frontend_Normalize_rewriteRulesPass___elambda__1___closed__10 = _init_l_Lean_Elab_Tactic_BVDecide_Frontend_Normalize_rewriteRulesPass___elambda__1___closed__10();
lean_mark_persistent(l_Lean_Elab_Tactic_BVDecide_Frontend_Normalize_rewriteRulesPass___elambda__1___closed__10);
l_Lean_Elab_Tactic_BVDecide_Frontend_Normalize_rewriteRulesPass___elambda__1___closed__11 = _init_l_Lean_Elab_Tactic_BVDecide_Frontend_Normalize_rewriteRulesPass___elambda__1___closed__11();
lean_mark_persistent(l_Lean_Elab_Tactic_BVDecide_Frontend_Normalize_rewriteRulesPass___elambda__1___closed__11);
l_Lean_Elab_Tactic_BVDecide_Frontend_Normalize_rewriteRulesPass___elambda__1___closed__12 = _init_l_Lean_Elab_Tactic_BVDecide_Frontend_Normalize_rewriteRulesPass___elambda__1___closed__12();
lean_mark_persistent(l_Lean_Elab_Tactic_BVDecide_Frontend_Normalize_rewriteRulesPass___elambda__1___closed__12);
l_Lean_Elab_Tactic_BVDecide_Frontend_Normalize_rewriteRulesPass___elambda__1___closed__13 = _init_l_Lean_Elab_Tactic_BVDecide_Frontend_Normalize_rewriteRulesPass___elambda__1___closed__13();
lean_mark_persistent(l_Lean_Elab_Tactic_BVDecide_Frontend_Normalize_rewriteRulesPass___elambda__1___closed__13);
l_Lean_Elab_Tactic_BVDecide_Frontend_Normalize_rewriteRulesPass___closed__1 = _init_l_Lean_Elab_Tactic_BVDecide_Frontend_Normalize_rewriteRulesPass___closed__1();
lean_mark_persistent(l_Lean_Elab_Tactic_BVDecide_Frontend_Normalize_rewriteRulesPass___closed__1);
l_Lean_Elab_Tactic_BVDecide_Frontend_Normalize_rewriteRulesPass___closed__2 = _init_l_Lean_Elab_Tactic_BVDecide_Frontend_Normalize_rewriteRulesPass___closed__2();
lean_mark_persistent(l_Lean_Elab_Tactic_BVDecide_Frontend_Normalize_rewriteRulesPass___closed__2);
l_Lean_Elab_Tactic_BVDecide_Frontend_Normalize_rewriteRulesPass___closed__3 = _init_l_Lean_Elab_Tactic_BVDecide_Frontend_Normalize_rewriteRulesPass___closed__3();
lean_mark_persistent(l_Lean_Elab_Tactic_BVDecide_Frontend_Normalize_rewriteRulesPass___closed__3);
l_Lean_Elab_Tactic_BVDecide_Frontend_Normalize_rewriteRulesPass___closed__4 = _init_l_Lean_Elab_Tactic_BVDecide_Frontend_Normalize_rewriteRulesPass___closed__4();
lean_mark_persistent(l_Lean_Elab_Tactic_BVDecide_Frontend_Normalize_rewriteRulesPass___closed__4);
l_Lean_Elab_Tactic_BVDecide_Frontend_Normalize_rewriteRulesPass = _init_l_Lean_Elab_Tactic_BVDecide_Frontend_Normalize_rewriteRulesPass();
lean_mark_persistent(l_Lean_Elab_Tactic_BVDecide_Frontend_Normalize_rewriteRulesPass);
return lean_io_result_mk_ok(lean_box(0));
}
#ifdef __cplusplus
}
#endif<|MERGE_RESOLUTION|>--- conflicted
+++ resolved
@@ -1645,41 +1645,6 @@
 lean_inc(x_167);
 lean_inc(x_166);
 lean_dec(x_26);
-<<<<<<< HEAD
-x_176 = lean_ctor_get(x_2, 1);
-lean_inc(x_176);
-x_177 = lean_unsigned_to_nat(2u);
-x_178 = 0;
-x_179 = 1;
-x_180 = 0;
-x_181 = lean_alloc_ctor(0, 2, 20);
-lean_ctor_set(x_181, 0, x_176);
-lean_ctor_set(x_181, 1, x_177);
-lean_ctor_set_uint8(x_181, sizeof(void*)*2, x_178);
-lean_ctor_set_uint8(x_181, sizeof(void*)*2 + 1, x_179);
-lean_ctor_set_uint8(x_181, sizeof(void*)*2 + 2, x_178);
-lean_ctor_set_uint8(x_181, sizeof(void*)*2 + 3, x_179);
-lean_ctor_set_uint8(x_181, sizeof(void*)*2 + 4, x_179);
-lean_ctor_set_uint8(x_181, sizeof(void*)*2 + 5, x_179);
-lean_ctor_set_uint8(x_181, sizeof(void*)*2 + 6, x_180);
-lean_ctor_set_uint8(x_181, sizeof(void*)*2 + 7, x_179);
-lean_ctor_set_uint8(x_181, sizeof(void*)*2 + 8, x_179);
-lean_ctor_set_uint8(x_181, sizeof(void*)*2 + 9, x_178);
-lean_ctor_set_uint8(x_181, sizeof(void*)*2 + 10, x_178);
-lean_ctor_set_uint8(x_181, sizeof(void*)*2 + 11, x_178);
-lean_ctor_set_uint8(x_181, sizeof(void*)*2 + 12, x_179);
-lean_ctor_set_uint8(x_181, sizeof(void*)*2 + 13, x_178);
-lean_ctor_set_uint8(x_181, sizeof(void*)*2 + 14, x_178);
-lean_ctor_set_uint8(x_181, sizeof(void*)*2 + 15, x_178);
-lean_ctor_set_uint8(x_181, sizeof(void*)*2 + 16, x_179);
-lean_ctor_set_uint8(x_181, sizeof(void*)*2 + 17, x_179);
-lean_ctor_set_uint8(x_181, sizeof(void*)*2 + 18, x_179);
-lean_ctor_set_uint8(x_181, sizeof(void*)*2 + 19, x_179);
-x_182 = lean_box(0);
-x_183 = lean_alloc_ctor(1, 2, 0);
-lean_ctor_set(x_183, 0, x_20);
-lean_ctor_set(x_183, 1, x_182);
-=======
 x_168 = lean_ctor_get(x_2, 1);
 lean_inc(x_168);
 x_169 = lean_unsigned_to_nat(2u);
@@ -1713,7 +1678,6 @@
 x_175 = lean_alloc_ctor(1, 2, 0);
 lean_ctor_set(x_175, 0, x_20);
 lean_ctor_set(x_175, 1, x_174);
->>>>>>> 62788395
 lean_ctor_set_tag(x_22, 1);
 lean_ctor_set(x_22, 1, x_175);
 lean_ctor_set(x_22, 0, x_11);
@@ -1995,75 +1959,6 @@
 lean_inc(x_221);
 lean_inc(x_220);
 lean_dec(x_22);
-<<<<<<< HEAD
-x_232 = l_Lean_Meta_getSimpCongrTheorems___rarg(x_7, x_231);
-x_233 = lean_ctor_get(x_232, 0);
-lean_inc(x_233);
-x_234 = lean_ctor_get(x_232, 1);
-lean_inc(x_234);
-if (lean_is_exclusive(x_232)) {
- lean_ctor_release(x_232, 0);
- lean_ctor_release(x_232, 1);
- x_235 = x_232;
-} else {
- lean_dec_ref(x_232);
- x_235 = lean_box(0);
-}
-x_236 = lean_ctor_get(x_2, 1);
-lean_inc(x_236);
-x_237 = lean_unsigned_to_nat(2u);
-x_238 = 0;
-x_239 = 1;
-x_240 = 0;
-x_241 = lean_alloc_ctor(0, 2, 20);
-lean_ctor_set(x_241, 0, x_236);
-lean_ctor_set(x_241, 1, x_237);
-lean_ctor_set_uint8(x_241, sizeof(void*)*2, x_238);
-lean_ctor_set_uint8(x_241, sizeof(void*)*2 + 1, x_239);
-lean_ctor_set_uint8(x_241, sizeof(void*)*2 + 2, x_238);
-lean_ctor_set_uint8(x_241, sizeof(void*)*2 + 3, x_239);
-lean_ctor_set_uint8(x_241, sizeof(void*)*2 + 4, x_239);
-lean_ctor_set_uint8(x_241, sizeof(void*)*2 + 5, x_239);
-lean_ctor_set_uint8(x_241, sizeof(void*)*2 + 6, x_240);
-lean_ctor_set_uint8(x_241, sizeof(void*)*2 + 7, x_239);
-lean_ctor_set_uint8(x_241, sizeof(void*)*2 + 8, x_239);
-lean_ctor_set_uint8(x_241, sizeof(void*)*2 + 9, x_238);
-lean_ctor_set_uint8(x_241, sizeof(void*)*2 + 10, x_238);
-lean_ctor_set_uint8(x_241, sizeof(void*)*2 + 11, x_238);
-lean_ctor_set_uint8(x_241, sizeof(void*)*2 + 12, x_239);
-lean_ctor_set_uint8(x_241, sizeof(void*)*2 + 13, x_238);
-lean_ctor_set_uint8(x_241, sizeof(void*)*2 + 14, x_238);
-lean_ctor_set_uint8(x_241, sizeof(void*)*2 + 15, x_238);
-lean_ctor_set_uint8(x_241, sizeof(void*)*2 + 16, x_239);
-lean_ctor_set_uint8(x_241, sizeof(void*)*2 + 17, x_239);
-lean_ctor_set_uint8(x_241, sizeof(void*)*2 + 18, x_239);
-lean_ctor_set_uint8(x_241, sizeof(void*)*2 + 19, x_239);
-x_242 = lean_box(0);
-if (lean_is_scalar(x_235)) {
- x_243 = lean_alloc_ctor(1, 2, 0);
-} else {
- x_243 = x_235;
- lean_ctor_set_tag(x_243, 1);
-}
-lean_ctor_set(x_243, 0, x_20);
-lean_ctor_set(x_243, 1, x_242);
-x_244 = lean_alloc_ctor(1, 2, 0);
-lean_ctor_set(x_244, 0, x_11);
-lean_ctor_set(x_244, 1, x_243);
-x_245 = lean_array_mk(x_244);
-x_246 = l_Lean_Meta_Simp_mkContext(x_241, x_245, x_233, x_4, x_5, x_6, x_7, x_234);
-x_247 = lean_ctor_get(x_246, 0);
-lean_inc(x_247);
-x_248 = lean_ctor_get(x_246, 1);
-lean_inc(x_248);
-if (lean_is_exclusive(x_246)) {
- lean_ctor_release(x_246, 0);
- lean_ctor_release(x_246, 1);
- x_249 = x_246;
-} else {
- lean_dec_ref(x_246);
- x_249 = lean_box(0);
-=======
 x_222 = l_Lean_Meta_getSimpCongrTheorems___rarg(x_7, x_221);
 x_223 = lean_ctor_get(x_222, 0);
 lean_inc(x_223);
@@ -2131,7 +2026,6 @@
 } else {
  lean_dec_ref(x_236);
  x_239 = lean_box(0);
->>>>>>> 62788395
 }
 lean_inc(x_7);
 lean_inc(x_6);
@@ -2475,51 +2369,10 @@
 lean_inc(x_300);
 x_301 = lean_ctor_get(x_299, 1);
 lean_inc(x_301);
-<<<<<<< HEAD
-x_302 = lean_unsigned_to_nat(2u);
-x_303 = 0;
-x_304 = 1;
-x_305 = 0;
-x_306 = lean_alloc_ctor(0, 2, 20);
-lean_ctor_set(x_306, 0, x_301);
-lean_ctor_set(x_306, 1, x_302);
-lean_ctor_set_uint8(x_306, sizeof(void*)*2, x_303);
-lean_ctor_set_uint8(x_306, sizeof(void*)*2 + 1, x_304);
-lean_ctor_set_uint8(x_306, sizeof(void*)*2 + 2, x_303);
-lean_ctor_set_uint8(x_306, sizeof(void*)*2 + 3, x_304);
-lean_ctor_set_uint8(x_306, sizeof(void*)*2 + 4, x_304);
-lean_ctor_set_uint8(x_306, sizeof(void*)*2 + 5, x_304);
-lean_ctor_set_uint8(x_306, sizeof(void*)*2 + 6, x_305);
-lean_ctor_set_uint8(x_306, sizeof(void*)*2 + 7, x_304);
-lean_ctor_set_uint8(x_306, sizeof(void*)*2 + 8, x_304);
-lean_ctor_set_uint8(x_306, sizeof(void*)*2 + 9, x_303);
-lean_ctor_set_uint8(x_306, sizeof(void*)*2 + 10, x_303);
-lean_ctor_set_uint8(x_306, sizeof(void*)*2 + 11, x_303);
-lean_ctor_set_uint8(x_306, sizeof(void*)*2 + 12, x_304);
-lean_ctor_set_uint8(x_306, sizeof(void*)*2 + 13, x_303);
-lean_ctor_set_uint8(x_306, sizeof(void*)*2 + 14, x_303);
-lean_ctor_set_uint8(x_306, sizeof(void*)*2 + 15, x_303);
-lean_ctor_set_uint8(x_306, sizeof(void*)*2 + 16, x_304);
-lean_ctor_set_uint8(x_306, sizeof(void*)*2 + 17, x_304);
-lean_ctor_set_uint8(x_306, sizeof(void*)*2 + 18, x_304);
-lean_ctor_set_uint8(x_306, sizeof(void*)*2 + 19, x_304);
-x_307 = lean_box(0);
-if (lean_is_scalar(x_300)) {
- x_308 = lean_alloc_ctor(1, 2, 0);
-} else {
- x_308 = x_300;
- lean_ctor_set_tag(x_308, 1);
-}
-lean_ctor_set(x_308, 0, x_291);
-lean_ctor_set(x_308, 1, x_307);
-if (lean_is_scalar(x_296)) {
- x_309 = lean_alloc_ctor(1, 2, 0);
-=======
 if (lean_is_exclusive(x_299)) {
  lean_ctor_release(x_299, 0);
  lean_ctor_release(x_299, 1);
  x_302 = x_299;
->>>>>>> 62788395
 } else {
  lean_dec_ref(x_299);
  x_302 = lean_box(0);
