# Lean Build Bootstrapping

Since version 4, Lean is a partially bootstrapped program: most parts of the
frontend and compiler are written in Lean itself and thus need to be built before
building Lean itself - which is needed to again build those parts. This cycle is
broken by using pre-built C files checked into the repository (which ultimately
go back to a point where the Lean compiler was not written in Lean) in place of
these Lean inputs and then compiling everything in multiple stages up to a fixed
point. The build directory is organized in these stages:

```bash
stage0/
  # Bootstrap binary built from stage0/src/.
  # We do not use any other files from this directory in further stages.
  bin/lean
stage1/
  include/
    config.h  # config variables used to build `lean` such as used allocator
    runtime/lean.h  # runtime header, used by extracted C code, uses `config.h`
  share/lean/
    lean.mk  # used by `leanmake`
  lib/
    lean/**/*.olean  # the Lean library (incl. the compiler) compiled by the previous stage's `lean`
    temp/**/*.{c,o}  # the library extracted to C and compiled by `leanc`
    libInit.a libLean.a  # static libraries of the Lean library
    libleancpp.a  # a static library of the C++ sources of Lean
    libleanshared.so  # a dynamic library including the static libraries above
  bin/
    lean  # the Lean compiler & server, a small executable that calls directly into libleanshared.so
    leanc  # a wrapper around a C compiler supplying search paths etc
    leanmake  # a wrapper around `make` supplying the Makefile above
stage2/...
stage3/...
```

Stage 0 can be viewed as a blackbox since it does not depend on any local
changes and is equivalent to downloading a bootstrapping binary as done in other
compilers. The build for any other stage starts by building the runtime and
standard library from `src/`, using the `lean` binary from the previous stage in
the latter case, which are then assembled into a new `bin/lean` binary.

Each stage can be built by calling `make stageN` in the root build folder.
Running just `make` will default to stage 1, which is usually sufficient for
testing changes on the test suite or other files outside of the stdlib. However,
it might happen that the stage 1 compiler is not able to load its own stdlib,
e.g. when changing the .olean format: the stage 1 stdlib will use the format
generated by the stage 0 compiler, but the stage 1 compiler will expect the new
format. In this case, we should continue with building and testing stage 2
instead, which will both build and expect the new format. Note that this is only
possible because when building a stage's stdlib, we use the previous compiler
but never load the previous stdlib (since everything is `prelude`). We can also
use stage 2 to test changes in the compiler or other "meta" parts, i.e. changes
that affect the produced (.olean or .c) code, on the stdlib and compiler itself.
We are not aware of any "meta-meta" parts that influence more than two stages of
compilation, so stage 3 should always be identical to stage 2 and only exists as
a sanity check.

In summary, doing a standard build via `make` internally involves these steps:

1. compile the `stage0/src` archived sources into `stage0/bin/lean`
1. use it to compile the current library (*including* your changes) into `stage1/lib`
1. link that and the current C++ code from `src/` into `stage1/bin/lean`

You now have a Lean binary and library that include your changes, though their
own compilation was not influenced by them, that you can use to test your
changes on test programs whose compilation *will* be influenced by the changes.

## Updating stage0

Finally, when we want to use new language features in the library, we need to
update the archived C source code of the stage 0 compiler in `stage0/src`.

The github repository will automatically update stage0 on `master` once
`src/stdlib_flags.h` and `stage0/src/stdlib_flags.h` are out of sync.

If you have write access to the lean4 repository, you can also also manually
trigger that process, for example to be able to use new features in the compiler itself.
You can do that on <https://github.com/leanprover/lean4/actions/workflows/update-stage0.yml>
or using Github CLI with
```
gh workflow run update-stage0.yml
```

<<<<<<< HEAD
Leaving stage0 updates to the CI automation is preferable, but should you need to do it locally, you can use `make update-stage0-commit` in `build/release` to update `stage0` from `stage1` or `make -C stageN update-stage0-commit` to update from another stage.
This command will automatically stage the updated files and introduce a commit, so make sure to commit your work before that.

If you rebased the branch (either onto a newer version of `master`, or fixing
up some commits prior to the stage0 update, recreate the stage0 update commits.
The script `script/rebase-stage0.sh` can be used for that.

Then coordinate with the admins to not squash your PR so that stage 0 updates
are preserved as separate commits.
=======
Leaving stage0 updates to the CI automation is preferable, but should you need
to do it locally, you can use `make update-stage0-commit` in `build/release` to
update `stage0` from `stage1` or `make -C stageN update-stage0-commit` to
update from another stage.

This command will automatically stage the updated files and introduce a commit,
so make sure to commit your work before that.

The CI should prevent PRs with changes to stage0 (besides `stdlib_flags.h`)
from entering `master` through the (squashing!) merge queue, and label such PRs
with the `changes-stage0` label. Such PRs should have a cleaned up history,
with separate stage0 update commits; then coordinate with the admins to merge
your PR using rebase merge, bypassing the merge queue.
>>>>>>> 1630d9b8

## Further Bootstrapping Complications

As written above, changes in meta code in the current stage usually will only
affect later stages. This is an issue in two specific cases.

* For *non-builtin* meta code such as `notation`s or `macro`s in
  `Notation.lean`, we expect changes to affect the current file and all later
  files of the same stage immediately, just like outside the stdlib. To ensure
  this, we need to build the stage using `-Dinterpreter.prefer_native=false` -
  otherwise, when executing a macro, the interpreter would notice that there is
  already a native symbol available for this function and run it instead of the
  new IR, but the symbol is from the previous stage!

  To make matters more complicated, while `false` is a reasonable default
  incurring only minor overhead (`ParserDescr`s and simple macros are cheap to
  interpret), there are situations where we *need* to set the option to `true`:
  when the interpreter is executed from the native code of the previous stage,
  the type of the value it computes must be identical to/ABI-compatible with the
  type in the previous stage. For example, if we add a new parameter to `Macro`
  or reorder constructors in `ParserDescr`, building the stage with the
  interpreter will likely fail. Thus we need to set `interpreter.prefer_native`
  to `true` in such cases to "freeze" meta code at their versions in the
  previous stage; no new meta code should be introduced in this stage. Any
  further stages (e.g. after an `update-stage0`) will then need to be compiled
  with the flag set to `false` again since they will expect the new signature.

  For an example, see https://github.com/leanprover/lean4/commit/da4c46370d85add64ef7ca5e7cc4638b62823fbb.

* For the special case of *quotations*, it is desirable to have changes in
  built-in parsers affect them immediately: when the changes in the parser
  become active in the next stage, macros implemented via quotations should
  generate syntax trees compatible with the new parser, and quotation patterns
  in macro and elaborators should be able to match syntax created by the new
  parser and macros. Since quotations capture the syntax tree structure during
  execution of the current stage and turn it into code for the next stage, we
  need to run the current stage's built-in parsers in quotation via the
  interpreter for this to work. Caveats:
  * Since interpreting full parsers is not nearly as cheap and we rarely change
    built-in syntax, this needs to be opted in using `-Dinternal.parseQuotWithCurrentStage=true`.
  * The parser needs to be reachable via an `import` statement, otherwise the
    version of the previous stage will silently be used.
  * Only the parser code (`Parser.fn`) is affected; all metadata such as leading
    tokens is taken from the previous stage.

  For an example, see https://github.com/leanprover/lean4/commit/f9dcbbddc48ccab22c7674ba20c5f409823b4cc1#diff-371387aed38bb02bf7761084fd9460e4168ae16d1ffe5de041b47d3ad2d22422
  (from before the flag defaulted to `false`).

To modify either of these flags both for building and editing the stdlib, adjust
the code in `stage0/src/stdlib_flags.h`. The flags will automatically be reset
on the next `update-stage0` when the file is overwritten with the original
version in `src/`.<|MERGE_RESOLUTION|>--- conflicted
+++ resolved
@@ -81,31 +81,22 @@
 gh workflow run update-stage0.yml
 ```
 
-<<<<<<< HEAD
-Leaving stage0 updates to the CI automation is preferable, but should you need to do it locally, you can use `make update-stage0-commit` in `build/release` to update `stage0` from `stage1` or `make -C stageN update-stage0-commit` to update from another stage.
-This command will automatically stage the updated files and introduce a commit, so make sure to commit your work before that.
+Leaving stage0 updates to the CI automation is preferable, but should you need
+to do it locally, you can use `make update-stage0-commit` in `build/release` to
+update `stage0` from `stage1` or `make -C stageN update-stage0-commit` to
+update from another stage. This command will automatically stage the updated files
+and introduce a commit,so make sure to commit your work before that.
 
 If you rebased the branch (either onto a newer version of `master`, or fixing
 up some commits prior to the stage0 update, recreate the stage0 update commits.
 The script `script/rebase-stage0.sh` can be used for that.
-
-Then coordinate with the admins to not squash your PR so that stage 0 updates
-are preserved as separate commits.
-=======
-Leaving stage0 updates to the CI automation is preferable, but should you need
-to do it locally, you can use `make update-stage0-commit` in `build/release` to
-update `stage0` from `stage1` or `make -C stageN update-stage0-commit` to
-update from another stage.
-
-This command will automatically stage the updated files and introduce a commit,
-so make sure to commit your work before that.
 
 The CI should prevent PRs with changes to stage0 (besides `stdlib_flags.h`)
 from entering `master` through the (squashing!) merge queue, and label such PRs
 with the `changes-stage0` label. Such PRs should have a cleaned up history,
 with separate stage0 update commits; then coordinate with the admins to merge
 your PR using rebase merge, bypassing the merge queue.
->>>>>>> 1630d9b8
+
 
 ## Further Bootstrapping Complications
 
