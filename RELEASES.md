--- conflicted
+++ resolved
@@ -8,18 +8,34 @@
 Please check the [releases](https://github.com/leanprover/lean4/releases) page for the current status
 of each version.
 
-<<<<<<< HEAD
 v4.4.0 (development in progress)
 ---------
 
 v4.3.0
 ---------
 
-=======
+* Many bug fixes:
+  * [Reduction of `Decidable` instances very slow when using `cases` tactic](https://github.com/leanprover/lean4/issues/2552)
+  * [`simp` not rewriting in binder](https://github.com/leanprover/lean4/issues/1926)
+  * [`simp` unfolding `let` even with `zeta := false` option](https://github.com/leanprover/lean4/issues/2669)
+  * [`simp` (with beta/zeta disabled) and discrimination trees](https://github.com/leanprover/lean4/issues/2281)
+  * [unknown free variable introduced by `rw ... at h`](https://github.com/leanprover/lean4/issues/2711)
+  * [`dsimp` doesn't use `rfl` theorems which consist of an unapplied constant](https://github.com/leanprover/lean4/issues/2685)
+  * [`dsimp` does not close reflexive equality goals if they are wrapped in metadata](https://github.com/leanprover/lean4/issues/2514)
+  * [`rw [h]` uses `h` from the environment in preference to `h` from the local context](https://github.com/leanprover/lean4/issues/2729)
+  * [missing `withAssignableSyntheticOpaque` for `assumption` tactic](https://github.com/leanprover/lean4/issues/2361)
+  * [ignoring default value for field warning](https://github.com/leanprover/lean4/issues/2178)
+* [Cancel outstanding tasks on document edit in the language server](https://github.com/leanprover/lean4/pull/2648).
+* [Remove unnecessary `%` operations in `Fin.mod` and `Fin.div`](https://github.com/leanprover/lean4/pull/2688)
+* [Avoid `DecidableEq` in `Array.mem`](https://github.com/leanprover/lean4/pull/2774)
+* [Ensure `USize.size` unifies with `?m + 1`](https://github.com/leanprover/lean4/issues/1926)
+* [Improve compatibility with emacs eglot client](https://github.com/leanprover/lean4/pull/2721)
+
+**Lake:**
+
 v4.3.0
 ---------
 
->>>>>>> 49bdeb3c
 * Many bug fixes:
   * [Reduction of `Decidable` instances very slow when using `cases` tactic](https://github.com/leanprover/lean4/issues/2552)
   * [`simp` not rewriting in binder](https://github.com/leanprover/lean4/issues/1926)
