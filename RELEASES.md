# Lean 4 releases

We intend to provide regular "minor version" releases of the Lean language at approximately monthly intervals.
There is not yet a strong guarantee of backwards compatibility between versions,
only an expectation that breaking changes will be documented in this file.

This file contains work-in-progress notes for the upcoming release, as well as previous stable releases.
Please check the [releases](https://github.com/leanprover/lean4/releases) page for the current status
of each version.

v4.5.0 (development in progress)
---------

<<<<<<< HEAD
* The low-level `termination_by'` clause is no longer supported.

  Migration guide: Use `termination_by` instead, e.g.:
  ```diff
  -termination_by' measure (fun ⟨i, _⟩ => as.size - i)
  +termination_by go i _ => as.size - i
  ```

  If the well-founded relation you want to use is not the one that the
  `WellFoundedRelation` type class would infer for your termination argument,
  you can use `WellFounded.wrap` from the std libarary to explicitly give one:
  ```diff
  -termination_by' ⟨r, hwf⟩
  +termination_by _ x => hwf.wrap x
  ```
=======
* Modify the lexical syntax of string literals to have string gaps, which are escape sequences of the form `"\" newline whitespace*`.
  These have the interpetation of an empty string and allow a string to flow across multiple lines without introducing additional whitespace.
  The following is equivalent to `"this is a string"`.
  ```lean
  "this is \
     a string"
  ```
  [PR #2821](https://github.com/leanprover/lean4/pull/2821) and [RFC #2838](https://github.com/leanprover/lean4/issues/2838).
>>>>>>> c474dff3

v4.4.0
---------

* Lake and the language server now support per-package server options using the `moreServerOptions` config field, as well as options that apply to both the language server and `lean` using the `leanOptions` config field. Setting either of these fields instead of `moreServerArgs` ensures that viewing files from a dependency uses the options for that dependency. Additionally, `moreServerArgs` is being deprecated in favor of the `moreGlobalServerArgs` field. See PR [#2858](https://github.com/leanprover/lean4/pull/2858).
  
  A Lakefile with the following deprecated package declaration:
  ```lean
  def moreServerArgs := #[
    "-Dpp.unicode.fun=true"
  ]
  def moreLeanArgs := moreServerArgs
  
  package SomePackage where
    moreServerArgs := moreServerArgs
    moreLeanArgs := moreLeanArgs
  ```
  
  ... can be updated to the following package declaration to use per-package options:
  ```lean
  package SomePackage where
    leanOptions := #[⟨`pp.unicode.fun, true⟩]
  ```
* [Rename request handler](https://github.com/leanprover/lean4/pull/2462).
* [Import auto-completion](https://github.com/leanprover/lean4/pull/2904).
* [`pp.beta`` to apply beta reduction when pretty printing](https://github.com/leanprover/lean4/pull/2864).
* [Embed and check githash in .olean](https://github.com/leanprover/lean4/pull/2766).
* [Guess lexicographic order for well-founded recursion](https://github.com/leanprover/lean4/pull/2874).
* [Allow trailing comma in tuples, lists, and tactics](https://github.com/leanprover/lean4/pull/2643).

Bug fixes for [#2628](https://github.com/leanprover/lean4/issues/2628), [#2883](https://github.com/leanprover/lean4/issues/2883),
[#2810](https://github.com/leanprover/lean4/issues/2810), [#2925](https://github.com/leanprover/lean4/issues/2925), and [#2914](https://github.com/leanprover/lean4/issues/2914).

**Lake:**

* `lake init .` and a bare `lake init` and will now use the current directory as the package name. [#2890](https://github.com/leanprover/lean4/pull/2890)
* `lake new` and `lake init` will now produce errors on invalid package names such as `..`, `foo/bar`, `Init`, `Lean`, `Lake`, and `Main`. See issue [#2637](https://github.com/leanprover/lean4/issues/2637) and PR [#2890](https://github.com/leanprover/lean4/pull/2890).
* `lean_lib` no longer converts its name to upper camel case (e.g., `lean_lib bar` will include modules named `bar.*` rather than `Bar.*`). See issue [#2567](https://github.com/leanprover/lean4/issues/2567) and PR [#2889](https://github.com/leanprover/lean4/pull/2889).
* Lean and Lake now properly support non-identifier library names (e.g., `lake new 123-hello` and `import «123Hello»` now work correctly). See issue [#2865](https://github.com/leanprover/lean4/issues/2865) and PR [#2889](https://github.com/leanprover/lean4/pull/2888).
* Lake now filters the environment extensions loaded from a compiled configuration (`lakefile.olean`) to include only those relevant to Lake's workspace loading process. This resolves segmentation faults caused by environment extension type mismatches (e.g., when defining custom elaborators via `elab` in configurations). See issue [#2632](https://github.com/leanprover/lean4/issues/2632) and PR [#2896](https://github.com/leanprover/lean4/pull/2896).
* Cloud releases will now properly be re-unpacked if the build directory is removed. See PR [#2928](https://github.com/leanprover/lean4/pull/2928).
* Lake's `math` template has been simplified. See PR [#2930](https://github.com/leanprover/lean4/pull/2930).
* `lake exe <target>` now parses `target` like a build target (as the help text states it should) rather than as a basic name. For example, `lake exe @mathlib/runLinter` should now work. See PR [#2932](https://github.com/leanprover/lean4/pull/2932).
* `lake new foo.bar [std]` now generates executables named `foo-bar` and `lake new foo.bar exe` properly creates `foo/bar.lean`. See PR [#2932](https://github.com/leanprover/lean4/pull/2932).
* Later packages and libraries in the dependency tree are now preferred over earlier ones. That is, the later ones "shadow" the earlier ones. Such an ordering is more consistent with how declarations generally work in programming languages. This will break any package that relied on the previous ordering. See issue [#2548](https://github.com/leanprover/lean4/issues/2548) and PR [#2937](https://github.com/leanprover/lean4/pull/2937).
* Executable roots are no longer mistakenly treated as importable. They will no longer be picked up by `findModule?`. See PR [#2937](https://github.com/leanprover/lean4/pull/2937).

v4.3.0
---------

* `simp [f]` does not unfold partial applications of `f` anymore. See issue [#2042](https://github.com/leanprover/lean4/issues/2042).
  To fix proofs affected by this change, use `unfold f` or `simp (config := { unfoldPartialApp := true }) [f]`.
* By default, `simp` will no longer try to use Decidable instances to rewrite terms. In particular, not all decidable goals will be closed by `simp`, and the `decide` tactic may be useful in such cases. The `decide` simp configuration option can be used to locally restore the old `simp` behavior, as in `simp (config := {decide := true})`; this includes using Decidable instances to verify side goals such as numeric inequalities.

* Many bug fixes:
  * [Add left/right actions to term tree coercion elaborator and make `^`` a right action](https://github.com/leanprover/lean4/pull/2778)
  * [Fix for #2775, don't catch max recursion depth errors](https://github.com/leanprover/lean4/pull/2790)
  * [Reduction of `Decidable` instances very slow when using `cases` tactic](https://github.com/leanprover/lean4/issues/2552)
  * [`simp` not rewriting in binder](https://github.com/leanprover/lean4/issues/1926)
  * [`simp` unfolding `let` even with `zeta := false` option](https://github.com/leanprover/lean4/issues/2669)
  * [`simp` (with beta/zeta disabled) and discrimination trees](https://github.com/leanprover/lean4/issues/2281)
  * [unknown free variable introduced by `rw ... at h`](https://github.com/leanprover/lean4/issues/2711)
  * [`dsimp` doesn't use `rfl` theorems which consist of an unapplied constant](https://github.com/leanprover/lean4/issues/2685)
  * [`dsimp` does not close reflexive equality goals if they are wrapped in metadata](https://github.com/leanprover/lean4/issues/2514)
  * [`rw [h]` uses `h` from the environment in preference to `h` from the local context](https://github.com/leanprover/lean4/issues/2729)
  * [missing `withAssignableSyntheticOpaque` for `assumption` tactic](https://github.com/leanprover/lean4/issues/2361)
  * [ignoring default value for field warning](https://github.com/leanprover/lean4/issues/2178)
* [Cancel outstanding tasks on document edit in the language server](https://github.com/leanprover/lean4/pull/2648).
* [Remove unnecessary `%` operations in `Fin.mod` and `Fin.div`](https://github.com/leanprover/lean4/pull/2688)
* [Avoid `DecidableEq` in `Array.mem`](https://github.com/leanprover/lean4/pull/2774)
* [Ensure `USize.size` unifies with `?m + 1`](https://github.com/leanprover/lean4/issues/1926)
* [Improve compatibility with emacs eglot client](https://github.com/leanprover/lean4/pull/2721)

**Lake:**

* [Sensible defaults for `lake new MyProject math`](https://github.com/leanprover/lean4/pull/2770)
* Changed `postUpdate?` configuration option to a `post_update` declaration. See the `post_update` syntax docstring for more information on the new syntax.
* [A manifest is automatically created on workspace load if one does not exists.](https://github.com/leanprover/lean4/pull/2680).
* The `:=` syntax for configuration declarations (i.e., `package`, `lean_lib`, and `lean_exe`) has been deprecated. For example, `package foo := {...}` is deprecated.
* [support for overriding package URLs via `LAKE_PKG_URL_MAP`](https://github.com/leanprover/lean4/pull/2709)
* Moved the default build directory (e.g., `build`), default packages directory (e.g., `lake-packages`), and the compiled configuration (e.g., `lakefile.olean`) into a new dedicated directory for Lake outputs, `.lake`. The cloud release build archives are also stored here, fixing [#2713](https://github.com/leanprover/lean4/issues/2713).
* Update manifest format to version 7 (see [lean4#2801](https://github.com/leanprover/lean4/pull/2801) for details on the changes).
* Deprecate the `manifestFile` field of a package configuration.
* There is now a more rigorous check on `lakefile.olean` compatibility (see [#2842](https://github.com/leanprover/lean4/pull/2842) for more details).

v4.2.0
---------

* [isDefEq cache for terms not containing metavariables.](https://github.com/leanprover/lean4/pull/2644).
* Make [`Environment.mk`](https://github.com/leanprover/lean4/pull/2604) and [`Environment.add`](https://github.com/leanprover/lean4/pull/2642) private, and add [`replay`](https://github.com/leanprover/lean4/pull/2617) as a safer alternative.
* `IO.Process.output` no longer inherits the standard input of the caller.
* [Do not inhibit caching](https://github.com/leanprover/lean4/pull/2612) of default-level `match` reduction.
* [List the valid case tags](https://github.com/leanprover/lean4/pull/2629) when the user writes an invalid one.
* The derive handler for `DecidableEq` [now handles](https://github.com/leanprover/lean4/pull/2591) mutual inductive types.
* [Show path of failed import in Lake](https://github.com/leanprover/lean4/pull/2616).
* [Fix linker warnings on macOS](https://github.com/leanprover/lean4/pull/2598).
* **Lake:** Add `postUpdate?` package configuration option. Used by a package to specify some code which should be run after a successful `lake update` of the package or one of its downstream dependencies. ([lake#185](https://github.com/leanprover/lake/issues/185))
* Improvements to Lake startup time ([#2572](https://github.com/leanprover/lean4/pull/2572), [#2573](https://github.com/leanprover/lean4/pull/2573))
* `refine e` now replaces the main goal with metavariables which were created during elaboration of `e` and no longer captures pre-existing metavariables that occur in `e` ([#2502](https://github.com/leanprover/lean4/pull/2502)).
  * This is accomplished via changes to `withCollectingNewGoalsFrom`, which also affects `elabTermWithHoles`, `refine'`, `calc` (tactic), and `specialize`. Likewise, all of these now only include newly-created metavariables in their output.
  * Previously, both newly-created and pre-existing metavariables occurring in `e` were returned inconsistently in different edge cases, causing duplicated goals in the infoview (issue [#2495](https://github.com/leanprover/lean4/issues/2495)), erroneously closed goals (issue [#2434](https://github.com/leanprover/lean4/issues/2434)), and unintuitive behavior due to `refine e` capturing previously-created goals appearing unexpectedly in `e` (no issue; see PR).

v4.1.0
---------

* The error positioning on missing tokens has been [improved](https://github.com/leanprover/lean4/pull/2393). In particular, this should make it easier to spot errors in incomplete tactic proofs.

* After elaborating a configuration file, Lake will now cache the configuration to a `lakefile.olean`. Subsequent runs of Lake will import this OLean instead of elaborating the configuration file. This provides a significant performance improvement (benchmarks indicate that using the OLean cuts Lake's startup time in half), but there are some important details to keep in mind:
  + Lake will regenerate this OLean after each modification to the `lakefile.lean` or `lean-toolchain`. You can also force a reconfigure by passing the new `--reconfigure` / `-R` option to `lake`.
  + Lake configuration options (i.e., `-K`) will be fixed at the moment of elaboration. Setting these options when `lake` is using the cached configuration will have no effect. To change options, run `lake` with `-R` / `--reconfigure`.
  + **The `lakefile.olean` is a local configuration and should not be committed to Git. Therefore, existing Lake packages need to add it to their `.gitignore`.**

* The signature of `Lake.buildO` has changed, `args` has been split into `weakArgs` and `traceArgs`. `traceArgs` are included in the input trace and `weakArgs` are not. See Lake's [FFI example](src/lake/examples/ffi/lib/lakefile.lean) for a demonstration of how to adapt to this change.

* The signatures of `Lean.importModules`, `Lean.Elab.headerToImports`, and `Lean.Elab.parseImports`
  have [changed](https://github.com/leanprover/lean4/pull/2480) from taking `List Import` to `Array Import`.

* There is now [an `occs` field](https://github.com/leanprover/lean4/pull/2470)
  in the configuration object for the `rewrite` tactic,
  allowing control of which occurrences of a pattern should be rewritten.
  This was previously a separate argument for `Lean.MVarId.rewrite`,
  and this has been removed in favour of an additional field of `Rewrite.Config`.
  It was not previously accessible from user tactics.

v4.0.0
---------

* [`Lean.Meta.getConst?` has been renamed](https://github.com/leanprover/lean4/pull/2454).
  We have renamed `getConst?` to `getUnfoldableConst?` (and `getConstNoEx?` to `getUnfoldableConstNoEx?`).
  These were not intended to be part of the public API, but downstream projects had been using them
  (sometimes expecting different behaviour) incorrectly instead of `Lean.getConstInfo`.

* [`dsimp` / `simp` / `simp_all` now fail by default if they make no progress](https://github.com/leanprover/lean4/pull/2336).

  This can be overridden with the `(config := { failIfUnchanged := false })` option.
  This change was made to ease manual use of `simp` (with complicated goals it can be hard to tell if it was effective)
  and to allow easier flow control in tactics internally using `simp`.
  See the [summary discussion](https://leanprover.zulipchat.com/#narrow/stream/270676-lean4/topic/simp.20fails.20if.20no.20progress/near/380153295)
  on zulip for more details.

* [`simp_all` now preserves order of hypotheses](https://github.com/leanprover/lean4/pull/2334).

  In order to support the `failIfUnchanged` configuration option for `dsimp` / `simp` / `simp_all`
  the way `simp_all` replaces hypotheses has changed.
  In particular it is now more likely to preserve the order of hypotheses.
  See [`simp_all` reorders hypotheses unnecessarily](https://github.com/leanprover/lean4/pull/2334).
  (Previously all non-dependent propositional hypotheses were reverted and reintroduced.
  Now only such hypotheses which were changed, or which come after a changed hypothesis,
  are reverted and reintroduced.
  This has the effect of preserving the ordering amongst the non-dependent propositional hypotheses,
  but now any dependent or non-propositional hypotheses retain their position amongst the unchanged
  non-dependent propositional hypotheses.)
  This may affect proofs that use `rename_i`, `case ... =>`, or `next ... =>`.

* [New `have this` implementation](https://github.com/leanprover/lean4/pull/2247).

  `this` is now a regular identifier again that is implicitly introduced by anonymous `have :=` for the remainder of the tactic block. It used to be a keyword that was visible in all scopes and led to unexpected behavior when explicitly used as a binder name.

* [Show typeclass and tactic names in profile output](https://github.com/leanprover/lean4/pull/2170).

* [Make `calc` require the sequence of relation/proof-s to have the same indentation](https://github.com/leanprover/lean4/pull/1844),
  and [add `calc` alternative syntax allowing underscores `_` in the first relation](https://github.com/leanprover/lean4/pull/1844).

  The flexible indentation in `calc` was often used to align the relation symbols:
  ```lean
  example (x y : Nat) : (x + y) * (x + y) = x * x + y * x + x * y + y * y :=
    calc
        (x + y) * (x + y) = (x + y) * x + (x + y) * y       := by rw [Nat.mul_add]
                        -- improper indentation
                        _ = x * x + y * x + (x + y) * y     := by rw [Nat.add_mul]
                        _ = x * x + y * x + (x * y + y * y) := by rw [Nat.add_mul]
                        _ = x * x + y * x + x * y + y * y   := by rw [←Nat.add_assoc]
  ```

  This is no longer legal.  The new syntax puts the first term right after the `calc` and each step has the same indentation:
  ```lean
  example (x y : Nat) : (x + y) * (x + y) = x * x + y * x + x * y + y * y :=
    calc (x + y) * (x + y)
      _ = (x + y) * x + (x + y) * y       := by rw [Nat.mul_add]
      _ = x * x + y * x + (x + y) * y     := by rw [Nat.add_mul]
      _ = x * x + y * x + (x * y + y * y) := by rw [Nat.add_mul]
      _ = x * x + y * x + x * y + y * y   := by rw [←Nat.add_assoc]
  ```


* Update Lake to latest prerelease.

* [Make go-to-definition on a typeclass projection application go to the instance(s)](https://github.com/leanprover/lean4/pull/1767).

* [Include timings in trace messages when `profiler` is true](https://github.com/leanprover/lean4/pull/1995).

* [Pretty-print signatures in hover and `#check <ident>`](https://github.com/leanprover/lean4/pull/1943).

* [Introduce parser memoization to avoid exponential behavior](https://github.com/leanprover/lean4/pull/1799).

* [feat: allow `doSeq` in `let x <- e | seq`](https://github.com/leanprover/lean4/pull/1809).

* [Add hover/go-to-def/refs for options](https://github.com/leanprover/lean4/pull/1783).

* [Add empty type ascription syntax `(e :)`](https://github.com/leanprover/lean4/pull/1797).

* [Make tokens in `<|>` relevant to syntax match](https://github.com/leanprover/lean4/pull/1744).

* [Add `linter.deprecated` option to silence deprecation warnings](https://github.com/leanprover/lean4/pull/1768).

* [Improve fuzzy-matching heuristics](https://github.com/leanprover/lean4/pull/1710).

* [Implementation-detail hypotheses](https://github.com/leanprover/lean4/pull/1692).

* [Hover information for `cases`/`induction` case names](https://github.com/leanprover/lean4/pull/1660).

* [Prefer longer parse even if unsuccessful](https://github.com/leanprover/lean4/pull/1658).

* [Show declaration module in hover](https://github.com/leanprover/lean4/pull/1638).

* [New `conv` mode structuring tactics](https://github.com/leanprover/lean4/pull/1636).

* `simp` can track information and can print an equivalent `simp only`. [PR #1626](https://github.com/leanprover/lean4/pull/1626).

* Enforce uniform indentation in tactic blocks / do blocks. See issue [#1606](https://github.com/leanprover/lean4/issues/1606).

* Moved `AssocList`, `HashMap`, `HashSet`, `RBMap`, `RBSet`, `PersistentArray`, `PersistentHashMap`, `PersistentHashSet` to the Lean package. The [standard library](https://github.com/leanprover/std4) contains versions that will evolve independently to simplify bootstrapping process.

* Standard library moved to the [std4 GitHub repository](https://github.com/leanprover/std4).

* `InteractiveGoals` now has information that a client infoview can use to show what parts of the goal have changed after applying a tactic. [PR #1610](https://github.com/leanprover/lean4/pull/1610).

* Add `[inheritDoc]` attribute. [PR #1480](https://github.com/leanprover/lean4/pull/1480).

* Expose that `panic = default`. [PR #1614](https://github.com/leanprover/lean4/pull/1614).

* New [code generator](https://github.com/leanprover/lean4/tree/master/src/Lean/Compiler/LCNF) project has started.

* Remove description argument from `register_simp_attr`. [PR #1566](https://github.com/leanprover/lean4/pull/1566).

* [Additional concurrency primitives](https://github.com/leanprover/lean4/pull/1555).

* [Collapsible traces with messages](https://github.com/leanprover/lean4/pull/1448).

* [Hygienic resolution of namespaces](https://github.com/leanprover/lean4/pull/1442).

* [New `Float` functions](https://github.com/leanprover/lean4/pull/1460).

* Many new doc strings have been added to declarations at `Init`.

v4.0.0-m5 (07 August 2022)
---------

* Update Lake to v4.0.0. See the [v4.0.0 release notes](https://github.com/leanprover/lake/releases/tag/v4.0.0) for detailed changes.

* Mutual declarations in different namespaces are now supported. Example:
  ```lean
  mutual
    def Foo.boo (x : Nat) :=
      match x with
      | 0 => 1
      | x + 1 => 2*Boo.bla x

    def Boo.bla (x : Nat) :=
      match x with
      | 0 => 2
      | x+1 => 3*Foo.boo x
  end
  ```
  A `namespace` is automatically created for the common prefix. Example:
  ```lean
  mutual
    def Tst.Foo.boo (x : Nat) := ...
    def Tst.Boo.bla (x : Nat) := ...
  end
  ```
  expands to
  ```lean
  namespace Tst
  mutual
    def Foo.boo (x : Nat) := ...
    def Boo.bla (x : Nat) := ...
  end
  end Tst
  ```

* Allow users to install their own `deriving` handlers for existing type classes.
  See example at [Simple.lean](https://github.com/leanprover/lean4/blob/master/tests/pkg/deriving/UserDeriving/Simple.lean).

* Add tactic `congr (num)?`. See doc string for additional details.

* [Missing doc linter](https://github.com/leanprover/lean4/pull/1390)

* `match`-syntax notation now checks for unused alternatives. See issue [#1371](https://github.com/leanprover/lean4/issues/1371).

* Auto-completion for structure instance fields. Example:
  ```lean
  example : Nat × Nat := {
    f -- HERE
  }
  ```
  `fst` now appears in the list of auto-completion suggestions.

* Auto-completion for dotted identifier notation. Example:
  ```lean
  example : Nat :=
    .su -- HERE
  ```
  `succ` now appears in the list of auto-completion suggestions.

* `nat_lit` is not needed anymore when declaring `OfNat` instances. See issues [#1389](https://github.com/leanprover/lean4/issues/1389) and [#875](https://github.com/leanprover/lean4/issues/875). Example:
  ```lean
  inductive Bit where
    | zero
    | one

  instance inst0 : OfNat Bit 0 where
    ofNat := Bit.zero

  instance : OfNat Bit 1 where
    ofNat := Bit.one

  example : Bit := 0
  example : Bit := 1
  ```

* Add `[elabAsElim]` attribute (it is called `elab_as_eliminator` in Lean 3). Motivation: simplify the Mathlib port to Lean 4.

* `Trans` type class now accepts relations in `Type u`. See this [Zulip issue](https://leanprover.zulipchat.com/#narrow/stream/270676-lean4/topic/Calc.20mode/near/291214574).

* Accept unescaped keywords as inductive constructor names. Escaping can often be avoided at use sites via dot notation.
  ```lean
  inductive MyExpr
    | let : ...

  def f : MyExpr → MyExpr
    | .let ... => .let ...
  ```

* Throw an error message at parametric local instances such as `[Nat -> Decidable p]`. The type class resolution procedure
  cannot use this kind of local instance because the parameter does not have a forward dependency.
  This check can be disabled using `set_option checkBinderAnnotations false`.

* Add option `pp.showLetValues`. When set to `false`, the info view hides the value of `let`-variables in a goal.
  By default, it is `true` when visualizing tactic goals, and `false` otherwise.
  See [issue #1345](https://github.com/leanprover/lean4/issues/1345) for additional details.

* Add option `warningAsError`. When set to true, warning messages are treated as errors.

* Support dotted notation and named arguments in patterns. Example:
  ```lean
  def getForallBinderType (e : Expr) : Expr :=
    match e with
    | .forallE (binderType := type) .. => type
    | _ => panic! "forall expected"
  ```

* "jump-to-definition" now works for function names embedded in the following attributes
  `@[implementedBy funName]`, `@[tactic parserName]`, `@[termElab parserName]`, `@[commandElab parserName]`,
  `@[builtinTactic parserName]`, `@[builtinTermElab parserName]`, and `@[builtinCommandElab parserName]`.
   See [issue #1350](https://github.com/leanprover/lean4/issues/1350).

* Improve `MVarId` methods discoverability. See [issue #1346](https://github.com/leanprover/lean4/issues/1346).
  We still have to add similar methods for `FVarId`, `LVarId`, `Expr`, and other objects.
  Many existing methods have been marked as deprecated.

* Add attribute `[deprecated]` for marking deprecated declarations. Examples:
  ```lean
  def g (x : Nat) := x + 1

  -- Whenever `f` is used, a warning message is generated suggesting to use `g` instead.
  @[deprecated g]
  def f (x : Nat) := x + 1

  #check f 0 -- warning: `f` has been deprecated, use `g` instead

  -- Whenever `h` is used, a warning message is generated.
  @[deprecated]
  def h (x : Nat) := x + 1

  #check h 0 -- warning: `h` has been deprecated
  ```

* Add type `LevelMVarId` (and abbreviation `LMVarId`) for universe level metavariable ids.
  Motivation: prevent meta-programmers from mixing up universe and expression metavariable ids.

* Improve `calc` term and tactic. See [issue #1342](https://github.com/leanprover/lean4/issues/1342).

* [Relaxed antiquotation parsing](https://github.com/leanprover/lean4/pull/1272) further reduces the need for explicit `$x:p` antiquotation kind annotations.

* Add support for computed fields in inductives. Example:
  ```lean
  inductive Exp
    | var (i : Nat)
    | app (a b : Exp)
  with
    @[computedField] hash : Exp → Nat
      | .var i => i
      | .app a b => a.hash * b.hash + 1
  ```
  The result of the `Exp.hash` function is then stored as an extra "computed" field in the `.var` and `.app` constructors;
  `Exp.hash` accesses this field and thus runs in constant time (even on dag-like values).

* Update `a[i]` notation. It is now based on the typeclass
  ```lean
  class GetElem (cont : Type u) (idx : Type v) (elem : outParam (Type w)) (dom : outParam (cont → idx → Prop)) where
    getElem (xs : cont) (i : idx) (h : dom xs i) : Elem
  ```
  The notation `a[i]` is now defined as follows
  ```lean
  macro:max x:term noWs "[" i:term "]" : term => `(getElem $x $i (by get_elem_tactic))
  ```
  The proof that `i` is a valid index is synthesized using the tactic `get_elem_tactic`.
  For example, the type `Array α` has the following instances
  ```lean
  instance : GetElem (Array α) Nat α fun xs i => LT.lt i xs.size where ...
  instance : GetElem (Array α) USize α fun xs i => LT.lt i.toNat xs.size where ...
  ```
  You can use the notation `a[i]'h` to provide the proof manually.
  Two other notations were introduced: `a[i]!` and `a[i]?`, For `a[i]!`, a panic error message is produced at
  runtime if `i` is not a valid index. `a[i]?` has type `Option α`, and `a[i]?` evaluates to `none` if the
  index `i` is not valid.
  The three new notations are defined as follows:
  ```lean
  @[inline] def getElem' [GetElem cont idx elem dom] (xs : cont) (i : idx) (h : dom xs i) : elem :=
  getElem xs i h

  @[inline] def getElem! [GetElem cont idx elem dom] [Inhabited elem] (xs : cont) (i : idx) [Decidable (dom xs i)] : elem :=
    if h : _ then getElem xs i h else panic! "index out of bounds"

  @[inline] def getElem? [GetElem cont idx elem dom] (xs : cont) (i : idx) [Decidable (dom xs i)] : Option elem :=
    if h : _ then some (getElem xs i h) else none

  macro:max x:term noWs "[" i:term "]" noWs "?" : term => `(getElem? $x $i)
  macro:max x:term noWs "[" i:term "]" noWs "!" : term => `(getElem! $x $i)
  macro x:term noWs "[" i:term "]'" h:term:max : term => `(getElem' $x $i $h)
  ```
  See discussion on [Zulip](https://leanprover.zulipchat.com/#narrow/stream/270676-lean4/topic/String.2EgetOp/near/287855425).
  Examples:
  ```lean
  example (a : Array Int) (i : Nat) : Int :=
    a[i] -- Error: failed to prove index is valid ...

  example (a : Array Int) (i : Nat) (h : i < a.size) : Int :=
    a[i] -- Ok

  example (a : Array Int) (i : Nat) : Int :=
    a[i]! -- Ok

  example (a : Array Int) (i : Nat) : Option Int :=
    a[i]? -- Ok

  example (a : Array Int) (h : a.size = 2) : Int :=
    a[0]'(by rw [h]; decide) -- Ok

  example (a : Array Int) (h : a.size = 2) : Int :=
    have : 0 < a.size := by rw [h]; decide
    have : 1 < a.size := by rw [h]; decide
    a[0] + a[1] -- Ok

  example (a : Array Int) (i : USize) (h : i.toNat < a.size) : Int :=
    a[i] -- Ok
  ```
  The `get_elem_tactic` is defined as
  ```lean
  macro "get_elem_tactic" : tactic =>
    `(first
      | get_elem_tactic_trivial
      | fail "failed to prove index is valid, ..."
     )
  ```
  The `get_elem_tactic_trivial` auxiliary tactic can be extended using `macro_rules`. By default, it tries `trivial`, `simp_arith`, and a special case for `Fin`. In the future, it will also try `linarith`.
  You can extend `get_elem_tactic_trivial` using `my_tactic` as follows
  ```lean
  macro_rules
  | `(tactic| get_elem_tactic_trivial) => `(tactic| my_tactic)
  ```
  Note that `Idx`'s type in `GetElem` does not depend on `Cont`. So, you cannot write the instance `instance : GetElem (Array α) (Fin ??) α fun xs i => ...`, but the Lean library comes equipped with the following auxiliary instance:
  ```lean
  instance [GetElem cont Nat elem dom] : GetElem cont (Fin n) elem fun xs i => dom xs i where
    getElem xs i h := getElem xs i.1 h
  ```
  and helper tactic
  ```lean
  macro_rules
  | `(tactic| get_elem_tactic_trivial) => `(tactic| apply Fin.val_lt_of_le; get_elem_tactic_trivial; done)
  ```
  Example:
  ```lean
  example (a : Array Nat) (i : Fin a.size) :=
    a[i] -- Ok

  example (a : Array Nat) (h : n ≤ a.size) (i : Fin n) :=
    a[i] -- Ok
  ```

* Better support for qualified names in recursive declarations. The following is now supported:
  ```lean
  namespace Nat
    def fact : Nat → Nat
    | 0 => 1
    | n+1 => (n+1) * Nat.fact n
  end Nat
  ```

* Add support for `CommandElabM` monad at `#eval`. Example:
  ```lean
  import Lean

  open Lean Elab Command

  #eval do
    let id := mkIdent `foo
    elabCommand (← `(def $id := 10))

  #eval foo -- 10
  ```

* Try to elaborate `do` notation even if the expected type is not available. We still delay elaboration when the expected type
  is not available. This change is particularly useful when writing examples such as
  ```lean
  #eval do
    IO.println "hello"
    IO.println "world"
  ```
  That is, we don't have to use the idiom `#eval show IO _ from do ...` anymore.
  Note that auto monadic lifting is less effective when the expected type is not available.
  Monadic polymorphic functions (e.g., `ST.Ref.get`) also require the expected type.

* On Linux, panics now print a backtrace by default, which can be disabled by setting the environment variable `LEAN_BACKTRACE` to `0`.
  Other platforms are TBD.

* The `group(·)` `syntax` combinator is now introduced automatically where necessary, such as when using multiple parsers inside `(...)+`.

* Add ["Typed Macros"](https://github.com/leanprover/lean4/pull/1251): syntax trees produced and accepted by syntax antiquotations now remember their syntax kinds, preventing accidental production of ill-formed syntax trees and reducing the need for explicit `:kind` antiquotation annotations. See PR for details.

* Aliases of protected definitions are protected too. Example:
  ```lean
  protected def Nat.double (x : Nat) := 2*x

  namespace Ex
  export Nat (double) -- Add alias Ex.double for Nat.double
  end Ex

  open Ex
  #check Ex.double -- Ok
  #check double -- Error, `Ex.double` is alias for `Nat.double` which is protected
  ```

* Use `IO.getRandomBytes` to initialize random seed for `IO.rand`. See discussion at [this PR](https://github.com/leanprover/lean4-samples/pull/2).

* Improve dot notation and aliases interaction. See discussion on [Zulip](https://leanprover.zulipchat.com/#narrow/stream/270676-lean4/topic/Namespace-based.20overloading.20does.20not.20find.20exports/near/282946185) for additional details.
  Example:
  ```lean
  def Set (α : Type) := α → Prop
  def Set.union (s₁ s₂ : Set α) : Set α := fun a => s₁ a ∨ s₂ a
  def FinSet (n : Nat) := Fin n → Prop

  namespace FinSet
    export Set (union) -- FinSet.union is now an alias for `Set.union`
  end FinSet

  example (x y : FinSet 10) : FinSet 10 :=
    x.union y -- Works
  ```

* `ext` and `enter` conv tactics can now go inside let-declarations. Example:
  ```lean
  example (g : Nat → Nat) (y : Nat) (h : let x := y + 1; g (0+x) = x) : g (y + 1) = y + 1 := by
    conv at h => enter [x, 1, 1]; rw [Nat.zero_add]
    /-
      g : Nat → Nat
      y : Nat
      h : let x := y + 1;
          g x = x
      ⊢ g (y + 1) = y + 1
    -/
    exact h
  ```

* Add `zeta` conv tactic to expand let-declarations. Example:
  ```lean
  example (h : let x := y + 1; 0 + x = y) : False := by
    conv at h => zeta; rw [Nat.zero_add]
    /-
      y : Nat
      h : y + 1 = y
      ⊢ False
    -/
    simp_arith at h
  ```

* Improve namespace resolution. See issue [#1224](https://github.com/leanprover/lean4/issues/1224). Example:
  ```lean
  import Lean
  open Lean Parser Elab
  open Tactic -- now opens both `Lean.Parser.Tactic` and `Lean.Elab.Tactic`
  ```

* Rename `constant` command to `opaque`. See discussion at [Zulip](https://leanprover.zulipchat.com/#narrow/stream/270676-lean4/topic/What.20is.20.60opaque.60.3F/near/284926171).

* Extend `induction` and `cases` syntax: multiple left-hand-sides in a single alternative. This extension is very similar to the one implemented for `match` expressions. Examples:
  ```lean
  inductive Foo where
    | mk1 (x : Nat) | mk2 (x : Nat) | mk3

  def f (v : Foo) :=
    match v with
    | .mk1 x => x + 1
    | .mk2 x => 2*x + 1
    | .mk3   => 1

  theorem f_gt_zero : f v > 0 := by
    cases v with
    | mk1 x | mk2 x => simp_arith!  -- New feature used here!
    | mk3 => decide
  ```

* [`let/if` indentation in `do` blocks in now supported.](https://github.com/leanprover/lean4/issues/1120)

* Add unnamed antiquotation `$_` for use in syntax quotation patterns.

* [Add unused variables linter](https://github.com/leanprover/lean4/pull/1159). Feedback welcome!

* Lean now generates an error if the body of a declaration body contains a universe parameter that does not occur in the declaration type, nor is an explicit parameter.
  Examples:
  ```lean
  /-
  The following declaration now produces an error because `PUnit` is universe polymorphic,
  but the universe parameter does not occur in the function type `Nat → Nat`
  -/
  def f (n : Nat) : Nat :=
    let aux (_ : PUnit) : Nat := n + 1
    aux ⟨⟩

  /-
  The following declaration is accepted because the universe parameter was explicitly provided in the
  function signature.
  -/
  def g.{u} (n : Nat) : Nat :=
    let aux (_ : PUnit.{u}) : Nat := n + 1
    aux ⟨⟩
  ```

* Add `subst_vars` tactic.

* [Fix `autoParam` in structure fields lost in multiple inheritance.](https://github.com/leanprover/lean4/issues/1158).

* Add `[eliminator]` attribute. It allows users to specify default recursor/eliminators for the `induction` and `cases` tactics.
  It is an alternative for the `using` notation. Example:
  ```lean
  @[eliminator] protected def recDiag {motive : Nat → Nat → Sort u}
      (zero_zero : motive 0 0)
      (succ_zero : (x : Nat) → motive x 0 → motive (x + 1) 0)
      (zero_succ : (y : Nat) → motive 0 y → motive 0 (y + 1))
      (succ_succ : (x y : Nat) → motive x y → motive (x + 1) (y + 1))
      (x y : Nat) :  motive x y :=
    let rec go : (x y : Nat) → motive x y
      | 0,     0 => zero_zero
      | x+1, 0   => succ_zero x (go x 0)
      | 0,   y+1 => zero_succ y (go 0 y)
      | x+1, y+1 => succ_succ x y (go x y)
    go x y
  termination_by go x y => (x, y)

  def f (x y : Nat) :=
    match x, y with
    | 0,   0   => 1
    | x+1, 0   => f x 0
    | 0,   y+1 => f 0 y
    | x+1, y+1 => f x y
  termination_by f x y => (x, y)

  example (x y : Nat) : f x y > 0 := by
    induction x, y <;> simp [f, *]
  ```

* Add support for `casesOn` applications to structural and well-founded recursion modules.
  This feature is useful when writing definitions using tactics. Example:
  ```lean
  inductive Foo where
    | a | b | c
    | pair: Foo × Foo → Foo

  def Foo.deq (a b : Foo) : Decidable (a = b) := by
    cases a <;> cases b
    any_goals apply isFalse Foo.noConfusion
    any_goals apply isTrue rfl
    case pair a b =>
      let (a₁, a₂) := a
      let (b₁, b₂) := b
      exact match deq a₁ b₁, deq a₂ b₂ with
      | isTrue h₁, isTrue h₂ => isTrue (by rw [h₁,h₂])
      | isFalse h₁, _ => isFalse (fun h => by cases h; cases (h₁ rfl))
      | _, isFalse h₂ => isFalse (fun h => by cases h; cases (h₂ rfl))
  ```

* `Option` is again a monad. The auxiliary type `OptionM` has been removed. See [Zulip thread](https://leanprover.zulipchat.com/#narrow/stream/270676-lean4/topic/Do.20we.20still.20need.20OptionM.3F/near/279761084).

* Improve `split` tactic. It used to fail on `match` expressions of the form `match h : e with ...` where `e` is not a free variable.
  The failure used to occur during generalization.


* New encoding for `match`-expressions that use the `h :` notation for discriminants. The information is not lost during delaboration,
  and it is the foundation for a better `split` tactic. at delaboration time. Example:
  ```lean
  #print Nat.decEq
  /-
  protected def Nat.decEq : (n m : Nat) → Decidable (n = m) :=
  fun n m =>
    match h : Nat.beq n m with
    | true => isTrue (_ : n = m)
    | false => isFalse (_ : ¬n = m)
  -/
  ```

* `exists` tactic is now takes a comma separated list of terms.

* Add `dsimp` and `dsimp!` tactics. They guarantee the result term is definitionally equal, and only apply
  `rfl`-theorems.

* Fix binder information for `match` patterns that use definitions tagged with `[matchPattern]` (e.g., `Nat.add`).
  We now have proper binder information for the variable `y` in the following example.
  ```lean
  def f (x : Nat) : Nat :=
    match x with
    | 0 => 1
    | y + 1 => y
  ```

* (Fix) the default value for structure fields may now depend on the structure parameters. Example:
  ```lean
  structure Something (i: Nat) where
  n1: Nat := 1
  n2: Nat := 1 + i

  def s : Something 10 := {}
  example : s.n2 = 11 := rfl
  ```

* Apply `rfl` theorems at the `dsimp` auxiliary method used by `simp`. `dsimp` can be used anywhere in an expression
  because it preserves definitional equality.

* Refine auto bound implicit feature. It does not consider anymore unbound variables that have the same
  name of a declaration being defined. Example:
  ```lean
  def f : f → Bool := -- Error at second `f`
    fun _ => true

  inductive Foo : List Foo → Type -- Error at second `Foo`
    | x : Foo []
  ```
  Before this refinement, the declarations above would be accepted and the
  second `f` and `Foo` would be treated as auto implicit variables. That is,
  `f : {f : Sort u} → f → Bool`, and
  `Foo : {Foo : Type u} → List Foo → Type`.


* Fix syntax highlighting for recursive declarations. Example
  ```lean
  inductive List (α : Type u) where
    | nil : List α  -- `List` is not highlighted as a variable anymore
    | cons (head : α) (tail : List α) : List α

  def List.map (f : α → β) : List α → List β
    | []    => []
    | a::as => f a :: map f as -- `map` is not highlighted as a variable anymore
  ```
* Add `autoUnfold` option to `Lean.Meta.Simp.Config`, and the following macros
  - `simp!` for `simp (config := { autoUnfold := true })`
  - `simp_arith!` for `simp (config := { autoUnfold := true, arith := true })`
  - `simp_all!` for `simp_all (config := { autoUnfold := true })`
  - `simp_all_arith!` for `simp_all (config := { autoUnfold := true, arith := true })`

  When the `autoUnfold` is set to true, `simp` tries to unfold the following kinds of definition
  - Recursive definitions defined by structural recursion.
  - Non-recursive definitions where the body is a `match`-expression. This
    kind of definition is only unfolded if the `match` can be reduced.
  Example:
  ```lean
  def append (as bs : List α) : List α :=
    match as with
    | [] => bs
    | a :: as => a :: append as bs

  theorem append_nil (as : List α) : append as [] = as := by
    induction as <;> simp_all!

  theorem append_assoc (as bs cs : List α) : append (append as bs) cs = append as (append bs cs) := by
    induction as <;> simp_all!
  ```

* Add `save` tactic for creating checkpoints more conveniently. Example:
  ```lean
  example : <some-proposition> := by
    tac_1
    tac_2
    save
    tac_3
    ...
  ```
  is equivalent to
  ```lean
  example : <some-proposition> := by
    checkpoint
      tac_1
      tac_2
    tac_3
    ...
  ```

* Remove support for `{}` annotation from inductive datatype constructors. This annotation was barely used, and we can control the binder information for parameter bindings using the new inductive family indices to parameter promotion. Example: the following declaration using `{}`
  ```lean
  inductive LE' (n : Nat) : Nat → Prop where
    | refl {} : LE' n n -- Want `n` to be explicit
    | succ  : LE' n m → LE' n (m+1)
  ```
  can now be written as
  ```lean
  inductive LE' : Nat → Nat → Prop where
    | refl (n : Nat) : LE' n n
    | succ : LE' n m → LE' n (m+1)
  ```
  In both cases, the inductive family has one parameter and one index.
  Recall that the actual number of parameters can be retrieved using the command `#print`.

* Remove support for `{}` annotation in the `structure` command.

* Several improvements to LSP server. Examples: "jump to definition" in mutually recursive sections, fixed incorrect hover information in "match"-expression patterns, "jump to definition" for pattern variables, fixed auto-completion in function headers, etc.

* In `macro ... xs:p* ...` and similar macro bindings of combinators, `xs` now has the correct type `Array Syntax`

* Identifiers in syntax patterns now ignore macro scopes during matching.

* Improve binder names for constructor auto implicit parameters. Example, given the inductive datatype
  ```lean
  inductive Member : α → List α → Type u
    | head : Member a (a::as)
    | tail : Member a bs → Member a (b::bs)
  ```
  before:
  ```lean
  #check @Member.head
  -- @Member.head : {x : Type u_1} → {a : x} → {as : List x} → Member a (a :: as)
  ```
  now:
  ```lean
  #check @Member.head
  -- @Member.head : {α : Type u_1} → {a : α} → {as : List α} → Member a (a :: as)
  ```

* Improve error message when constructor parameter universe level is too big.

* Add support for `for h : i in [start:stop] do .. ` where `h : i ∈ [start:stop]`. This feature is useful for proving
  termination of functions such as:
  ```lean
  inductive Expr where
    | app (f : String) (args : Array Expr)

  def Expr.size (e : Expr) : Nat := Id.run do
    match e with
    | app f args =>
      let mut sz := 1
      for h : i in [: args.size] do
        -- h.upper : i < args.size
        sz := sz + size (args.get ⟨i, h.upper⟩)
      return sz
  ```

* Add tactic `case'`. It is similar to `case`, but does not admit the goal on failure.
  For example, the new tactic is useful when writing tactic scripts where we need to use `case'`
  at `first | ... | ...`, and we want to take the next alternative when `case'` fails.

* Add tactic macro
  ```lean
  macro "stop" s:tacticSeq : tactic => `(repeat sorry)
  ```
  See discussion on [Zulip](https://leanprover.zulipchat.com/#narrow/stream/270676-lean4/topic/Partial.20evaluation.20of.20a.20file).

* When displaying goals, we do not display inaccessible proposition names
if they do not have forward dependencies. We still display their types.
For example, the goal
  ```lean
  case node.inl.node
  β : Type u_1
  b : BinTree β
  k : Nat
  v : β
  left : Tree β
  key : Nat
  value : β
  right : Tree β
  ihl : BST left → Tree.find? (Tree.insert left k v) k = some v
  ihr : BST right → Tree.find? (Tree.insert right k v) k = some v
  h✝ : k < key
  a✝³ : BST left
  a✝² : ForallTree (fun k v => k < key) left
  a✝¹ : BST right
  a✝ : ForallTree (fun k v => key < k) right
  ⊢ BST left
  ```
  is now displayed as
  ```lean
  case node.inl.node
  β : Type u_1
  b : BinTree β
  k : Nat
  v : β
  left : Tree β
  key : Nat
  value : β
  right : Tree β
  ihl : BST left → Tree.find? (Tree.insert left k v) k = some v
  ihr : BST right → Tree.find? (Tree.insert right k v) k = some v
   : k < key
   : BST left
   : ForallTree (fun k v => k < key) left
   : BST right
   : ForallTree (fun k v => key < k) right
  ⊢ BST left
  ```

* The hypothesis name is now optional in the `by_cases` tactic.

* [Fix inconsistency between `syntax` and kind names](https://github.com/leanprover/lean4/issues/1090).
  The node kinds `numLit`, `charLit`, `nameLit`, `strLit`, and `scientificLit` are now called
  `num`, `char`, `name`, `str`, and `scientific` respectively. Example: we now write
  ```lean
  macro_rules | `($n:num) => `("hello")
  ```
  instead of
  ```lean
  macro_rules | `($n:numLit) => `("hello")
  ```

* (Experimental) New `checkpoint <tactic-seq>` tactic for big interactive proofs.

* Rename tactic `nativeDecide` => `native_decide`.

* Antiquotations are now accepted in any syntax. The `incQuotDepth` `syntax` parser is therefore obsolete and has been removed.

* Renamed tactic `nativeDecide` => `native_decide`.

* "Cleanup" local context before elaborating a `match` alternative right-hand-side. Examples:
  ```lean
  example (x : Nat) : Nat :=
    match g x with
    | (a, b) => _ -- Local context does not contain the auxiliary `_discr := g x` anymore

  example (x : Nat × Nat) (h : x.1 > 0) : f x > 0 := by
    match x with
    | (a, b) => _ -- Local context does not contain the `h✝ : x.fst > 0` anymore
  ```

* Improve `let`-pattern (and `have`-pattern) macro expansion. In the following example,
  ```lean
  example (x : Nat × Nat) : f x > 0 := by
    let (a, b) := x
    done
  ```
  The resulting goal is now `... |- f (a, b) > 0` instead of `... |- f x > 0`.

* Add cross-compiled [aarch64 Linux](https://github.com/leanprover/lean4/pull/1066) and [aarch64 macOS](https://github.com/leanprover/lean4/pull/1076) releases.

* [Add tutorial-like examples to our documentation](https://github.com/leanprover/lean4/tree/master/doc/examples), rendered using LeanInk+Alectryon.

v4.0.0-m4 (23 March 2022)
---------

* `simp` now takes user-defined simp-attributes. You can define a new `simp` attribute by creating a file (e.g., `MySimp.lean`) containing
  ```lean
  import Lean
  open Lean.Meta

  initialize my_ext : SimpExtension ← registerSimpAttr `my_simp "my own simp attribute"
  ```
  If you don't need to access `my_ext`, you can also use the macro
  ```lean
  import Lean

  register_simp_attr my_simp "my own simp attribute"
  ```
  Recall that the new `simp` attribute is not active in the Lean file where it was defined.
  Here is a small example using the new feature.
  ```lean
  import MySimp

  def f (x : Nat) := x + 2
  def g (x : Nat) := x + 1

  @[my_simp] theorem f_eq : f x = x + 2 := rfl
  @[my_simp] theorem g_eq : g x = x + 1 := rfl

  example : f x + g x = 2*x + 3 := by
    simp_arith [my_simp]
  ```

* Extend `match` syntax: multiple left-hand-sides in a single alternative. Example:
  ```lean
  def fib : Nat → Nat
  | 0 | 1 => 1
  | n+2 => fib n + fib (n+1)
  ```
  This feature was discussed at [issue 371](https://github.com/leanprover/lean4/issues/371). It was implemented as a macro expansion. Thus, the following is accepted.
  ```lean
  inductive StrOrNum where
    | S (s : String)
    | I (i : Int)

  def StrOrNum.asString (x : StrOrNum) :=
    match x with
    | I a | S a => toString a
  ```


* Improve `#eval` command. Now, when it fails to synthesize a `Lean.MetaEval` instance for the result type, it reduces the type and tries again. The following example now works without additional annotations
  ```lean
  def Foo := List Nat

  def test (x : Nat) : Foo :=
    [x, x+1, x+2]

  #eval test 4
  ```

* `rw` tactic can now apply auto-generated equation theorems for a given definition. Example:
  ```lean
  example (a : Nat) (h : n = 1) : [a].length = n := by
    rw [List.length]
    trace_state -- .. |- [].length + 1 = n
    rw [List.length]
    trace_state -- .. |- 0 + 1 = n
    rw [h]
  ```

* [Fuzzy matching for auto completion](https://github.com/leanprover/lean4/pull/1023)

* Extend dot-notation `x.field` for arrow types. If type of `x` is an arrow, we look up for `Function.field`.
For example, given `f : Nat → Nat` and `g : Nat → Nat`, `f.comp g` is now notation for `Function.comp f g`.

* The new `.<identifier>` notation is now also accepted where a function type is expected.
  ```lean
  example (xs : List Nat) : List Nat := .map .succ xs
  example (xs : List α) : Std.RBTree α ord := xs.foldl .insert ∅
  ```

* [Add code folding support to the language server](https://github.com/leanprover/lean4/pull/1014).

* Support notation `let <pattern> := <expr> | <else-case>` in `do` blocks.

* Remove support for "auto" `pure`. In the [Zulip thread](https://leanprover.zulipchat.com/#narrow/stream/270676-lean4/topic/for.2C.20unexpected.20need.20for.20type.20ascription/near/269083574), the consensus seemed to be that "auto" `pure` is more confusing than it's worth.

* Remove restriction in `congr` theorems that all function arguments on the left-hand-side must be free variables. For example, the following theorem is now a valid `congr` theorem.
  ```lean
  @[congr]
  theorem dep_congr [DecidableEq ι] {p : ι → Set α} [∀ i, Inhabited (p i)] :
                    ∀ {i j} (h : i = j) (x : p i) (y : α) (hx : x = y), Pi.single (f := (p ·)) i x = Pi.single (f := (p ·)) j ⟨y, hx ▸ h ▸ x.2⟩ :=
  ```

* [Partially applied congruence theorems.](https://github.com/leanprover/lean4/issues/988)

* Improve elaboration postponement heuristic when expected type is a metavariable. Lean now reduces the expected type before performing the test.

* [Remove deprecated leanpkg](https://github.com/leanprover/lean4/pull/985) in favor of [Lake](https://github.com/leanprover/lake) now bundled with Lean.

* Various improvements to go-to-definition & find-all-references accuracy.

* Auto generated congruence lemmas with support for casts on proofs and `Decidable` instances (see [wishlist](https://github.com/leanprover/lean4/issues/988)).

* Rename option `autoBoundImplicitLocal` => `autoImplicit`.

* [Relax auto-implicit restrictions](https://github.com/leanprover/lean4/pull/1011). The command `set_option relaxedAutoImplicit false` disables the relaxations.

* `contradiction` tactic now closes the goal if there is a `False.elim` application in the target.

* Renamed tatic `byCases` => `by_cases` (motivation: enforcing naming convention).

* Local instances occurring in patterns are now considered by the type class resolution procedure. Example:
  ```lean
  def concat : List ((α : Type) × ToString α × α) → String
    | [] => ""
    | ⟨_, _, a⟩ :: as => toString a ++ concat as
  ```

* Notation for providing the motive for `match` expressions has changed.
  before:
  ```lean
  match x, rfl : (y : Nat) → x = y → Nat with
  | 0,   h => ...
  | x+1, h => ...
  ```
  now:
  ```lean
  match (motive := (y : Nat) → x = y → Nat) x, rfl with
  | 0,   h => ...
  | x+1, h => ...
  ```
  With this change, the notation for giving names to equality proofs in `match`-expressions is not whitespace sensitive anymore. That is,
  we can now write
  ```lean
  match h : sort.swap a b with
  | (r₁, r₂) => ... -- `h : sort.swap a b = (r₁, r₂)`
  ```

* `(generalizing := true)` is the default behavior for `match` expressions even if the expected type is not a proposition. In the following example, we used to have to include `(generalizing := true)` manually.
  ```lean
  inductive Fam : Type → Type 1 where
    | any : Fam α
    | nat : Nat → Fam Nat

  example (a : α) (x : Fam α) : α :=
    match x with
    | Fam.any   => a
    | Fam.nat n => n
  ```

* We now use `PSum` (instead of `Sum`) when compiling mutually recursive definitions using well-founded recursion.

* Better support for parametric well-founded relations. See [issue #1017](https://github.com/leanprover/lean4/issues/1017). This change affects the low-level `termination_by'` hint because the fixed prefix of the function parameters in not "packed" anymore when constructing the well-founded relation type. For example, in the following definition, `as` is part of the fixed prefix, and is not packed anymore. In previous versions, the `termination_by'` term would be written as `measure fun ⟨as, i, _⟩ => as.size - i`
  ```lean
  def sum (as : Array Nat) (i : Nat) (s : Nat) : Nat :=
    if h : i < as.size then
      sum as (i+1) (s + as.get ⟨i, h⟩)
    else
      s
  termination_by' measure fun ⟨i, _⟩ => as.size - i
  ```

* Add `while <cond> do <do-block>`, `repeat <do-block>`, and `repeat <do-block> until <cond>` macros for `do`-block. These macros are based on `partial` definitions, and consequently are useful only for writing programs we don't want to prove anything about.

* Add `arith` option to `Simp.Config`, the macro `simp_arith` expands to `simp (config := { arith := true })`. Only `Nat` and linear arithmetic is currently supported. Example:
  ```lean
  example : 0 < 1 + x ∧ x + y + 2 ≥ y + 1 := by
    simp_arith
  ```

* Add `fail <string>?` tactic that always fail.

* Add support for acyclicity at dependent elimination. See [issue #1022](https://github.com/leanprover/lean4/issues/1022).

* Add `trace <string>` tactic for debugging purposes.

* Add nontrivial `SizeOf` instance for types `Unit → α`, and add support for them in the auto-generated `SizeOf` instances for user-defined inductive types. For example, given the inductive datatype
  ```lean
  inductive LazyList (α : Type u) where
    | nil                               : LazyList α
    | cons (hd : α) (tl : LazyList α)   : LazyList α
    | delayed (t : Thunk (LazyList α))  : LazyList α
  ```
  we now have `sizeOf (LazyList.delayed t) = 1 + sizeOf t` instead of `sizeOf (LazyList.delayed t) = 2`.

* Add support for guessing (very) simple well-founded relations when proving termination. For example, the following function does not require a `termination_by` annotation anymore.
  ```lean
  def Array.insertAtAux (i : Nat) (as : Array α) (j : Nat) : Array α :=
    if h : i < j then
      let as := as.swap! (j-1) j;
      insertAtAux i as (j-1)
    else
      as
  ```

* Add support for `for h : x in xs do ...` notation where `h : x ∈ xs`. This is mainly useful for showing termination.

* Auto implicit behavior changed for inductive families. An auto implicit argument occurring in inductive family index is also treated as an index (IF it is not fixed, see next item). For example
  ```lean
  inductive HasType : Index n → Vector Ty n → Ty → Type where
  ```
  is now interpreted as
  ```lean
  inductive HasType : {n : Nat} → Index n → Vector Ty n → Ty → Type where
  ```

* To make the previous feature more convenient to use, we promote a fixed prefix of inductive family indices to parameters. For example, the following declaration is now accepted by Lean
  ```lean
  inductive Lst : Type u → Type u
    | nil  : Lst α
    | cons : α → Lst α → Lst α
  ```
  and `α` in `Lst α` is a parameter. The actual number of parameters can be inspected using the command `#print Lst`. This feature also makes sure we still accept the declaration
  ```lean
  inductive Sublist : List α → List α → Prop
    | slnil : Sublist [] []
    | cons l₁ l₂ a : Sublist l₁ l₂ → Sublist l₁ (a :: l₂)
    | cons2 l₁ l₂ a : Sublist l₁ l₂ → Sublist (a :: l₁) (a :: l₂)
  ```

* Added auto implicit "chaining". Unassigned metavariables occurring in the auto implicit types now become new auto implicit locals. Consider the following example:
  ```lean
  inductive HasType : Fin n → Vector Ty n → Ty → Type where
    | stop : HasType 0 (ty :: ctx) ty
    | pop  : HasType k ctx ty → HasType k.succ (u :: ctx) ty
  ```
  `ctx` is an auto implicit local in the two constructors, and it has type `ctx : Vector Ty ?m`. Without auto implicit "chaining", the metavariable `?m` will remain unassigned. The new feature creates yet another implicit local `n : Nat` and assigns `n` to `?m`. So, the declaration above is shorthand for
  ```lean
  inductive HasType : {n : Nat} → Fin n → Vector Ty n → Ty → Type where
    | stop : {ty : Ty} → {n : Nat} → {ctx : Vector Ty n} → HasType 0 (ty :: ctx) ty
    | pop  : {n : Nat} → {k : Fin n} → {ctx : Vector Ty n} → {ty : Ty} → HasType k ctx ty → HasType k.succ (u :: ctx) ty
  ```

* Eliminate auxiliary type annotations (e.g, `autoParam` and `optParam`) from recursor minor premises and projection declarations. Consider the following example
  ```lean
  structure A :=
    x : Nat
    h : x = 1 := by trivial

  example (a : A) : a.x = 1 := by
    have aux := a.h
    -- `aux` has now type `a.x = 1` instead of `autoParam (a.x = 1) auto✝`
    exact aux

  example (a : A) : a.x = 1 := by
    cases a with
    | mk x h =>
      -- `h` has now type `x = 1` instead of `autoParam (x = 1) auto✝`
      assumption
  ```

* We now accept overloaded notation in patterns, but we require the set of pattern variables in each alternative to be the same. Example:
  ```lean
  inductive Vector (α : Type u) : Nat → Type u
    | nil : Vector α 0
    | cons : α → Vector α n → Vector α (n+1)

  infix:67 " :: " => Vector.cons -- Overloading the `::` notation

  def head1 (x : List α) (h : x ≠ []) : α :=
    match x with
    | a :: as => a -- `::` is `List.cons` here

  def head2 (x : Vector α (n+1)) : α :=
    match x with
    | a :: as => a -- `::` is `Vector.cons` here
  ```

* New notation `.<identifier>` based on Swift. The namespace is inferred from the expected type. See [issue #944](https://github.com/leanprover/lean4/issues/944). Examples:
  ```lean
  def f (x : Nat) : Except String Nat :=
    if x > 0 then
      .ok x
    else
      .error "x is zero"

  namespace Lean.Elab
  open Lsp

  def identOf : Info → Option (RefIdent × Bool)
    | .ofTermInfo ti => match ti.expr with
      | .const n .. => some (.const n, ti.isBinder)
      | .fvar id .. => some (.fvar id, ti.isBinder)
      | _ => none
    | .ofFieldInfo fi => some (.const fi.projName, false)
    | _ => none

  def isImplicit (bi : BinderInfo) : Bool :=
    bi matches .implicit

  end Lean.Elab
  ```<|MERGE_RESOLUTION|>--- conflicted
+++ resolved
@@ -11,7 +11,15 @@
 v4.5.0 (development in progress)
 ---------
 
-<<<<<<< HEAD
+* Modify the lexical syntax of string literals to have string gaps, which are escape sequences of the form `"\" newline whitespace*`.
+  These have the interpetation of an empty string and allow a string to flow across multiple lines without introducing additional whitespace.
+  The following is equivalent to `"this is a string"`.
+  ```lean
+  "this is \
+     a string"
+  ```
+  [PR #2821](https://github.com/leanprover/lean4/pull/2821) and [RFC #2838](https://github.com/leanprover/lean4/issues/2838).
+
 * The low-level `termination_by'` clause is no longer supported.
 
   Migration guide: Use `termination_by` instead, e.g.:
@@ -27,16 +35,6 @@
   -termination_by' ⟨r, hwf⟩
   +termination_by _ x => hwf.wrap x
   ```
-=======
-* Modify the lexical syntax of string literals to have string gaps, which are escape sequences of the form `"\" newline whitespace*`.
-  These have the interpetation of an empty string and allow a string to flow across multiple lines without introducing additional whitespace.
-  The following is equivalent to `"this is a string"`.
-  ```lean
-  "this is \
-     a string"
-  ```
-  [PR #2821](https://github.com/leanprover/lean4/pull/2821) and [RFC #2838](https://github.com/leanprover/lean4/issues/2838).
->>>>>>> c474dff3
 
 v4.4.0
 ---------
